--- conflicted
+++ resolved
@@ -256,7 +256,6 @@
     return commandRegistry;
 }
 
-<<<<<<< HEAD
 /**
  * It checks if the configuration file states the use of NGSIv2
  *
@@ -270,14 +269,14 @@
     }
 
     return false;
-=======
+}
+
 function setSecurityService(newSecurityService) {
     securityService = newSecurityService;
 }
 
 function getSecurityService() {
     return securityService;
->>>>>>> d9c7463d
 }
 
 exports.setConfig = setConfig;
@@ -288,9 +287,6 @@
 exports.getGroupRegistry = getGroupRegistry;
 exports.setCommandRegistry = setCommandRegistry;
 exports.getCommandRegistry = getCommandRegistry;
-<<<<<<< HEAD
 exports.checkNgsi2 = checkNgsi2;
-=======
 exports.setSecurityService = setSecurityService;
-exports.getSecurityService = getSecurityService;
->>>>>>> d9c7463d
+exports.getSecurityService = getSecurityService;