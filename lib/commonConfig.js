--- conflicted
+++ resolved
@@ -108,7 +108,6 @@
  * Looks for environment variables that could override configuration values.
  */
 function processEnvironmentVariables() {
-<<<<<<< HEAD
     const environmentVariables = [
         'IOTA_CB_URL',
         'IOTA_CB_HOST',
@@ -154,7 +153,8 @@
         'IOTA_POLLING_EXPIRATION',
         'IOTA_POLLING_DAEMON_FREQ',
         'IOTA_MULTI_CORE',
-        'IOTA_DEFAULT_EXPRESSION_LANGUAGE'
+        'IOTA_DEFAULT_EXPRESSION_LANGUAGE',
+        'IOTA_RELAX_TEMPLATE_VALIDATION'
     ];
     const iotamVariables = [
         'IOTA_IOTAM_URL',
@@ -186,86 +186,6 @@
         'IOTA_MONGO_USER',
         'IOTA_MONGO_PASSWORD'
     ];
-=======
-    var environmentVariables = [
-            'IOTA_CB_URL',
-            'IOTA_CB_HOST',
-            'IOTA_CB_PORT',
-            'IOTA_CB_NGSI_VERSION',
-            'IOTA_NORTH_HOST',
-            'IOTA_NORTH_PORT',
-            'IOTA_PROVIDER_URL',
-            'IOTA_AUTH_ENABLED',
-            'IOTA_AUTH_TYPE',
-            'IOTA_AUTH_HEADER',
-            'IOTA_AUTH_URL',
-            'IOTA_AUTH_HOST',
-            'IOTA_AUTH_PORT',
-            'IOTA_AUTH_USER',
-            'IOTA_AUTH_PASSWORD',
-            'IOTA_AUTH_CLIENT_ID',
-            'IOTA_AUTH_CLIENT_SECRET',
-            'IOTA_AUTH_TOKEN_PATH',
-            'IOTA_AUTH_PERMANENT_TOKEN',
-            'IOTA_REGISTRY_TYPE',
-            'IOTA_LOG_LEVEL',
-            'IOTA_TIMESTAMP',
-            'IOTA_IOTAM_HOST',
-            'IOTA_IOTAM_PORT',
-            'IOTA_IOTAM_PATH',
-            'IOTA_IOTAM_PROTOCOL',
-            'IOTA_IOTAM_DESCRIPTION',
-            'IOTA_DEFAULT_RESOURCE',
-            'IOTA_EXPLICIT_ATTRS',
-            'IOTA_MONGO_HOST',
-            'IOTA_MONGO_PORT',
-            'IOTA_MONGO_DB',
-            'IOTA_MONGO_REPLICASET',
-            'IOTA_AUTOCAST',
-            'IOTA_MONGO_PASSWORD',
-            'IOTA_MONGO_AUTH_SOURCE',
-            'IOTA_MONGO_RETRIES',
-            'IOTA_MONGO_USER',
-            'IOTA_MONGO_RETRY_TIME',
-            'IOTA_SINGLE_MODE',
-            'IOTA_APPEND_MODE',
-            'IOTA_POLLING_EXPIRATION',
-            'IOTA_POLLING_DAEMON_FREQ',
-            'IOTA_MULTI_CORE',
-            'IOTA_DEFAULT_EXPRESSION_LANGUAGE',
-            'IOTA_RELAX_TEMPLATE_VALIDATION'
-        ],
-        iotamVariables = [
-            'IOTA_IOTAM_URL',
-            'IOTA_IOTAM_HOST',
-            'IOTA_IOTAM_PORT',
-            'IOTA_IOTAM_PATH',
-            'IOTA_IOTAM_PROTOCOL',
-            'IOTA_IOTAM_DESCRIPTION',
-            'IOTA_IOTAM_AGENTPATH'
-        ],
-        mongoVariables = [
-            'IOTA_MONGO_HOST',
-            'IOTA_MONGO_PORT',
-            'IOTA_MONGO_DB',
-            'IOTA_MONGO_REPLICASET',
-            'IOTA_MONGO_USER',
-            'IOTA_MONGO_PASSWORD',
-            'IOTA_MONGO_AUTH_SOURCE',
-            'IOTA_MONGO_RETRIES',
-            'IOTA_MONGO_RETRY_TIME',
-            'IOTA_MONGO_SSL',
-            'IOTA_MONGO_EXTRAARGS'
-        ],
-        protectedVariables = [
-            'IOTA_AUTH_USER',
-            'IOTA_AUTH_PASSWORD',
-            'IOTA_AUTH_CLIENT_ID',
-            'IOTA_AUTH_CLIENT_SECRET',
-            'IOTA_MONGO_USER',
-            'IOTA_MONGO_PASSWORD'
-        ];
->>>>>>> 01367496
 
     // Substitute Docker Secret Variables where set.
     protectedVariables.forEach((key) => {
