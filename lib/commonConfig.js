--- conflicted
+++ resolved
@@ -50,16 +50,15 @@
  */
 function getSecretData(key) {
     const filepath = process.env[key + '_FILE'];
-    if (!!filepath) {
+    if (filepath) {
         process.env[key] = secrets[path.parse(filepath).base] || process.env[key];
     }
 }
 
 /*
-*  Inform the user if security is correctly enabled.
-*/
+ *  Inform the user if security is correctly enabled.
+ */
 function logAuthState() {
-
     const stars = '***********************************************';
     if (config.authentication === undefined) {
         logger.warn(
@@ -70,19 +69,13 @@
                 stars
         );
     } else {
-        const authKeystone = !!config.authentication.user && 
-            !!config.authentication.password;
-        const authKeyrock = !!config.authentication.clientSecret &&
-            !!config.authentication.clientId;
-            
+        const authKeystone = !!config.authentication.user && !!config.authentication.password;
+        const authKeyrock = !!config.authentication.clientSecret && !!config.authentication.clientId;
+
         if (authKeystone) {
-            logger.info(
-                'INFO: IoT Agent=>Keystone Auth credentials have been configured'
-            );
+            logger.info('INFO: IoT Agent=>Keystone Auth credentials have been configured');
         } else if (authKeyrock) {
-            logger.info(
-                'INFO: IoT Agent=>Keyrock Auth credentials have been configured'
-            );
+            logger.info('INFO: IoT Agent=>Keyrock Auth credentials have been configured');
         } else {
             logger.warn(
                 stars +
@@ -99,7 +92,6 @@
  * Looks for environment variables that could override configuration values.
  */
 function processEnvironmentVariables() {
-<<<<<<< HEAD
     const environmentVariables = [
         'IOTA_CB_URL',
         'IOTA_CB_HOST',
@@ -169,87 +161,14 @@
         'IOTA_MONGO_SSL',
         'IOTA_MONGO_EXTRAARGS'
     ];
-
-    for (let i = 0; i < environmentVariables.length; i++) {
-        let value = process.env[environmentVariables[i]];
-=======
-    var environmentVariables = [
-            'IOTA_CB_URL',
-            'IOTA_CB_HOST',
-            'IOTA_CB_PORT',
-            'IOTA_CB_NGSI_VERSION',
-            'IOTA_NORTH_HOST',
-            'IOTA_NORTH_PORT',
-            'IOTA_PROVIDER_URL',
-            'IOTA_AUTH_ENABLED',
-            'IOTA_AUTH_TYPE',
-            'IOTA_AUTH_HEADER',
-            'IOTA_AUTH_URL',
-            'IOTA_AUTH_HOST',
-            'IOTA_AUTH_PORT',
-            'IOTA_AUTH_USER',
-            'IOTA_AUTH_PASSWORD',
-            'IOTA_AUTH_CLIENT_ID',
-            'IOTA_AUTH_CLIENT_SECRET',
-            'IOTA_AUTH_TOKEN_PATH',
-            'IOTA_AUTH_PERMANENT_TOKEN',
-            'IOTA_REGISTRY_TYPE',
-            'IOTA_LOG_LEVEL',
-            'IOTA_TIMESTAMP',
-            'IOTA_IOTAM_HOST',
-            'IOTA_IOTAM_PORT',
-            'IOTA_IOTAM_PATH',
-            'IOTA_IOTAM_PROTOCOL',
-            'IOTA_IOTAM_DESCRIPTION',
-            'IOTA_DEFAULT_RESOURCE',
-            'IOTA_DEFAULT_EXPLICITATTRS',
-            'IOTA_MONGO_HOST',
-            'IOTA_MONGO_PORT',
-            'IOTA_MONGO_DB',
-            'IOTA_MONGO_REPLICASET',
-            'IOTA_AUTOCAST',
-            'IOTA_MONGO_PASSWORD',
-            'IOTA_MONGO_AUTH_SOURCE',
-            'IOTA_MONGO_RETRIES',
-            'IOTA_MONGO_USER',
-            'IOTA_MONGO_RETRY_TIME',
-            'IOTA_SINGLE_MODE',
-            'IOTA_APPEND_MODE',
-            'IOTA_POLLING_EXPIRATION',
-            'IOTA_POLLING_DAEMON_FREQ',
-            'IOTA_MULTI_CORE',
-            'IOTA_DEFAULT_EXPRESSION_LANGUAGE'
-        ],
-        iotamVariables = [
-            'IOTA_IOTAM_URL',
-            'IOTA_IOTAM_HOST',
-            'IOTA_IOTAM_PORT',
-            'IOTA_IOTAM_PATH',
-            'IOTA_IOTAM_PROTOCOL',
-            'IOTA_IOTAM_DESCRIPTION',
-            'IOTA_IOTAM_AGENTPATH'
-        ],
-        mongoVariables = [
-            'IOTA_MONGO_HOST',
-            'IOTA_MONGO_PORT',
-            'IOTA_MONGO_DB',
-            'IOTA_MONGO_REPLICASET',
-            'IOTA_MONGO_USER',
-            'IOTA_MONGO_PASSWORD',
-            'IOTA_MONGO_AUTH_SOURCE',
-            'IOTA_MONGO_RETRIES',
-            'IOTA_MONGO_RETRY_TIME',
-            'IOTA_MONGO_SSL',
-            'IOTA_MONGO_EXTRAARGS'
-        ],
-        protectedVariables = [
-            'IOTA_AUTH_USER',
-            'IOTA_AUTH_PASSWORD',
-            'IOTA_AUTH_CLIENT_ID',
-            'IOTA_AUTH_CLIENT_SECRET',
-            'IOTA_MONGO_USER',
-            'IOTA_MONGO_PASSWORD'
-        ];
+    const protectedVariables = [
+        'IOTA_AUTH_USER',
+        'IOTA_AUTH_PASSWORD',
+        'IOTA_AUTH_CLIENT_ID',
+        'IOTA_AUTH_CLIENT_SECRET',
+        'IOTA_MONGO_USER',
+        'IOTA_MONGO_PASSWORD'
+    ];
 
     // Substitute Docker Secret Variables where set.
     protectedVariables.forEach((key) => {
@@ -257,12 +176,13 @@
     });
     environmentVariables.forEach((key) => {
         let value = process.env[key];
->>>>>>> bbd4a309
         if (value) {
-            if (key.endsWith('USER') || 
-                key.endsWith('PASSWORD') || 
-                key.endsWith('CLIENT_ID') || 
-                key.endsWith('CLIENT_SECRET')) {
+            if (
+                key.endsWith('USER') ||
+                key.endsWith('PASSWORD') ||
+                key.endsWith('CLIENT_ID') ||
+                key.endsWith('CLIENT_SECRET')
+            ) {
                 value = '********';
             }
             logger.info('Setting %s to environment value: %s', key, value);
@@ -317,8 +237,7 @@
     // Authentication Parameters - General
     if (process.env.IOTA_AUTH_ENABLED) {
         config.authentication = {};
-        config.authentication.enabled =
-            process.env.IOTA_AUTH_ENABLED === 'true';
+        config.authentication.enabled = process.env.IOTA_AUTH_ENABLED === 'true';
     }
     if (process.env.IOTA_AUTH_TYPE) {
         config.authentication.type = process.env.IOTA_AUTH_TYPE;
@@ -348,16 +267,14 @@
         config.authentication.clientId = process.env.IOTA_AUTH_CLIENT_ID;
     }
     if (process.env.IOTA_AUTH_CLIENT_SECRET) {
-        config.authentication.clientSecret =
-            process.env.IOTA_AUTH_CLIENT_SECRET;
+        config.authentication.clientSecret = process.env.IOTA_AUTH_CLIENT_SECRET;
     }
     if (process.env.IOTA_AUTH_TOKEN_PATH) {
         config.authentication.tokenPath = process.env.IOTA_AUTH_TOKEN_PATH;
     }
     // Authentication Parameters - Keyrock only
     if (process.env.IOTA_AUTH_PERMANENT_TOKEN) {
-        config.authentication.permanentToken =
-            process.env.IOTA_AUTH_PERMANENT_TOKEN;
+        config.authentication.permanentToken = process.env.IOTA_AUTH_PERMANENT_TOKEN;
     }
     // Authentication Parameters - Keystone only
     if (process.env.IOTA_AUTH_USER) {
@@ -468,23 +385,13 @@
     }
 
     if (process.env.IOTA_MONGO_SSL) {
-        config.mongodb.ssl =
-            process.env.IOTA_MONGO_SSL.toLowerCase() === 'true';
+        config.mongodb.ssl = process.env.IOTA_MONGO_SSL.toLowerCase() === 'true';
     }
 
     if (process.env.IOTA_MONGO_EXTRAARGS) {
         try {
-<<<<<<< HEAD
             const ea = JSON.parse(process.env.IOTA_MONGO_EXTRAARGS);
             if (ea !== null && typeof ea === 'object' && ea.constructor === Object) {
-=======
-            var ea = JSON.parse(process.env.IOTA_MONGO_EXTRAARGS);
-            if (
-                ea !== null &&
-                typeof ea === 'object' &&
-                ea.constructor === Object
-            ) {
->>>>>>> bbd4a309
                 config.mongodb.extraArgs = ea;
             }
         } catch (e) {
@@ -494,8 +401,7 @@
 
     // Other configuration properties
     if (process.env.IOTA_SINGLE_MODE) {
-        config.singleConfigurationMode =
-            process.env.IOTA_SINGLE_MODE === 'true';
+        config.singleConfigurationMode = process.env.IOTA_SINGLE_MODE === 'true';
     }
 
     if (process.env.IOTA_APPEND_MODE) {
@@ -521,8 +427,7 @@
     }
 
     if (process.env.IOTA_DEFAULT_EXPRESSION_LANGUAGE) {
-        config.defaultExpressionLanguage =
-            process.env.IOTA_DEFAULT_EXPRESSION_LANGUAGE;
+        config.defaultExpressionLanguage = process.env.IOTA_DEFAULT_EXPRESSION_LANGUAGE;
     }
 }
 
@@ -571,15 +476,7 @@
  * @return     {boolean}  Result of the checking
  */
 function checkNgsi2() {
-<<<<<<< HEAD
     if (config.contextBroker && config.contextBroker.ngsiVersion && config.contextBroker.ngsiVersion === 'v2') {
-=======
-    if (
-        config.contextBroker &&
-        config.contextBroker.ngsiVersion &&
-        config.contextBroker.ngsiVersion === 'v2'
-    ) {
->>>>>>> bbd4a309
         return true;
     }
 
@@ -593,7 +490,6 @@
 function getSecurityService() {
     return securityService;
 }
-
 
 exports.setConfig = setConfig;
 exports.getConfig = getConfig;
