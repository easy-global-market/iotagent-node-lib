/*
 * Copyright 2014 Telefonica Investigación y Desarrollo, S.A.U
 *
 * This file is part of fiware-iotagent-lib
 *
 * fiware-iotagent-lib is free software: you can redistribute it and/or
 * modify it under the terms of the GNU Affero General Public License as
 * published by the Free Software Foundation, either version 3 of the License,
 * or (at your option) any later version.
 *
 * fiware-iotagent-lib is distributed in the hope that it will be useful,
 * but WITHOUT ANY WARRANTY; without even the implied warranty of
 * MERCHANTABILITY or FITNESS FOR A PARTICULAR PURPOSE.
 * See the GNU Affero General Public License for more details.
 *
 * You should have received a copy of the GNU Affero General Public
 * License along with fiware-iotagent-lib.
 * If not, see http://www.gnu.org/licenses/.
 *
 * For those usages not covered by the GNU Affero General Public License
 * please contact with::daniel.moranjimenez@telefonica.com
 *
 * Modified by: Federico M. Facca - Martel Innovate
 * Modified by: Daniel Calvo - ATOS Research & Innovation
 * Modified by: Fernando López - FIWARE Foundation
 */

let config = {};
const logger = require('logops');
let registry;
let groupRegistry;
let commandRegistry;
let securityService;

const fs = require('fs');
const path = require('path');
const SECRETS_DIR = process.env.SECRETS_DIR || '/run/secrets';
const secrets = {};

if (fs.existsSync(SECRETS_DIR)) {
    const files = fs.readdirSync(SECRETS_DIR);
    files.forEach(function (file) {
        const fullPath = path.join(SECRETS_DIR, file);
        const key = file;
        try {
            const data = fs.readFileSync(fullPath, 'utf8').toString().trim();
            secrets[key] = data;
        } catch (e) {
            logger.error(e.message);
        }
    });
}

function anyIsSet(variableSet) {
    for (let i = 0; i < variableSet.length; i++) {
        if (process.env[variableSet[i]]) {
            return true;
        }
    }

    return false;
}

/**
 * If an ENV is a protected Docker Secret extract the value of the secret data
 */
function getSecretData(key) {
    const filepath = process.env[key + '_FILE'];
    if (filepath) {
        process.env[key] = secrets[path.parse(filepath).base] || process.env[key];
    }
}

/*
 *  Inform the user if security is correctly enabled.
 */
function logAuthState() {
    const stars = '***********************************************';
    if (config.authentication === undefined) {
        logger.warn(
            stars +
                '\n' +
                'WARNING: authentication for secure connections is not in use,\n' +
                'It is recommended to enable authentication\n' +
                stars
        );
    } else {
        const authKeystone = !!config.authentication.user && !!config.authentication.password;
        const authKeyrock = !!config.authentication.clientSecret && !!config.authentication.clientId;

        if (authKeystone) {
            logger.info('INFO: IoT Agent=>Keystone Auth credentials have been configured');
        } else if (authKeyrock) {
            logger.info('INFO: IoT Agent=>Keyrock Auth credentials have been configured');
        } else {
            logger.warn(
                stars +
                    '\n' +
                    'WARNING: authentication for secure connections is in use,\n' +
                    ' but default Auth credentials have not been overridden\n' +
                    stars
            );
        }
    }
}

/**
 * Looks for environment variables that could override configuration values.
 */
function processEnvironmentVariables() {
<<<<<<< HEAD
    var environmentVariables = [
            'IOTA_CB_URL',
            'IOTA_CB_HOST',
            'IOTA_CB_PORT',
            'IOTA_CB_NGSI_VERSION',
            'IOTA_NORTH_HOST',
            'IOTA_NORTH_PORT',
            'IOTA_PROVIDER_URL',
            'IOTA_AUTH_ENABLED',
            'IOTA_AUTH_TYPE',
            'IOTA_AUTH_HEADER',
            'IOTA_AUTH_URL',
            'IOTA_AUTH_HOST',
            'IOTA_AUTH_PORT',
            'IOTA_AUTH_USER',
            'IOTA_AUTH_PASSWORD',
            'IOTA_AUTH_CLIENT_ID',
            'IOTA_AUTH_CLIENT_SECRET',
            'IOTA_AUTH_TOKEN_PATH',
            'IOTA_AUTH_PERMANENT_TOKEN',
            'IOTA_REGISTRY_TYPE',
            'IOTA_LOG_LEVEL',
            'IOTA_TIMESTAMP',
            'IOTA_IOTAM_HOST',
            'IOTA_IOTAM_PORT',
            'IOTA_IOTAM_PATH',
            'IOTA_IOTAM_PROTOCOL',
            'IOTA_IOTAM_DESCRIPTION',
            'IOTA_DEFAULT_RESOURCE',
            'IOTA_EXPLICIT_ATTRS',
            'IOTA_MONGO_HOST',
            'IOTA_MONGO_PORT',
            'IOTA_MONGO_DB',
            'IOTA_MONGO_REPLICASET',
            'IOTA_AUTOCAST',
            'IOTA_MONGO_PASSWORD',
            'IOTA_MONGO_AUTH_SOURCE',
            'IOTA_MONGO_RETRIES',
            'IOTA_MONGO_USER',
            'IOTA_MONGO_RETRY_TIME',
            'IOTA_SINGLE_MODE',
            'IOTA_APPEND_MODE',
            'IOTA_POLLING_EXPIRATION',
            'IOTA_POLLING_DAEMON_FREQ',
            'IOTA_MULTI_CORE',
            'IOTA_DEFAULT_EXPRESSION_LANGUAGE',
            'IOTA_RELAX_TEMPLATE_VALIDATION',
            'IOTA_JSON_LD_CONTEXT',
            'IOTA_FALLBACK_TENANT',
            'IOTA_FALLBACK_PATH'
        ],
        iotamVariables = [
            'IOTA_IOTAM_URL',
            'IOTA_IOTAM_HOST',
            'IOTA_IOTAM_PORT',
            'IOTA_IOTAM_PATH',
            'IOTA_IOTAM_PROTOCOL',
            'IOTA_IOTAM_DESCRIPTION',
            'IOTA_IOTAM_AGENTPATH'
        ],
        mongoVariables = [
            'IOTA_MONGO_HOST',
            'IOTA_MONGO_PORT',
            'IOTA_MONGO_DB',
            'IOTA_MONGO_REPLICASET',
            'IOTA_MONGO_USER',
            'IOTA_MONGO_PASSWORD',
            'IOTA_MONGO_AUTH_SOURCE',
            'IOTA_MONGO_RETRIES',
            'IOTA_MONGO_RETRY_TIME',
            'IOTA_MONGO_SSL',
            'IOTA_MONGO_EXTRAARGS'
        ],
        protectedVariables = [
            'IOTA_AUTH_USER',
            'IOTA_AUTH_PASSWORD',
            'IOTA_AUTH_CLIENT_ID',
            'IOTA_AUTH_CLIENT_SECRET',
            'IOTA_MONGO_USER',
            'IOTA_MONGO_PASSWORD'
        ];
=======
    const environmentVariables = [
        'IOTA_CB_URL',
        'IOTA_CB_HOST',
        'IOTA_CB_PORT',
        'IOTA_CB_NGSI_VERSION',
        'IOTA_NORTH_HOST',
        'IOTA_NORTH_PORT',
        'IOTA_PROVIDER_URL',
        'IOTA_AUTH_ENABLED',
        'IOTA_AUTH_TYPE',
        'IOTA_AUTH_HEADER',
        'IOTA_AUTH_URL',
        'IOTA_AUTH_HOST',
        'IOTA_AUTH_PORT',
        'IOTA_AUTH_USER',
        'IOTA_AUTH_PASSWORD',
        'IOTA_AUTH_CLIENT_ID',
        'IOTA_AUTH_CLIENT_SECRET',
        'IOTA_AUTH_TOKEN_PATH',
        'IOTA_AUTH_PERMANENT_TOKEN',
        'IOTA_REGISTRY_TYPE',
        'IOTA_LOG_LEVEL',
        'IOTA_TIMESTAMP',
        'IOTA_IOTAM_HOST',
        'IOTA_IOTAM_PORT',
        'IOTA_IOTAM_PATH',
        'IOTA_IOTAM_PROTOCOL',
        'IOTA_IOTAM_DESCRIPTION',
        'IOTA_DEFAULT_RESOURCE',
        'IOTA_EXPLICIT_ATTRS',
        'IOTA_MONGO_HOST',
        'IOTA_MONGO_PORT',
        'IOTA_MONGO_DB',
        'IOTA_MONGO_REPLICASET',
        'IOTA_AUTOCAST',
        'IOTA_MONGO_PASSWORD',
        'IOTA_MONGO_AUTH_SOURCE',
        'IOTA_MONGO_RETRIES',
        'IOTA_MONGO_USER',
        'IOTA_MONGO_RETRY_TIME',
        'IOTA_SINGLE_MODE',
        'IOTA_APPEND_MODE',
        'IOTA_POLLING_EXPIRATION',
        'IOTA_POLLING_DAEMON_FREQ',
        'IOTA_MULTI_CORE',
        'IOTA_DEFAULT_EXPRESSION_LANGUAGE',
        'IOTA_RELAX_TEMPLATE_VALIDATION'
    ];
    const iotamVariables = [
        'IOTA_IOTAM_URL',
        'IOTA_IOTAM_HOST',
        'IOTA_IOTAM_PORT',
        'IOTA_IOTAM_PATH',
        'IOTA_IOTAM_PROTOCOL',
        'IOTA_IOTAM_DESCRIPTION',
        'IOTA_IOTAM_AGENTPATH'
    ];
    const mongoVariables = [
        'IOTA_MONGO_HOST',
        'IOTA_MONGO_PORT',
        'IOTA_MONGO_DB',
        'IOTA_MONGO_REPLICASET',
        'IOTA_MONGO_USER',
        'IOTA_MONGO_PASSWORD',
        'IOTA_MONGO_AUTH_SOURCE',
        'IOTA_MONGO_RETRIES',
        'IOTA_MONGO_RETRY_TIME',
        'IOTA_MONGO_SSL',
        'IOTA_MONGO_EXTRAARGS'
    ];
    const protectedVariables = [
        'IOTA_AUTH_USER',
        'IOTA_AUTH_PASSWORD',
        'IOTA_AUTH_CLIENT_ID',
        'IOTA_AUTH_CLIENT_SECRET',
        'IOTA_MONGO_USER',
        'IOTA_MONGO_PASSWORD'
    ];
>>>>>>> 510ae371

    // Substitute Docker Secret Variables where set.
    protectedVariables.forEach((key) => {
        getSecretData(key);
    });
    environmentVariables.forEach((key) => {
        let value = process.env[key];
        if (value) {
            if (
                key.endsWith('USER') ||
                key.endsWith('PASSWORD') ||
                key.endsWith('CLIENT_ID') ||
                key.endsWith('CLIENT_SECRET')
            ) {
                value = '********';
            }
            logger.info('Setting %s to environment value: %s', key, value);
        }
    });

    // Context Broker Configuration (ensuring the configuration sub-object exists before start using it)
    if (config.contextBroker === undefined) {
        config.contextBroker = {};
    }

    if (process.env.IOTA_CB_URL) {
        config.contextBroker.url = process.env.IOTA_CB_URL;
        // Not sure if config.contextBroker.host and config.contextBroker.port are used
        // in this case, but better to have them initialized
        if (process.env.IOTA_CB_HOST) {
            config.contextBroker.host = process.env.IOTA_CB_HOST;
        }
        if (process.env.IOTA_CB_PORT) {
            config.contextBroker.port = process.env.IOTA_CB_PORT;
        }
    } else if (process.env.IOTA_CB_HOST) {
        config.contextBroker.host = process.env.IOTA_CB_HOST;
        config.contextBroker.url = 'http://' + process.env.IOTA_CB_HOST;
        if (process.env.IOTA_CB_PORT) {
            config.contextBroker.url += ':' + process.env.IOTA_CB_PORT;
        } else {
            config.contextBroker.url += ':' + config.contextBroker.port;
        }
    }

    if (process.env.IOTA_CB_NGSI_VERSION) {
        config.contextBroker.ngsiVersion = process.env.IOTA_CB_NGSI_VERSION;
    }

    if (process.env.IOTA_JSON_LD_CONTEXT){
        config.contextBroker.jsonLdContext = process.env.IOTA_JSON_LD_CONTEXT.split(',').map(ctx => ctx.trim());
    }

    config.contextBroker.fallbackTenant =  process.env.IOTA_FALLBACK_TENANT ||  
        config.contextBroker.service || 'iotagent';
    config.contextBroker.fallbackPath =  process.env.IOTA_FALLBACK_PATH || 
        config.contextBroker.subservice || '/';


    // North Port Configuration (ensuring the configuration sub-object exists before start using it)
    if (config.server === undefined) {
        config.server = {};
    }

    if (process.env.IOTA_NORTH_HOST) {
        config.server.host = process.env.IOTA_NORTH_HOST;
    }
    if (process.env.IOTA_NORTH_PORT) {
        config.server.port = process.env.IOTA_NORTH_PORT;
    }

    if (process.env.IOTA_PROVIDER_URL) {
        config.providerUrl = process.env.IOTA_PROVIDER_URL;
    }

    // Authentication Parameters - General
    if (process.env.IOTA_AUTH_ENABLED) {
        config.authentication = {};
        config.authentication.enabled = process.env.IOTA_AUTH_ENABLED === 'true';
    }
    if (process.env.IOTA_AUTH_TYPE) {
        config.authentication.type = process.env.IOTA_AUTH_TYPE;
    }
    if (process.env.IOTA_AUTH_HEADER) {
        config.authentication.header = process.env.IOTA_AUTH_HEADER;
    }
    if (process.env.IOTA_AUTH_URL) {
        config.authentication.url = process.env.IOTA_AUTH_URL;
    } else if (process.env.IOTA_AUTH_HOST) {
        config.authentication.host = process.env.IOTA_AUTH_HOST;
        config.authentication.url = 'http://' + process.env.IOTA_AUTH_HOST;
        if (process.env.IOTA_AUTH_PORT) {
            config.authentication.url += ':' + process.env.IOTA_AUTH_PORT;
        } else {
            config.authentication.url += ':' + config.authentication.port;
        }
    }
    if (process.env.IOTA_AUTH_HOST) {
        config.authentication.host = process.env.IOTA_AUTH_HOST;
    }
    if (process.env.IOTA_AUTH_PORT) {
        config.authentication.port = process.env.IOTA_AUTH_PORT;
    }
    // Authentication Parameters - Oauth + Keyrock
    if (process.env.IOTA_AUTH_CLIENT_ID) {
        config.authentication.clientId = process.env.IOTA_AUTH_CLIENT_ID;
    }
    if (process.env.IOTA_AUTH_CLIENT_SECRET) {
        config.authentication.clientSecret = process.env.IOTA_AUTH_CLIENT_SECRET;
    }
    if (process.env.IOTA_AUTH_TOKEN_PATH) {
        config.authentication.tokenPath = process.env.IOTA_AUTH_TOKEN_PATH;
    }
    // Authentication Parameters - Keyrock only
    if (process.env.IOTA_AUTH_PERMANENT_TOKEN) {
        config.authentication.permanentToken = process.env.IOTA_AUTH_PERMANENT_TOKEN;
    }
    // Authentication Parameters - Keystone only
    if (process.env.IOTA_AUTH_USER) {
        config.authentication.user = process.env.IOTA_AUTH_USER;
    }
    if (process.env.IOTA_AUTH_PASSWORD) {
        config.authentication.password = process.env.IOTA_AUTH_PASSWORD;
    }

    // Registry configuration (memory or database)
    config.deviceRegistry = config.deviceRegistry || {};
    if (process.env.IOTA_REGISTRY_TYPE) {
        config.deviceRegistry.type = process.env.IOTA_REGISTRY_TYPE;
    }

    // Log Level configuration
    if (process.env.IOTA_LOG_LEVEL) {
        config.logLevel = process.env.IOTA_LOG_LEVEL;
        logger.setLevel(process.env.IOTA_LOG_LEVEL);
    }

    // Whether to include timestamps
    if (process.env.IOTA_TIMESTAMP) {
        config.timestamp = process.env.IOTA_TIMESTAMP === 'true';
    }

    // Default resource
    if (process.env.IOTA_DEFAULT_RESOURCE !== undefined) {
        config.defaultResource = process.env.IOTA_DEFAULT_RESOURCE;
    }

    // Default explicitAttrs
    if (process.env.IOTA_EXPLICIT_ATTRS !== undefined) {
        config.explicitAttrs = process.env.IOTA_EXPLICIT_ATTRS;
    }

    // IoT Manager Configuration
    if (anyIsSet(iotamVariables)) {
        config.iotManager = {};
    }

    if (process.env.IOTA_IOTAM_URL) {
        config.iotManager.url = process.env.IOTA_IOTAM_URL;
    } else if (process.env.IOTA_IOTAM_HOST) {
        config.iotManager.url = 'http://' + process.env.IOTA_IOTAM_HOST;
        if (process.env.IOTA_IOTAM_PORT) {
            config.iotManager.url += ':' + process.env.IOTA_IOTAM_PORT;
        } else {
            config.iotManager.url += ':' + config.iotManager.port;
        }
    }

    if (process.env.IOTA_IOTAM_PATH) {
        config.iotManager.path = process.env.IOTA_IOTAM_PATH;
    }

    if (process.env.IOTA_IOTAM_PROTOCOL) {
        config.iotManager.protocol = process.env.IOTA_IOTAM_PROTOCOL;
    }

    if (process.env.IOTA_IOTAM_DESCRIPTION) {
        config.iotManager.description = process.env.IOTA_IOTAM_DESCRIPTION;
    }

    if (process.env.IOTA_IOTAM_AGENTPATH) {
        config.iotManager.agentPath = process.env.IOTA_IOTAM_AGENTPATH;
    }

    // Mongo DB configuration
    if (anyIsSet(mongoVariables)) {
        config.mongodb = {};
    }

    if (process.env.IOTA_MONGO_HOST) {
        config.mongodb.host = process.env.IOTA_MONGO_HOST;
    }

    if (process.env.IOTA_MONGO_PORT) {
        config.mongodb.port = process.env.IOTA_MONGO_PORT;
    }

    if (process.env.IOTA_MONGO_DB) {
        config.mongodb.db = process.env.IOTA_MONGO_DB;
    }

    if (process.env.IOTA_MONGO_REPLICASET) {
        config.mongodb.replicaSet = process.env.IOTA_MONGO_REPLICASET;
    }

    if (process.env.IOTA_MONGO_USER) {
        config.mongodb.user = process.env.IOTA_MONGO_USER;
    }

    if (process.env.IOTA_MONGO_PASSWORD) {
        config.mongodb.password = process.env.IOTA_MONGO_PASSWORD;
    }

    if (process.env.IOTA_MONGO_AUTH_SOURCE) {
        config.mongodb.authSource = process.env.IOTA_MONGO_AUTH_SOURCE;
    }

    if (process.env.IOTA_MONGO_RETRIES) {
        config.mongodb.retries = process.env.IOTA_MONGO_RETRIES;
    }

    if (process.env.IOTA_MONGO_RETRY_TIME) {
        config.mongodb.retryTime = process.env.IOTA_MONGO_RETRY_TIME;
    }

    if (process.env.IOTA_MONGO_SSL) {
        config.mongodb.ssl = process.env.IOTA_MONGO_SSL.toLowerCase() === 'true';
    }

    if (process.env.IOTA_MONGO_EXTRAARGS) {
        try {
            const ea = JSON.parse(process.env.IOTA_MONGO_EXTRAARGS);
            if (ea !== null && typeof ea === 'object' && ea.constructor === Object) {
                config.mongodb.extraArgs = ea;
            }
        } catch (e) {
            // Do nothing
        }
    }

    // Other configuration properties
    if (process.env.IOTA_SINGLE_MODE) {
        config.singleConfigurationMode = process.env.IOTA_SINGLE_MODE === 'true';
    }

    if (process.env.IOTA_APPEND_MODE) {
        config.appendMode = process.env.IOTA_APPEND_MODE === 'true';
    }

    if (process.env.IOTA_POLLING_EXPIRATION) {
        config.pollingExpiration = process.env.IOTA_POLLING_EXPIRATION;
    }

    if (process.env.IOTA_POLLING_DAEMON_FREQ) {
        config.pollingDaemonFrequency = process.env.IOTA_POLLING_DAEMON_FREQ;
    }

    if (process.env.IOTA_AUTOCAST) {
        config.autocast = process.env.IOTA_AUTOCAST === 'true';
    }

    if (process.env.IOTA_MULTI_CORE) {
        config.multiCore = process.env.IOTA_MULTI_CORE === 'true';
    } else {
        config.multiCore = config.multiCore === true;
    }

    if (process.env.IOTA_DEFAULT_EXPRESSION_LANGUAGE) {
        config.defaultExpressionLanguage = process.env.IOTA_DEFAULT_EXPRESSION_LANGUAGE;
    }
    if (process.env.IOTA_RELAX_TEMPLATE_VALIDATION) {
        config.relaxTemplateValidation = process.env.IOTA_RELAX_TEMPLATE_VALIDATION === 'true';
    } else {
        config.relaxTemplateValidation = config.relaxTemplateValidation === true;
    }
}

function setConfig(newConfig) {
    config = newConfig;

    if (config.logLevel) {
        logger.setLevel(config.logLevel);
    }

    processEnvironmentVariables();
    logAuthState();
}

function getConfig() {
    return config;
}

function setRegistry(newRegistry) {
    registry = newRegistry;
}

function getRegistry() {
    return registry;
}

function setGroupRegistry(newGroupRegistry) {
    groupRegistry = newGroupRegistry;
}

function getGroupRegistry() {
    return groupRegistry;
}

function setCommandRegistry(newCommandRegistry) {
    commandRegistry = newCommandRegistry;
}

function getCommandRegistry() {
    return commandRegistry;
}

/**
 * It checks if the configuration file states the use of NGSIv2
 *
 * @return     {boolean}  Result of the checking
 */
function checkNgsi2() {
    if (config.contextBroker && config.contextBroker.ngsiVersion && config.contextBroker.ngsiVersion === 'v2') {
        return true;
    }

    return false;
}

/**
 * It checks if the configuration file states the use of NGSI-LD
 *
 * @return     {boolean}  Result of the checking
 */
function checkNgsiLD() {
    if (
        config.contextBroker &&
        config.contextBroker.ngsiVersion &&
        config.contextBroker.ngsiVersion === 'ld') {
        return true;
    }

    return false;
}
function setSecurityService(newSecurityService) {
    securityService = newSecurityService;
}

function getSecurityService() {
    return securityService;
}

exports.setConfig = setConfig;
exports.getConfig = getConfig;
exports.setRegistry = setRegistry;
exports.getRegistry = getRegistry;
exports.setGroupRegistry = setGroupRegistry;
exports.getGroupRegistry = getGroupRegistry;
exports.setCommandRegistry = setCommandRegistry;
exports.getCommandRegistry = getCommandRegistry;
exports.checkNgsi2 = checkNgsi2;
exports.checkNgsiLD = checkNgsiLD;
exports.setSecurityService = setSecurityService;
exports.getSecurityService = getSecurityService;
exports.getSecretData = getSecretData;<|MERGE_RESOLUTION|>--- conflicted
+++ resolved
@@ -108,89 +108,6 @@
  * Looks for environment variables that could override configuration values.
  */
 function processEnvironmentVariables() {
-<<<<<<< HEAD
-    var environmentVariables = [
-            'IOTA_CB_URL',
-            'IOTA_CB_HOST',
-            'IOTA_CB_PORT',
-            'IOTA_CB_NGSI_VERSION',
-            'IOTA_NORTH_HOST',
-            'IOTA_NORTH_PORT',
-            'IOTA_PROVIDER_URL',
-            'IOTA_AUTH_ENABLED',
-            'IOTA_AUTH_TYPE',
-            'IOTA_AUTH_HEADER',
-            'IOTA_AUTH_URL',
-            'IOTA_AUTH_HOST',
-            'IOTA_AUTH_PORT',
-            'IOTA_AUTH_USER',
-            'IOTA_AUTH_PASSWORD',
-            'IOTA_AUTH_CLIENT_ID',
-            'IOTA_AUTH_CLIENT_SECRET',
-            'IOTA_AUTH_TOKEN_PATH',
-            'IOTA_AUTH_PERMANENT_TOKEN',
-            'IOTA_REGISTRY_TYPE',
-            'IOTA_LOG_LEVEL',
-            'IOTA_TIMESTAMP',
-            'IOTA_IOTAM_HOST',
-            'IOTA_IOTAM_PORT',
-            'IOTA_IOTAM_PATH',
-            'IOTA_IOTAM_PROTOCOL',
-            'IOTA_IOTAM_DESCRIPTION',
-            'IOTA_DEFAULT_RESOURCE',
-            'IOTA_EXPLICIT_ATTRS',
-            'IOTA_MONGO_HOST',
-            'IOTA_MONGO_PORT',
-            'IOTA_MONGO_DB',
-            'IOTA_MONGO_REPLICASET',
-            'IOTA_AUTOCAST',
-            'IOTA_MONGO_PASSWORD',
-            'IOTA_MONGO_AUTH_SOURCE',
-            'IOTA_MONGO_RETRIES',
-            'IOTA_MONGO_USER',
-            'IOTA_MONGO_RETRY_TIME',
-            'IOTA_SINGLE_MODE',
-            'IOTA_APPEND_MODE',
-            'IOTA_POLLING_EXPIRATION',
-            'IOTA_POLLING_DAEMON_FREQ',
-            'IOTA_MULTI_CORE',
-            'IOTA_DEFAULT_EXPRESSION_LANGUAGE',
-            'IOTA_RELAX_TEMPLATE_VALIDATION',
-            'IOTA_JSON_LD_CONTEXT',
-            'IOTA_FALLBACK_TENANT',
-            'IOTA_FALLBACK_PATH'
-        ],
-        iotamVariables = [
-            'IOTA_IOTAM_URL',
-            'IOTA_IOTAM_HOST',
-            'IOTA_IOTAM_PORT',
-            'IOTA_IOTAM_PATH',
-            'IOTA_IOTAM_PROTOCOL',
-            'IOTA_IOTAM_DESCRIPTION',
-            'IOTA_IOTAM_AGENTPATH'
-        ],
-        mongoVariables = [
-            'IOTA_MONGO_HOST',
-            'IOTA_MONGO_PORT',
-            'IOTA_MONGO_DB',
-            'IOTA_MONGO_REPLICASET',
-            'IOTA_MONGO_USER',
-            'IOTA_MONGO_PASSWORD',
-            'IOTA_MONGO_AUTH_SOURCE',
-            'IOTA_MONGO_RETRIES',
-            'IOTA_MONGO_RETRY_TIME',
-            'IOTA_MONGO_SSL',
-            'IOTA_MONGO_EXTRAARGS'
-        ],
-        protectedVariables = [
-            'IOTA_AUTH_USER',
-            'IOTA_AUTH_PASSWORD',
-            'IOTA_AUTH_CLIENT_ID',
-            'IOTA_AUTH_CLIENT_SECRET',
-            'IOTA_MONGO_USER',
-            'IOTA_MONGO_PASSWORD'
-        ];
-=======
     const environmentVariables = [
         'IOTA_CB_URL',
         'IOTA_CB_HOST',
@@ -237,7 +154,10 @@
         'IOTA_POLLING_DAEMON_FREQ',
         'IOTA_MULTI_CORE',
         'IOTA_DEFAULT_EXPRESSION_LANGUAGE',
-        'IOTA_RELAX_TEMPLATE_VALIDATION'
+        'IOTA_RELAX_TEMPLATE_VALIDATION',
+        'IOTA_JSON_LD_CONTEXT',
+        'IOTA_FALLBACK_TENANT',
+        'IOTA_FALLBACK_PATH'
     ];
     const iotamVariables = [
         'IOTA_IOTAM_URL',
@@ -269,7 +189,6 @@
         'IOTA_MONGO_USER',
         'IOTA_MONGO_PASSWORD'
     ];
->>>>>>> 510ae371
 
     // Substitute Docker Secret Variables where set.
     protectedVariables.forEach((key) => {
@@ -319,15 +238,13 @@
         config.contextBroker.ngsiVersion = process.env.IOTA_CB_NGSI_VERSION;
     }
 
-    if (process.env.IOTA_JSON_LD_CONTEXT){
-        config.contextBroker.jsonLdContext = process.env.IOTA_JSON_LD_CONTEXT.split(',').map(ctx => ctx.trim());
-    }
-
-    config.contextBroker.fallbackTenant =  process.env.IOTA_FALLBACK_TENANT ||  
-        config.contextBroker.service || 'iotagent';
-    config.contextBroker.fallbackPath =  process.env.IOTA_FALLBACK_PATH || 
-        config.contextBroker.subservice || '/';
-
+    if (process.env.IOTA_JSON_LD_CONTEXT) {
+        config.contextBroker.jsonLdContext = process.env.IOTA_JSON_LD_CONTEXT.split(',').map((ctx) => ctx.trim());
+    }
+
+    config.contextBroker.fallbackTenant =
+        process.env.IOTA_FALLBACK_TENANT || config.contextBroker.service || 'iotagent';
+    config.contextBroker.fallbackPath = process.env.IOTA_FALLBACK_PATH || config.contextBroker.subservice || '/';
 
     // North Port Configuration (ensuring the configuration sub-object exists before start using it)
     if (config.server === undefined) {
@@ -605,10 +522,7 @@
  * @return     {boolean}  Result of the checking
  */
 function checkNgsiLD() {
-    if (
-        config.contextBroker &&
-        config.contextBroker.ngsiVersion &&
-        config.contextBroker.ngsiVersion === 'ld') {
+    if (config.contextBroker && config.contextBroker.ngsiVersion && config.contextBroker.ngsiVersion === 'ld') {
         return true;
     }
 
