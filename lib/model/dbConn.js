--- conflicted
+++ resolved
@@ -52,22 +52,11 @@
  */
 function init(host, db, port, options, callback) {
     /*jshint camelcase:false, validthis:true */
-<<<<<<< HEAD
     let url;
-    let credentials = '';
     let retries = 0;
     let lastError;
     const maxRetries =
         (config.getConfig().mongodb && config.getConfig().mongodb.retries) || constants.DEFAULT_MONGODB_RETRIES;
-=======
-    var hosts,
-        url,
-        retries = 0,
-        lastError,
-        maxRetries = (config.getConfig().mongodb && config.getConfig().mongodb.retries ||
-            constants.DEFAULT_MONGODB_RETRIES);
->>>>>>> 2f6509ba
-
 
     function addPort(item) {
         return item + ':' + port;
@@ -93,9 +82,11 @@
     if (options.extraArgs) {
         if (options.extraArgs instanceof Object && Object.keys(options.extraArgs).length > 0) {
             url += '?';
-            url += Object.entries(options.extraArgs).map(function([k, v]) {
-                return encodeURIComponent(k) + '=' + encodeURIComponent(v);
-            }).join('&');
+            url += Object.entries(options.extraArgs)
+                .map(function([k, v]) {
+                    return encodeURIComponent(k) + '=' + encodeURIComponent(v);
+                })
+                .join('&');
         }
         delete options.extraArgs;
     }
@@ -128,7 +119,7 @@
                 lastError = error;
             } else {
                 defaultDb = candidateDb;
-                /* eslint-disable-next-line no-unused-vars */
+
                 defaultDb.on('error', function(error) {
                     logger.error(context, 'Mongo Driver error: %j', error);
                     alarms.raise(constants.MONGO_ALARM, error);
@@ -137,6 +128,7 @@
                 defaultDb.on('connecting', function(error) {
                     logger.debug(context, 'Mongo Driver connecting');
                 });
+
                 defaultDb.on('connected', function() {
                     logger.debug(context, 'Mongo Driver connected');
                 });
@@ -217,20 +209,6 @@
             }
 
             if (currentConfig.mongodb.authSource) {
-<<<<<<< HEAD
-                options.authSource = { db_name: currentConfig.mongodb.authSource };
-            }
-
-            init(
-                config.getConfig().mongodb.host,
-                dbName,
-                port,
-                currentConfig.username,
-                currentConfig.password,
-                options,
-                callback
-            );
-=======
                 options.authSource = currentConfig.mongodb.authSource;
             }
 
@@ -243,7 +221,6 @@
             }
 
             init(config.getConfig().mongodb.host, dbName, port, options, callback);
->>>>>>> 2f6509ba
         }
     } else {
         callback();
