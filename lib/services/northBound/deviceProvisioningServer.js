/*
 * Copyright 2014 Telefonica Investigación y Desarrollo, S.A.U
 *
 * This file is part of fiware-iotagent-lib
 *
 * fiware-iotagent-lib is free software: you can redistribute it and/or
 * modify it under the terms of the GNU Affero General Public License as
 * published by the Free Software Foundation, either version 3 of the License,
 * or (at your option) any later version.
 *
 * fiware-iotagent-lib is distributed in the hope that it will be useful,
 * but WITHOUT ANY WARRANTY; without even the implied warranty of
 * MERCHANTABILITY or FITNESS FOR A PARTICULAR PURPOSE.
 * See the GNU Affero General Public License for more details.
 *
 * You should have received a copy of the GNU Affero General Public
 * License along with fiware-iotagent-lib.
 * If not, see http://www.gnu.org/licenses/.
 *
 * For those usages not covered by the GNU Affero General Public License
 * please contact with::daniel.moranjimenez@telefonica.com
 */
<<<<<<< HEAD

const async = require('async');
const restUtils = require('./restUtils');
const statsRegistry = require('./../stats/statsRegistry');
const deviceService = require('./../devices/deviceService');
const intoTrans = require('../common/domain').intoTrans;
const logger = require('logops');
const errors = require('../../errors');
const _ = require('underscore');
const context = {
    op: 'IoTAgentNGSI.DeviceProvisioning'
};
const apply = async.apply;
let provisioningHandler;
let removeDeviceHandler;
const updateDeviceTemplate = require('../../templates/updateDevice.json');
const createDeviceTemplate = require('../../templates/createDevice.json');
const mandatoryHeaders = ['fiware-service', 'fiware-servicepath'];
let provisioningMiddlewares = [];
const provisioningAPITranslation = {
    name: 'id',
    service: 'service',
    service_path: 'subservice',
    entity_name: 'name',
    entity_type: 'type',
    timezone: 'timezone',
    timestamp: 'timestamp',
    protocol: 'protocol',
    transport: 'transport',
    endpoint: 'endpoint',
    attributes: 'active',
    commands: 'commands',
    lazy: 'lazy',
    internal_attributes: 'internalAttributes',
    static_attributes: 'staticAttributes',
    autoprovision: 'autoprovision'
};
=======
'use strict';

var async = require('async'),
    restUtils = require('./restUtils'),
    statsRegistry = require('./../stats/statsRegistry'),
    deviceService = require('./../devices/deviceService'),
    intoTrans = require('../common/domain').intoTrans,
    logger = require('logops'),
    errors = require('../../errors'),
    _ = require('underscore'),
    context = {
        op: 'IoTAgentNGSI.DeviceProvisioning'
    },
    apply = async.apply,
    provisioningHandler,
    removeDeviceHandler,
    updateDeviceTemplate = require('../../templates/updateDevice.json'),
    createDeviceTemplate = require('../../templates/createDevice.json'),
    mandatoryHeaders = [
        'fiware-service',
        'fiware-servicepath'
    ],
    provisioningMiddlewares = [],
    provisioningAPITranslation = {
        /* jshint camelcase:false */

        name: 'id',
        service: 'service',
        service_path: 'subservice',
        entity_name: 'name',
        entity_type: 'type',
        timezone: 'timezone',
        timestamp: 'timestamp',
        protocol: 'protocol',
        transport: 'transport',
        endpoint: 'endpoint',
        attributes: 'active',
        commands: 'commands',
        lazy: 'lazy',
        internal_attributes: 'internalAttributes',
        static_attributes: 'staticAttributes',
        autoprovision: 'autoprovision',
        explicitAttrs: 'explicitAttrs'
    };
>>>>>>> 4519d150

/**
 * Express middleware to handle incoming device provisioning requests. Every request is validated and handled to the
 * NGSI Service for the registration.
 */
function handleProvision(req, res, next) {
    /* eslint-disable-next-line  no-unused-vars */
    function handleProvisioningFinish(error, results) {
        if (error) {
            logger.debug(context, 'Device provisioning failed due to the following error: ', error.message);
            next(error);
        } else {
            logger.debug(context, 'Device provisioning request succeeded');
            res.status(201).json({});
        }
    }

    function applyProvisioningHandler(device, callback) {
        if (provisioningHandler) {
            provisioningHandler(device, callback);
        } else {
            callback(null, device);
        }
    }

    function applyProvisioningMiddlewares(device, callback) {
        if (provisioningMiddlewares.length > 0) {
            const firstMiddleware = provisioningMiddlewares.slice(0, 1)[0];
            const rest = provisioningMiddlewares.slice(1);
            let executingMiddlewares = [apply(firstMiddleware, device)];

            executingMiddlewares = executingMiddlewares.concat(rest);

            async.waterfall(executingMiddlewares, callback);
        } else {
            callback(null, device);
        }
    }

    function fillDeviceData(service, subservice, body, callback) {
        callback(null, {
            id: body.device_id,
            apikey: body.apikey,
            type: body.entity_type,
            name: body.entity_name,
            service,
            subservice,
            active: body.attributes,
            staticAttributes: body.static_attributes,
            lazy: body.lazy,
            commands: body.commands,
            timezone: body.timezone,
            timestamp: body.timestamp,
            endpoint: body.endpoint,
            internalAttributes: body.internal_attributes,
            protocol: body.protocol,
            transport: body.transport,
            internalId: null,
<<<<<<< HEAD
            autoprovision: body.autoprovision
=======
            autoprovision: body['autoprovision'],
            explicitAttrs: body['explicitAttrs']
>>>>>>> 4519d150
        });
    }

    function provisionSingleDevice(device, callback) {
        async.waterfall(
            [
                apply(statsRegistry.add, 'deviceCreationRequests', 1),
                apply(restUtils.checkMandatoryQueryParams, ['device_id'], device),
                apply(fillDeviceData, req.headers['fiware-service'], req.headers['fiware-servicepath']),
                applyProvisioningMiddlewares,
                applyProvisioningHandler,
                deviceService.register
            ],
            callback
        );
    }

    function extractDevices() {
        return req.body.devices;
    }

    logger.debug(context, 'Handling device provisioning request.');
    async.map(extractDevices(), provisionSingleDevice, handleProvisioningFinish);
}

/**
 * Translate an attribute from the internal representaiton format to the one required by the Provisioning API.
 *
 * @param {Object} attribute                        Attribute in internal representation format.
 * @return {{object_id: *, name: *, type: *}}      Attribute in Device Provisioning API format.
 */
function attributeToProvisioningAPIFormat(attribute) {
    return {
        object_id: attribute.object_id,
        name: attribute.name,
        type: attribute.type,
        expression: attribute.expression,
        reverse: attribute.reverse,
        entity_name: attribute.entity_name,
        entity_type: attribute.entity_type
    };
}

/**
 * Translate between the inner model format to the external Device Provisioning API one.
 *
 * @param {Object} device           Device object coming from the registry.
 * @return {Object}                 Device object translated to Device Provisioning API format.
 */
function toProvisioningAPIFormat(device) {
    return {
        device_id: device.id,
        service: device.service,
        service_path: device.subservice,
        entity_name: device.name,
        entity_type: device.type,
        timezone: device.timezone,
        timestamp: device.timestamp,
        endpoint: device.endpoint,
        transport: device.transport,
        attributes: device.active ? device.active.map(attributeToProvisioningAPIFormat) : undefined,
        lazy: device.lazy ? device.lazy.map(attributeToProvisioningAPIFormat) : undefined,
        commands: device.commands ? device.commands.map(attributeToProvisioningAPIFormat) : undefined,
        static_attributes: device.staticAttributes,
        internal_attributes: device.internalAttributes,
        protocol: device.protocol,
        autoprovision: device.autoprovision,
        explicitAttrs: device.explicitAttrs
    };
}

/**
 * Express middleware that retrieves the complete set of provisioned devices (in JSON format).
 */
function handleListDevices(req, res, next) {
    deviceService.listDevices(
        req.headers['fiware-service'],
        req.headers['fiware-servicepath'],
        req.query.limit,
        req.query.offset,
        function handleListDevices(error, deviceList) {
            if (error) {
                next(error);
            } else {
                const response = deviceList;
                response.devices = deviceList.devices.map(toProvisioningAPIFormat);

                res.status(200).json(response);
            }
        }
    );
}

/**
 * This middleware gets the device specified in the deviceId parameter of the URL from the registry and returns it in
 * JSON format.
 */
function handleGetDevice(req, res, next) {
    deviceService.getDevice(
        req.params.deviceId,
        req.headers['fiware-service'],
        req.headers['fiware-servicepath'],
        function(error, device) {
            if (error) {
                next(error);
            } else if (device) {
                res.status(200).json(toProvisioningAPIFormat(device));
            } else {
                next(new errors.DeviceNotFound(req.params.deviceId));
            }
        }
    );
}

/**
 * This middleware handles the removal of a particular device specified with the deviceId.
 */
function handleRemoveDevice(req, res, next) {
    function getDevice(deviceId, service, subservice, callback) {
        deviceService.getDevice(deviceId, service, subservice, function(error, device) {
            if (error) {
                callback(error);
            } else if (device) {
                callback(null, device);
            } else {
                callback(new errors.DeviceNotFound(deviceId));
            }
        });
    }

    function applyRemoveDeviceHandler(device, callback) {
        if (removeDeviceHandler) {
            removeDeviceHandler(device, callback);
        } else {
            callback(null, device);
        }
    }

    function unregisterDevice(deviceId, service, subservice, device, callback) {
        return deviceService.unregister(deviceId, service, subservice, callback);
    }

    async.waterfall(
        [
            apply(statsRegistry.add, 'deviceRemovalRequests', 1),
            apply(getDevice, req.params.deviceId, req.headers['fiware-service'], req.headers['fiware-servicepath']),
            applyRemoveDeviceHandler,
            apply(
                unregisterDevice,
                req.params.deviceId,
                req.headers['fiware-service'],
                req.headers['fiware-servicepath']
            )
        ],
        function(error) {
            if (error && error.code !== 404) {
                next(error);
            } else if (error && error.code === 404) {
                next(new errors.DeviceNotFound(req.params.deviceId));
            } else {
                res.status(204).send();
            }
        }
    );
}

/**
 * This middleware handles updates in the provisioning devices. The only attribute
 */
function handleUpdateDevice(req, res, next) {
    if (req.body.deviceId) {
        next(new errors.BadRequest("Can't change the ID of a preprovisioned device"));
    } else {
        deviceService.getDevice(
            req.params.deviceId,
            req.headers['fiware-service'],
            req.headers['fiware-servicepath'],
            function(error, device) {
                if (error) {
                    next(error);
                } else if (device) {
                    const pairs = _.pairs(req.body);
                    const newDevice = _.clone(device);

                    for (const i in pairs) {
                        newDevice[provisioningAPITranslation[pairs[i][0]]] = pairs[i][1];
                    }

                    deviceService.updateRegister(newDevice, function handleDeviceUpdate(error) {
                        if (error) {
                            next(error);
                        } else {
                            res.status(204).json({});
                        }
                    });
                } else {
                    next(new errors.DeviceNotFound(req.params.deviceId));
                }
            }
        );
    }
}

/**
 * Load the routes related to device provisioning in the Express App.
 *
 * @param {Object} router      Express request router object.
 */
function loadContextRoutes(router) {
    router.post(
        '/iot/devices',
        restUtils.checkRequestAttributes('headers', mandatoryHeaders),
        restUtils.checkBody(createDeviceTemplate),
        handleProvision
    );

    router.get('/iot/devices', restUtils.checkRequestAttributes('headers', mandatoryHeaders), handleListDevices);

    router.get(
        '/iot/devices/:deviceId',
        restUtils.checkRequestAttributes('headers', mandatoryHeaders),
        handleGetDevice
    );

    router.put(
        '/iot/devices/:deviceId',
        restUtils.checkRequestAttributes('headers', mandatoryHeaders),
        restUtils.checkBody(updateDeviceTemplate),
        handleUpdateDevice
    );

    router.delete(
        '/iot/devices/:deviceId',
        restUtils.checkRequestAttributes('headers', mandatoryHeaders),
        handleRemoveDevice
    );
}

function setProvisioningHandler(newHandler) {
    provisioningHandler = newHandler;
}

function setRemoveDeviceHandler(newHandler) {
    removeDeviceHandler = newHandler;
}

function addDeviceProvisionMiddleware(newHandler) {
    provisioningMiddlewares.push(newHandler);
}

function clear(callback) {
    provisioningMiddlewares = [];
    provisioningHandler = null;
    callback();
}

exports.loadContextRoutes = intoTrans(context, loadContextRoutes);
exports.setProvisioningHandler = intoTrans(context, setProvisioningHandler);
exports.setRemoveDeviceHandler = intoTrans(context, setRemoveDeviceHandler);
exports.addDeviceProvisionMiddleware = addDeviceProvisionMiddleware;
exports.clear = clear;<|MERGE_RESOLUTION|>--- conflicted
+++ resolved
@@ -20,7 +20,6 @@
  * For those usages not covered by the GNU Affero General Public License
  * please contact with::daniel.moranjimenez@telefonica.com
  */
-<<<<<<< HEAD
 
 const async = require('async');
 const restUtils = require('./restUtils');
@@ -41,6 +40,8 @@
 const mandatoryHeaders = ['fiware-service', 'fiware-servicepath'];
 let provisioningMiddlewares = [];
 const provisioningAPITranslation = {
+    /* jshint camelcase:false */
+
     name: 'id',
     service: 'service',
     service_path: 'subservice',
@@ -56,61 +57,16 @@
     lazy: 'lazy',
     internal_attributes: 'internalAttributes',
     static_attributes: 'staticAttributes',
-    autoprovision: 'autoprovision'
+    autoprovision: 'autoprovision',
+    explicitAttrs: 'explicitAttrs'
 };
-=======
-'use strict';
-
-var async = require('async'),
-    restUtils = require('./restUtils'),
-    statsRegistry = require('./../stats/statsRegistry'),
-    deviceService = require('./../devices/deviceService'),
-    intoTrans = require('../common/domain').intoTrans,
-    logger = require('logops'),
-    errors = require('../../errors'),
-    _ = require('underscore'),
-    context = {
-        op: 'IoTAgentNGSI.DeviceProvisioning'
-    },
-    apply = async.apply,
-    provisioningHandler,
-    removeDeviceHandler,
-    updateDeviceTemplate = require('../../templates/updateDevice.json'),
-    createDeviceTemplate = require('../../templates/createDevice.json'),
-    mandatoryHeaders = [
-        'fiware-service',
-        'fiware-servicepath'
-    ],
-    provisioningMiddlewares = [],
-    provisioningAPITranslation = {
-        /* jshint camelcase:false */
-
-        name: 'id',
-        service: 'service',
-        service_path: 'subservice',
-        entity_name: 'name',
-        entity_type: 'type',
-        timezone: 'timezone',
-        timestamp: 'timestamp',
-        protocol: 'protocol',
-        transport: 'transport',
-        endpoint: 'endpoint',
-        attributes: 'active',
-        commands: 'commands',
-        lazy: 'lazy',
-        internal_attributes: 'internalAttributes',
-        static_attributes: 'staticAttributes',
-        autoprovision: 'autoprovision',
-        explicitAttrs: 'explicitAttrs'
-    };
->>>>>>> 4519d150
 
 /**
  * Express middleware to handle incoming device provisioning requests. Every request is validated and handled to the
  * NGSI Service for the registration.
  */
 function handleProvision(req, res, next) {
-    /* eslint-disable-next-line  no-unused-vars */
+    /* eslint-disable-next-line no-unused-vars */
     function handleProvisioningFinish(error, results) {
         if (error) {
             logger.debug(context, 'Device provisioning failed due to the following error: ', error.message);
@@ -144,6 +100,8 @@
     }
 
     function fillDeviceData(service, subservice, body, callback) {
+        /* jshint sub: true */
+
         callback(null, {
             id: body.device_id,
             apikey: body.apikey,
@@ -162,12 +120,8 @@
             protocol: body.protocol,
             transport: body.transport,
             internalId: null,
-<<<<<<< HEAD
-            autoprovision: body.autoprovision
-=======
-            autoprovision: body['autoprovision'],
-            explicitAttrs: body['explicitAttrs']
->>>>>>> 4519d150
+            autoprovision: body.autoprovision,
+            explicitAttrs: body.explicitAttrs
         });
     }
 
@@ -218,6 +172,7 @@
  * @return {Object}                 Device object translated to Device Provisioning API format.
  */
 function toProvisioningAPIFormat(device) {
+    /* jshint camelcase:false */
     return {
         device_id: device.id,
         service: device.service,
