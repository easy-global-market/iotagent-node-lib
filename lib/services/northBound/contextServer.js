--- conflicted
+++ resolved
@@ -23,26 +23,16 @@
  * Modified by: Daniel Calvo - ATOS Research & Innovation
  * Modified by: Jason Fox - FIWARE Foundation
  */
-
-<<<<<<< HEAD
+ 
 const intoTrans = require('../common/domain').intoTrans;
 const config = require('../../commonConfig');
 const context = {
     op: 'IoTAgentNGSI.ContextServer'
 };
 const contextServerUtils = require('./contextServerUtils');
-const ngsiv1 = require('./contextServer-NGSI-v1');
-const ngsiv2 = require('./contextServer-NGSI-v2');
-const ngsiLD = require('./contextServer-NGSI-LD');
-=======
-var intoTrans = require('../common/domain').intoTrans,
-    config = require('../../commonConfig'),
-    context = {
-        op: 'IoTAgentNGSI.ContextServer'
-    },
-    contextServerUtils = require('./contextServerUtils');
 
-var contextServerHandler;
+
+let contextServerHandler;
 
 /** 
  * Loads the correct context server handler based on the current config.
@@ -56,7 +46,6 @@
         contextServerHandler =  require('./contextServer-NGSI-v1');
     }
 }
->>>>>>> 2f2caead
 
 /**
  * Sets the new user handler for Entity update requests. This handler will be called whenever an update request arrives
