--- conflicted
+++ resolved
@@ -39,16 +39,10 @@
 const bodyParser = require('body-parser');
 
 function start(config, callback) {
-<<<<<<< HEAD
     let baseRoot = '/';
     let iotaInformation;
-=======
 
     deviceProvisioning.setConfiguration(config);
-
-    var baseRoot = '/',
-        iotaInformation;
->>>>>>> 8b3f232d
 
     northboundServer = {
         server: null,
