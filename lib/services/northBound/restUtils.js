--- conflicted
+++ resolved
@@ -23,17 +23,11 @@
  * Modified by: Daniel Calvo - ATOS Research & Innovation
  */
 
-<<<<<<< HEAD
-const logger = require('logops');
-const errors = require('../../errors');
-var constants = require('../../constants');
-=======
 /* eslint-disable no-prototype-builtins */
 
 const logger = require('logops');
 const errors = require('../../errors');
 const constants = require('../../constants');
->>>>>>> 510ae371
 const intoTrans = require('../common/domain').intoTrans;
 const revalidator = require('revalidator');
 const moment = require('moment');
@@ -41,15 +35,11 @@
     op: 'IoTAgentNGSI.RestUtils'
 };
 const _ = require('underscore');
-<<<<<<< HEAD
 const request = require('request');
 const async = require('async');
 const apply = async.apply;
-var constants = require('../../constants');
 const ngsiService = require('../ngsi/ngsiService');
 const config = require('../../commonConfig');
-=======
->>>>>>> 510ae371
 
 /**
  * Checks all the mandatory attributes in the selected array are present in the presented body object.
@@ -228,7 +218,6 @@
         return true;
     }
     return isTimestampedNgsi2Entity(payload);
-<<<<<<< HEAD
 }
 
 /**
@@ -239,7 +228,7 @@
  */
 function executeWithSecurity(requestOptions, deviceData, callback) {
     logger.debug(context, 'executeWithSecurity');
-    config.getGroupRegistry().getType(deviceData.type, function(error, deviceGroup) {
+    config.getGroupRegistry().getType(deviceData.type, function (error, deviceGroup) {
         let typeInformation;
         if (error) {
             logger.debug(context, 'error %j in get group device', error);
@@ -260,7 +249,7 @@
                         apply(ngsiService.updateTrust, deviceGroup, null, typeInformation.trust),
                         apply(security.getToken, typeInformation.trust)
                     ],
-                    function(error, token) {
+                    function (error, token) {
                         if (error) {
                             callback(new errors.SecurityInformationMissing(typeInformation.type));
                         } else {
@@ -278,8 +267,6 @@
             request(requestOptions, callback);
         }
     });
-=======
->>>>>>> 510ae371
 }
 
 exports.executeWithSecurity = executeWithSecurity;
