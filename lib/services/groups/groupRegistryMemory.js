--- conflicted
+++ resolved
@@ -20,7 +20,6 @@
  * For those usages not covered by the GNU Affero General Public License
  * please contact with::daniel.moranjimenez@telefonica.com
  */
-<<<<<<< HEAD
 
 /* eslint-disable no-prototype-builtins */
 
@@ -28,25 +27,12 @@
 const logger = require('logops');
 const intoTrans = require('../common/domain').intoTrans;
 const errors = require('../../errors');
+const config = require('../../commonConfig');
 const _ = require('underscore');
 const context = {
     op: 'IoTAgentNGSI.InMemoryGroupRegister'
 };
 let groupIds = 1;
-=======
-'use strict';
-
-var registeredGroups = {},
-    logger = require('logops'),
-    intoTrans = require('../common/domain').intoTrans,
-    errors = require('../../errors'),
-    config = require('../../commonConfig'),
-    _ = require('underscore'),
-    context = {
-        op: 'IoTAgentNGSI.InMemoryGroupRegister'
-    },
-    groupIds = 1;
->>>>>>> ac2254cb
 
 function exists(group) {
     const keys = _.keys(registeredGroups);
@@ -145,13 +131,8 @@
     callback();
 }
 
-<<<<<<< HEAD
-function find(service, subservice, callback) {
+function findSingleConfigurationMode(service, subservice, callback) {
     let result;
-=======
-function findSingleConfigurationMode(service, subservice, callback) {
-    var result;
->>>>>>> ac2254cb
 
     for (const i in registeredGroups) {
         if (
@@ -172,31 +153,33 @@
 }
 
 function find(service, subservice, callback) {
-    if (config.getConfig().singleConfigurationMode === true){
+    if (config.getConfig().singleConfigurationMode === true) {
         return findSingleConfigurationMode(service, subservice, callback);
     }
-    var result = [];
-
-    for (var i in registeredGroups) {
-        if (registeredGroups.hasOwnProperty(i) &&
+    const result = [];
+
+    for (const i in registeredGroups) {
+        if (
+            registeredGroups.hasOwnProperty(i) &&
             registeredGroups[i].service === service &&
-            registeredGroups[i].subservice === subservice) {
+            registeredGroups[i].subservice === subservice
+        ) {
             result.push(registeredGroups[i]);
         }
     }
 
     if (result.length > 0) {
-        callback(null, {
+        return callback(null, {
             count: result.length,
             services: result
         });
     } else {
-        callback(new errors.DeviceGroupNotFound(service, subservice));
+        return callback(new errors.DeviceGroupNotFound(service, subservice));
     }
 }
 
 function findBy(fields) {
-    return function() {
+    return function () {
         let result;
         const queryObj = {};
         let i = 0;
