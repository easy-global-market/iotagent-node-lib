/*
 * Copyright 2015 Telefonica Investigación y Desarrollo, S.A.U
 *
 * This file is part of fiware-iotagent-lib
 *
 * fiware-iotagent-lib is free software: you can redistribute it and/or
 * modify it under the terms of the GNU Affero General Public License as
 * published by the Free Software Foundation, either version 3 of the License,
 * or (at your option) any later version.
 *
 * fiware-iotagent-lib is distributed in the hope that it will be useful,
 * but WITHOUT ANY WARRANTY; without even the implied warranty of
 * MERCHANTABILITY or FITNESS FOR A PARTICULAR PURPOSE.
 * See the GNU Affero General Public License for more details.
 *
 * You should have received a copy of the GNU Affero General Public
 * License along with fiware-iotagent-lib.
 * If not, see http://www.gnu.org/licenses/.
 *
 * For those usages not covered by the GNU Affero General Public License
 * please contact with::daniel.moranjimenez@telefonica.com
 *
 * Modified by: Daniel Calvo - ATOS Research & Innovation
 */

const logger = require('logops');
const dbService = require('../../model/dbConn');
const intoTrans = require('../common/domain').intoTrans;
const fillService = require('./../common/domain').fillService;
const alarmsInt = require('../common/alarmManagement').intercept;
const constants = require('../../constants');
const errors = require('../../errors');
const Group = require('../../model/Group');
const async = require('async');
let context = {
    op: 'IoTAgentNGSI.MongoDBGroupRegister'
};

/**
 * Generates a handler for the save device group operations. The handler will take the customary error and the saved
 * device group as the parameters (and pass the serialized DAO as the callback value).
 *
 * @return {Function}       The generated handler.
 */
function saveGroupHandler(groupDAO, callback) {
    /* eslint-disable-next-line no-unused-vars */
    return function saveHandler(error, result) {
        if (error) {
            logger.debug(fillService(context, groupDAO), 'Error storing device group information: %s', error);

            callback(new errors.InternalDbError(error));
        } else {
            callback(null, groupDAO.toObject());
        }
    };
}

function createGroup(group, callback) {
    /* eslint-disable-next-line  new-cap */
    const groupObj = new Group.model();
    const attributeList = [
        'url',
        'resource',
        'apikey',
        'type',
        'service',
        'subservice',
        'description',
        'trust',
        'cbHost',
        'timezone',
        'timestamp',
        'commands',
        'lazy',
        'attributes',
        'staticAttributes',
        'internalAttributes',
        'autoprovision',
        'explicitAttrs',
        'expressionLanguage'
    ];

    for (let i = 0; i < attributeList.length; i++) {
        groupObj[attributeList[i]] = group[attributeList[i]];
    }

    logger.debug(
        context,
        'Storing device group with id [%s], type [%s], apikey [%s] and resource [%s]',
        groupObj._id,
        groupObj.type,
        groupObj.apikey,
        groupObj.resource
    );

    groupObj.save(function saveHandler(error, groupDAO) {
        if (error) {
            if (error.code === 11000) {
                logger.debug(
                    context,
                    'Duplicate group entry with resource [%s] and apiKey [%s]',
                    group.resource,
                    group.apikey
                );

                callback(new errors.DuplicateGroup(group.resource, group.apikey));
            } else {
                logger.debug(context, 'Error storing device group information: %s', error);

                callback(new errors.InternalDbError(error));
            }
        } else {
            callback(null, groupDAO.toObject());
        }
    });
}

/**
 * List all the groups created in the IoT Agent.
 *
 * @param {Number} service      Service for wich all the configurations want to be retrieved.
 * @param {Number} limit        Maximum number of entries to return.
 * @param {Number} offset       Number of entries to skip for pagination.
 */
function listGroups(service, limit, offset, callback) {
    const condition = {};

    function toObjectFn(obj) {
        return obj.toObject();
    }

    if (service) {
        condition.service = service;
    }

    const query = Group.model.find(condition).sort();

    if (limit) {
        query.limit(parseInt(limit, 10));
    }

    if (offset) {
        query.skip(parseInt(offset, 10));
    }

    async.series([query.exec.bind(query), Group.model.countDocuments.bind(Group.model, condition)], function (
        error,
        results
    ) {
        callback(error, {
            count: results[1],
            services: results[0].map(toObjectFn)
        });
    });
}

function getById(id, callback) {
    context = fillService(context, { service: 'n/a', subservice: 'n/a' });
    logger.debug(context, 'Looking for device group with id [%s].', id);

    const query = Group.model.findOne({ _id: id });
    query.select({ __v: 0 });

    query.exec(function handleGet(error, data) {
        if (error) {
            logger.debug(context, 'Internal MongoDB Error getting group: %s', error);

            callback(new errors.InternalDbError(error));
        } else if (data) {
            context = fillService(context, data);
            logger.debug(context, 'Device group data found: %j', data);
            callback(null, data);
        } else {
            logger.debug(context, 'Device group [%s] not found.', id);

            callback(new errors.DeviceGroupNotFound(id));
        }
    });
}

/**
 * List all the groups created in the IoT Agent for a service and a subservice.
 *
 * @param  {String} service        Service used to filter the groups.
 * @param  {String} subservice     Subservice used to filter the groups.
 * @param  {Function} callback     The callback function.
 */
function find(service, subservice, callback) {
    const condition = {};

    function toObjectFn(obj) {
        return obj.toObject();
    }

    condition.service = service;
    condition.subservice = subservice;

    const query = Group.model.find(condition).sort();

    async.series([query.exec.bind(query), Group.model.countDocuments.bind(Group.model, condition)], function (
        error,
        results
    ) {
        callback(error, {
            count: results[1],
            services: results[0].map(toObjectFn)
        });
    });
}

function findBy(fields) {
    return function () {
        const queryObj = {};
        let i = 0;

        /* eslint-disable-next-line prefer-rest-params */
        while (typeof arguments[i] !== 'function') {
            /* eslint-disable-next-line prefer-rest-params */
            if (arguments[i]) {
                /* eslint-disable-next-line prefer-rest-params */
                queryObj[fields[i]] = arguments[i];
            }

            i++;
        }

        /* eslint-disable-next-line prefer-rest-params */
        const callback = arguments[i];
        context = fillService(context, { service: 'n/a', subservice: 'n/a' });
        logger.debug(context, 'Looking for group params %j with queryObj %j', fields, queryObj);
        const query = Group.model.findOne(queryObj);

        query.select({ __v: 0 });

        query.exec(function handleGet(error, data) {
            if (error) {
                logger.debug(context, 'Internal MongoDB Error getting group: %s', error);
                callback(new errors.InternalDbError(error));
            } else if (data) {
                context = fillService(context, data);
                logger.debug(context, 'Device group data found: %j', data.toObject());
                callback(null, data.toObject());
            } else {
                logger.debug(context, 'Device group for fields [%j] not found: [%j]', fields, queryObj);

                callback(new errors.DeviceGroupNotFound(fields, queryObj));
            }
        });
    };
}

function update(id, body, callback) {
    logger.debug(context, 'Storing updated values for configuration [%s]:\n%s', id, JSON.stringify(body, null, 4));
    getById(id, function (error, group) {
        if (error) {
            callback(error);
        } else {
            const attributes = [
                'url',
                'apikey',
                'type',
                'service',
                'subservice',
                'description',
                'trust',
                'cbHost',
                'timezone',
                'timestamp',
                'commands',
                'lazy',
                'attributes',
                'staticAttributes',
                'internalAttributes',
                'explicitAttrs',
                'expressionLanguage'
            ];

            for (let i = 0; i < attributes.length; i++) {
                if (body[attributes[i]] !== undefined) {
                    group[attributes[i]] = body[attributes[i]];
                }
            }

            group.isNew = false;
            group.save(saveGroupHandler(group, callback));
        }
    });
}

function remove(id, callback) {
    logger.debug(context, 'Removing device group with id [%s]', id);

    getById(id, function (error, deviceGroup) {
        if (error) {
            callback(error);
        } else {
            Group.model.deleteOne({ _id: id }, function (error) {
                if (error) {
                    logger.debug(context, 'Internal MongoDB Error getting device: %s', error);

                    callback(new errors.InternalDbError(error));
                } else {
                    logger.debug(context, 'Device [%s] successfully removed.', id);

                    callback(null, deviceGroup);
                }
            });
        }
    });
}

function init(newConfig, callback) {
    callback(null);
}

function clear(callback) {
    dbService.db.db.dropDatabase(callback);
}

exports.create = alarmsInt(constants.MONGO_ALARM, intoTrans(context, createGroup));
exports.list = alarmsInt(constants.MONGO_ALARM, intoTrans(context, listGroups));
exports.init = alarmsInt(constants.MONGO_ALARM, intoTrans(context, init));
exports.find = alarmsInt(constants.MONGO_ALARM, intoTrans(context, find));
<<<<<<< HEAD
exports.findType = alarmsInt(
    constants.MONGO_ALARM,
    intoTrans(context, findBy(['service', 'subservice', 'type', 'apikey']))
);
=======
exports.findType = alarmsInt(constants.MONGO_ALARM,
                             intoTrans(context, findBy(['service', 'subservice', 'type', 'apikey'])));
exports.findTypeSilently = intoTrans(context, findBy(['service', 'subservice', 'type', 'apikey']));
>>>>>>> edbaae65
exports.findBy = alarmsInt(constants.MONGO_ALARM, intoTrans(context, findBy));
exports.get = alarmsInt(constants.MONGO_ALARM, intoTrans(context, findBy(['resource', 'apikey'])));
exports.getSilently = intoTrans(context, findBy(['resource', 'apikey']));
exports.getType = alarmsInt(constants.MONGO_ALARM, intoTrans(context, findBy(['type'])));
exports.update = alarmsInt(constants.MONGO_ALARM, intoTrans(context, update));
exports.remove = alarmsInt(constants.MONGO_ALARM, intoTrans(context, remove));
exports.clear = alarmsInt(constants.MONGO_ALARM, intoTrans(context, clear));<|MERGE_RESOLUTION|>--- conflicted
+++ resolved
@@ -213,19 +213,17 @@
         const queryObj = {};
         let i = 0;
 
-        /* eslint-disable-next-line prefer-rest-params */
+        /* eslint-disable prefer-rest-params */
         while (typeof arguments[i] !== 'function') {
-            /* eslint-disable-next-line prefer-rest-params */
             if (arguments[i]) {
-                /* eslint-disable-next-line prefer-rest-params */
                 queryObj[fields[i]] = arguments[i];
             }
 
             i++;
         }
-
-        /* eslint-disable-next-line prefer-rest-params */
         const callback = arguments[i];
+        /* eslint-enable prefer-rest-params */
+
         context = fillService(context, { service: 'n/a', subservice: 'n/a' });
         logger.debug(context, 'Looking for group params %j with queryObj %j', fields, queryObj);
         const query = Group.model.findOne(queryObj);
@@ -321,16 +319,11 @@
 exports.list = alarmsInt(constants.MONGO_ALARM, intoTrans(context, listGroups));
 exports.init = alarmsInt(constants.MONGO_ALARM, intoTrans(context, init));
 exports.find = alarmsInt(constants.MONGO_ALARM, intoTrans(context, find));
-<<<<<<< HEAD
 exports.findType = alarmsInt(
     constants.MONGO_ALARM,
     intoTrans(context, findBy(['service', 'subservice', 'type', 'apikey']))
 );
-=======
-exports.findType = alarmsInt(constants.MONGO_ALARM,
-                             intoTrans(context, findBy(['service', 'subservice', 'type', 'apikey'])));
 exports.findTypeSilently = intoTrans(context, findBy(['service', 'subservice', 'type', 'apikey']));
->>>>>>> edbaae65
 exports.findBy = alarmsInt(constants.MONGO_ALARM, intoTrans(context, findBy));
 exports.get = alarmsInt(constants.MONGO_ALARM, intoTrans(context, findBy(['resource', 'apikey'])));
 exports.getSilently = intoTrans(context, findBy(['resource', 'apikey']));
