--- conflicted
+++ resolved
@@ -32,7 +32,7 @@
 const errors = require('../../errors');
 const Group = require('../../model/Group');
 const async = require('async');
-const context = {
+let context = {
     op: 'IoTAgentNGSI.MongoDBGroupRegister'
 };
 
@@ -56,7 +56,6 @@
 }
 
 function createGroup(group, callback) {
-<<<<<<< HEAD
     /* eslint-disable-next-line  new-cap */
     const groupObj = new Group.model();
     const attributeList = [
@@ -76,35 +75,11 @@
         'staticAttributes',
         'internalAttributes',
         'autoprovision',
-        'explicitAttrs'
+        'explicitAttrs',
+        'expressionLanguage'
     ];
 
     for (let i = 0; i < attributeList.length; i++) {
-=======
-    var groupObj = new Group.model(),
-        attributeList = [
-            'url',
-            'resource',
-            'apikey',
-            'type',
-            'service',
-            'subservice',
-            'trust',
-            'cbHost',
-            'timezone',
-            'timestamp',
-            'commands',
-            'lazy',
-            'attributes',
-            'staticAttributes',
-            'internalAttributes',
-            'autoprovision',
-            'explicitAttrs',
-            'expressionLanguage'
-        ];
-
-    for (var i = 0; i < attributeList.length; i++) {
->>>>>>> ac2254cb
         groupObj[attributeList[i]] = group[attributeList[i]];
     }
 
@@ -167,7 +142,7 @@
         query.skip(parseInt(offset, 10));
     }
 
-    async.series([query.exec.bind(query), Group.model.countDocuments.bind(Group.model, condition)], function(
+    async.series([query.exec.bind(query), Group.model.countDocuments.bind(Group.model, condition)], function (
         error,
         results
     ) {
@@ -179,12 +154,7 @@
 }
 
 function getById(id, callback) {
-<<<<<<< HEAD
-=======
-    var query;
-
-    context = fillService(context, { service: 'n/a', subservice: 'n/a'});
->>>>>>> ac2254cb
+    context = fillService(context, { service: 'n/a', subservice: 'n/a' });
     logger.debug(context, 'Looking for device group with id [%s].', id);
 
     const query = Group.model.findOne({ _id: id });
@@ -226,7 +196,7 @@
 
     const query = Group.model.find(condition).sort();
 
-    async.series([query.exec.bind(query), Group.model.countDocuments.bind(Group.model, condition)], function(
+    async.series([query.exec.bind(query), Group.model.countDocuments.bind(Group.model, condition)], function (
         error,
         results
     ) {
@@ -238,27 +208,24 @@
 }
 
 function findBy(fields) {
-    return function() {
+    return function () {
         const queryObj = {};
         let i = 0;
 
-        /* eslint-disable prefer-rest-params */
+        /* eslint-disable-next-line prefer-rest-params */
         while (typeof arguments[i] !== 'function') {
+            /* eslint-disable-next-line prefer-rest-params */
             if (arguments[i]) {
+                /* eslint-disable-next-line prefer-rest-params */
                 queryObj[fields[i]] = arguments[i];
             }
 
             i++;
         }
 
-<<<<<<< HEAD
+        /* eslint-disable-next-line prefer-rest-params */
         const callback = arguments[i];
-        /* eslint-enable prefer-rest-params */
-
-=======
-        callback = arguments[i];
-        context = fillService(context, { service: 'n/a', subservice: 'n/a'});
->>>>>>> ac2254cb
+        context = fillService(context, { service: 'n/a', subservice: 'n/a' });
         logger.debug(context, 'Looking for group params %j with queryObj %j', fields, queryObj);
         const query = Group.model.findOne(queryObj);
 
@@ -283,7 +250,7 @@
 
 function update(id, body, callback) {
     logger.debug(context, 'Storing updated values for configuration [%s]:\n%s', id, JSON.stringify(body, null, 4));
-    getById(id, function(error, group) {
+    getById(id, function (error, group) {
         if (error) {
             callback(error);
         } else {
@@ -320,11 +287,11 @@
 function remove(id, callback) {
     logger.debug(context, 'Removing device group with id [%s]', id);
 
-    getById(id, function(error, deviceGroup) {
+    getById(id, function (error, deviceGroup) {
         if (error) {
             callback(error);
         } else {
-            Group.model.deleteOne({ _id: id }, function(error) {
+            Group.model.deleteOne({ _id: id }, function (error) {
                 if (error) {
                     logger.debug(context, 'Internal MongoDB Error getting device: %s', error);
 
