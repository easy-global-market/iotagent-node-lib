--- conflicted
+++ resolved
@@ -78,11 +78,8 @@
         'autoprovision',
         'explicitAttrs',
         'expressionLanguage',
-<<<<<<< HEAD
         'defaultEntityNameConjunction'
-=======
         'ngsiVersion'
->>>>>>> 2835d6d5
     ];
 
     for (let i = 0; i < attributeList.length; i++) {
@@ -276,11 +273,8 @@
                 'internalAttributes',
                 'explicitAttrs',
                 'expressionLanguage',
-<<<<<<< HEAD
                 'defaultEntityNameConjunction'
-=======
                 'ngsiVersion'
->>>>>>> 2835d6d5
             ];
 
             for (let i = 0; i < attributes.length; i++) {
