--- conflicted
+++ resolved
@@ -43,7 +43,7 @@
  * @return {Function}       The generated handler.
  */
 function saveGroupHandler(groupDAO, callback) {
-    /* eslint-disable-next-line  no-unused-vars */
+    /* eslint-disable-next-line no-unused-vars */
     return function saveHandler(error, result) {
         if (error) {
             logger.debug(fillService(context, groupDAO), 'Error storing device group information: %s', error);
@@ -56,7 +56,6 @@
 }
 
 function createGroup(group, callback) {
-<<<<<<< HEAD
     /* eslint-disable-next-line  new-cap */
     const groupObj = new Group.model();
     const attributeList = [
@@ -75,34 +74,11 @@
         'attributes',
         'staticAttributes',
         'internalAttributes',
-        'autoprovision'
+        'autoprovision',
+        'explicitAttrs'
     ];
 
     for (let i = 0; i < attributeList.length; i++) {
-=======
-    var groupObj = new Group.model(),
-        attributeList = [
-            'url',
-            'resource',
-            'apikey',
-            'type',
-            'service',
-            'subservice',
-            'trust',
-            'cbHost',
-            'timezone',
-            'timestamp',
-            'commands',
-            'lazy',
-            'attributes',
-            'staticAttributes',
-            'internalAttributes',
-            'autoprovision',
-            'explicitAttrs'
-        ];
-
-    for (var i = 0; i < attributeList.length; i++) {
->>>>>>> 4519d150
         groupObj[attributeList[i]] = group[attributeList[i]];
     }
 
@@ -233,19 +209,17 @@
         const queryObj = {};
         let i = 0;
 
-        /* eslint-disable-next-line prefer-rest-params */
+        /* eslint-disable prefer-rest-params */
         while (typeof arguments[i] !== 'function') {
-            /* eslint-disable-next-line prefer-rest-params */
             if (arguments[i]) {
-                /* eslint-disable-next-line prefer-rest-params */
                 queryObj[fields[i]] = arguments[i];
             }
 
             i++;
         }
 
-        /* eslint-disable-next-line prefer-rest-params */
         const callback = arguments[i];
+        /* eslint-enable prefer-rest-params */
 
         logger.debug(context, 'Looking for group params %j with queryObj %j', fields, queryObj);
         const query = Group.model.findOne(queryObj);
@@ -291,13 +265,8 @@
                 'explicitAttrs'
             ];
 
-<<<<<<< HEAD
             for (let i = 0; i < attributes.length; i++) {
-                if (body[attributes[i]]) {
-=======
-            for (var i = 0; i < attributes.length; i++) {
                 if (body[attributes[i]] !== undefined) {
->>>>>>> 4519d150
                     group[attributes[i]] = body[attributes[i]];
                 }
             }
