/*
 * Copyright 2014 Telefonica Investigación y Desarrollo, S.A.U
 *
 * This file is part of fiware-iotagent-lib
 *
 * fiware-iotagent-lib is free software: you can redistribute it and/or
 * modify it under the terms of the GNU Affero General Public License as
 * published by the Free Software Foundation, either version 3 of the License,
 * or (at your option) any later version.
 *
 * fiware-iotagent-lib is distributed in the hope that it will be useful,
 * but WITHOUT ANY WARRANTY; without even the implied warranty of
 * MERCHANTABILITY or FITNESS FOR A PARTICULAR PURPOSE.
 * See the GNU Affero General Public License for more details.
 *
 * You should have received a copy of the GNU Affero General Public
 * License along with fiware-iotagent-lib.
 * If not, seehttp://www.gnu.org/licenses/.
 *
 * For those usages not covered by the GNU Affero General Public License
 * please contact with::daniel.moranjimenez@telefonica.com
 *
 * Modified by: Federico M. Facca - Martel Innovate
 * Modified by: Daniel Calvo - ATOS Research & Innovation
 */

'use strict';

var request = require('request'),
    statsService = require('./../stats/statsRegistry'),
    async = require('async'),
    apply = async.apply,
    intoTrans = require('../common/domain').intoTrans,
    alarms = require('../common/alarmManagement'),
    errors = require('../../errors'),
    utils = require('../northBound/restUtils'),
    config = require('../../commonConfig'),
    constants = require('../../constants'),
    moment = require('moment-timezone'),
    logger = require('logops'),
    ngsiParser = require('./ngsiParser'),
    _ = require('underscore'),
    context = {
        op: 'IoTAgentNGSI.NGSIService'
    },
    updateMiddleware = [],
    queryMiddleware = [];

/**
 * Generate an operation handler for NGSI-based operations (query and update). The handler takes care of identifiying
 * the errors and calling the appropriate callback with a success or a failure depending on how the operation ended.
 *
 * Most of the parameters are passed for debugging purposes mainly.
 *
 * @param {String} operationName        Name of the NGSI operation being performed.
 * @param {String} entityName           Name of the entity that was the target of the operation.
 * @param {Object} typeInformation      Information about the device the entity represents.
 * @param {String} token                Security token used to access the entity.
 * @param {Object} options              Object holding all the information about the HTTP request.

 * @return {Function}                  The generated handler.
 */
function generateNGSIOperationHandler(operationName, entityName, typeInformation, token, options, callback) {
    return function(error, response, body) {
        if (error) {
            logger.error(context, 'Error found executing ' + operationName + ' action in Context Broker: %s', error);

            alarms.raise(constants.ORION_ALARM, error);
            callback(error);
        } else if (body && body.orionError) {
            logger.debug(context, 'Orion error found executing ' + operationName + ' action in Context Broker: %j',
                body.orionError);

            callback(new errors.BadRequest(body.orionError.details));
        } else if (response && body && response.statusCode === 200) {
            var errorField = ngsiParser.getErrorField(body);

            logger.debug(context,
                'Received the following request from the CB:\n\n%s\n\n', JSON.stringify(body, null, 4));

            if (errorField) {
                logger.error(context,
                    'Operation ' + operationName + ' error connecting to the Context Broker: %j', errorField);

                if (errorField.code && errorField.code === '404') {
                    callback(new errors.DeviceNotFound(entityName));
                } else {
                    callback(new errors.EntityGenericError(entityName, typeInformation.type, errorField));
                }
            } else {
                logger.debug(context, 'Value updated successfully');
                alarms.release(constants.ORION_ALARM);
                callback(null, body);
            }
        } else if (response && response.statusCode === 403) {
            logger.debug(context, 'Access forbidden executing ' + operationName + ' operation');
            callback(new errors.AccessForbidden(
                token,
                options.headers['fiware-service'],
                options.headers['fiware-servicepath']));
        } else {
            logger.debug(context, 'Unknown error executing ' + operationName + ' operation');

            callback(new errors.EntityGenericError(entityName, typeInformation.type, {
                details: body
            }, response.statusCode));
        }
    };
}

/**
 * Generate an operation handler for NGSIv2-based operations (query and update). The handler takes care of identifiying
 * the errors and calling the appropriate callback with a success or a failure depending on how the operation ended.
 *
 * Most of the parameters are passed for debugging purposes mainly.
 *
 * @param {String} operationName        Name of the NGSI operation being performed.
 * @param {String} entityName           Name of the entity that was the target of the operation.
 * @param {Object} typeInformation      Information about the device the entity represents.
 * @param {String} token                Security token used to access the entity.
 * @param {Object} options              Object holding all the information about the HTTP request.

 * @return {Function}                  The generated handler.
 */
function generateNGSI2OperationHandler(operationName, entityName, typeInformation, token, options, callback) {
    return function(error, response, body) {
        if (error) {
            logger.error(context, 'Error found executing ' + operationName + ' action in Context Broker: %s', error);

            alarms.raise(constants.ORION_ALARM, error);
            callback(error);
        } else if (body && body.orionError) {
            logger.debug(context, 'Orion error found executing ' + operationName + ' action in Context Broker: %j',
                body.orionError);

            callback(new errors.BadRequest(body.orionError.details));
        } else if (response && operationName === 'update' && (response.statusCode === 204)) {
                logger.debug(context, 'Received the following response from the CB: Value updated successfully\n');
                alarms.release(constants.ORION_ALARM);
                callback(null, body);
        } else if (response && operationName === 'query' && body !== undefined && response.statusCode === 200) {
            logger.debug(context,
                'Received the following response from the CB:\n\n%s\n\n', JSON.stringify(body, null, 4));
                logger.debug(context, 'Value queried successfully');
                alarms.release(constants.ORION_ALARM);
                callback(null, body);
        } else if (response && operationName === 'query' && response.statusCode === 204) {
            logger.debug(context,
                'Received the following response from the CB:\n\n%s\n\n', JSON.stringify(body, null, 4));

            logger.error(context,
                'Operation ' + operationName + ' bad status code from the CB: 204.' +
                'A query operation must always return a body');
            callback(new errors.BadAnswer(response.statusCode, operationName));
        } else if (response && response.statusCode === 403) {
            logger.debug(context, 'Access forbidden executing ' + operationName + ' operation');
            callback(new errors.AccessForbidden(
                token,
                options.headers['fiware-service'],
                options.headers['fiware-servicepath']));
        } else if (response && body && response.statusCode === 404) {
            logger.debug(context,
                'Received the following response from the CB:\n\n%s\n\n', JSON.stringify(body, null, 4));

            logger.error(context,
                'Operation ' + operationName + ' error connecting to the Context Broker: %j', body);

            if (response.statusCode && response.statusCode === 404) {
                callback(new errors.DeviceNotFound(entityName));
            } else {
                callback(new errors.EntityGenericError(entityName, typeInformation.type, body));
            }
        } else {
            logger.debug(context, 'Unknown error executing ' + operationName + ' operation');
            if (! (body instanceof Array || body instanceof Object))
            {
                body = JSON.parse(body);
            }

            callback(new errors.EntityGenericError(entityName, typeInformation.type,
                body, response.statusCode));
        }
    };
}

/**
 * Create the request object used to communicate with the Context Broker, adding security and service information.
 *
 * @param {String} url                  Path for the Context Broker operation.
 * @param {Object} typeInformation      Object containing information about the device: service, security, etc.
 * @param {String} token                If present, security information needed to access the CB.
 * @return {Object}                    Containing all the information of the request but the payload.c
 */
function createRequestObject(url, typeInformation, token) {
    var cbHost = config.getConfig().contextBroker.url,
        options,
        serviceContext = {},
        headers = {
            'fiware-service': config.getConfig().service,
            'fiware-servicepath': config.getConfig().subservice
        };

    if (config.getConfig().authentication && config.getConfig().authentication.enabled) {
        headers[config.getConfig().authentication.header] = token;
    }

    if (typeInformation) {
        if (typeInformation.service) {
            headers['fiware-service'] = typeInformation.service;
            serviceContext.service = typeInformation.service;
        }

        if (typeInformation.subservice) {
            headers['fiware-servicepath'] = typeInformation.subservice;
            serviceContext.subservice = typeInformation.subservice;
        }

        if (typeInformation.cbHost) {
            cbHost = typeInformation.cbHost;
        }
    }

    options = {
        url: cbHost + url,
        method: 'POST',
        headers: headers
    };


    return intoTrans(serviceContext, function() {
        return options;
    })();
}

function applyMiddlewares(middlewareCollection, entity, typeInformation, callback) {
    function emptyMiddleware(callback) {
        callback(null, entity, typeInformation);
    }

    function endMiddleware(entity, typeInformation, callback) {
        callback(null, entity);
    }

    if (middlewareCollection && middlewareCollection.length > 0) {
        var middlewareList = _.clone(middlewareCollection);

        middlewareList.unshift(emptyMiddleware);
        middlewareList.push(endMiddleware);

        async.waterfall(middlewareList, callback);
    } else {
        callback(null, entity);
    }
}

function addTimestamp(payload, timezone) {

    var timestamp = {
            name: constants.TIMESTAMP_ATTRIBUTE,
            type: constants.TIMESTAMP_TYPE
        };

    if (!timezone) {
        timestamp.value = (new Date()).toISOString();
    } else {
        timestamp.value = moment().tz(timezone).format('YYYY-MM-DD[T]HH:mm:ss.SSSZ');      
    }

    function addMetadata(attribute) {
        var timestampFound = false;

        if (!attribute.metadatas) {
            attribute.metadatas = [];
        }

        for (var i = 0; i < attribute.metadatas.length; i++) {
            if (attribute.metadatas[i].type === constants.TIMESTAMP_TYPE &&
                attribute.metadatas[i].name === constants.TIMESTAMP_ATTRIBUTE) {
                attribute.metadatas[i].value = timestamp.value;
                timestampFound = true;
                break;
            }
        }

        if (!timestampFound) {
            attribute.metadatas.push(timestamp);
        }

        return attribute;
    }

    payload.contextElements[0].attributes.map(addMetadata);
    payload.contextElements[0].attributes.push(timestamp);
    return payload;
}

function addTimestampNgsi2(payload, timezone) {

    function addTimestampEntity(entity, timezone) {

        var timestamp = {
                type: constants.TIMESTAMP_TYPE_NGSI2
            };

        if (!timezone) {
            timestamp.value = (new Date()).toISOString();
        } else {
            timestamp.value = moment().tz(timezone).format('YYYY-MM-DD[T]HH:mm:ss.SSSZ');      
        }

        function addMetadata(attribute) {
            var timestampFound = false;

            if (!attribute.metadata) {
                attribute.metadata = {};
            }

            for (var i = 0; i < attribute.metadata.length; i++) {
                if (attribute.metadata[i] === constants.TIMESTAMP_ATTRIBUTE) {
                    if (attribute.metadata[constants.TIMESTAMP_ATTRIBUTE].type === constants.TIMESTAMP_TYPE_NGSI2 &&
                        attribute.metadata[constants.TIMESTAMP_ATTRIBUTE].value === timestamp.value) {
                            timestampFound = true;
                            break;
                        }
                }
            }

            if (!timestampFound) {
                attribute.metadata[constants.TIMESTAMP_ATTRIBUTE] = timestamp;
            }

            return attribute;
        }
        var keyCount = 0;
        for (var key in entity) {
            if (entity.hasOwnProperty(key) && key !== 'id' && key !== 'type') {
                addMetadata(entity[key]);
                keyCount += 1;
            }
        }
        // Add timestamp just to entity with attrs: multientity plugin could
        // create empty entities just with id and type.
        if (keyCount > 0) {
            entity[constants.TIMESTAMP_ATTRIBUTE] = timestamp;
        }

        return entity;
    }

    if (payload instanceof Array) {
        for (var i = 0; i < payload.length; i++) {
            if (!utils.isTimestampedNgsi2(payload[i])) {
                payload[i] = addTimestampEntity(payload[i], timezone);
            }
        }

        return payload;
    } else {
        return addTimestampEntity(payload, timezone);
    }

}

/**
 * It casts attribute values which are reported using JSON native types
 *
 * @param      {String}  payload  The payload
 * @return     {String}           New payload where attributes's values are casted to the corresponding JSON types
 */
function castJsonNativeAttributes(payload) {

    /**
     * Determines if a value is of type float
     *
     * @param      {String}   value       Value to be analyzed
     * @return     {boolean}              True if float, False otherwise.
     */
    function isFloat(value) {
        return !isNaN(value) && value.toString().indexOf('.') !== -1;
    }

    if (!config.getConfig().autocast) {
        return payload;
    }

    for (var key in payload) {
        if (payload.hasOwnProperty(key) && payload[key].value &&
            payload[key].type && typeof(payload[key].value) === 'string') {
            if (payload[key].type === 'Number' && isFloat(payload[key].value)) {
                payload[key].value = Number.parseFloat(payload[key].value);
            } else if (payload[key].type === 'Number' && Number.parseInt(payload[key].value)) {
                payload[key].value = Number.parseInt(payload[key].value);
            }
            else if (payload[key].type === 'Boolean') {
                payload[key].value = (payload[key].value === 'true' || payload[key].value === '1');
            }
            else if (payload[key].type === 'None') {
                payload[key].value = null;
            }
            else if (payload[key].type === 'Array' || payload[key].type === 'Object') {
                try {
                    var parsedValue = JSON.parse(payload[key].value);
                    payload[key].value = parsedValue;
                } catch (e) {
                    logger.error(context, 'Bad attribute value type.' +
                        'Expecting JSON Array or JSON Object. Received:%s', payload[key].value);
                }
            }
        }
    }

    return payload;
}

/**
 * Makes an update in the Device's entity in the context broker, with the values given in the 'attributes' array. This
 * array should comply to the NGSIv2's attribute format.
 *
 * @param {String} entityName       Name of the entity to register.
 * @param {Array} attributes        Attribute array containing the values to update.
 * @param {Object} typeInformation  Configuration information for the device.
 * @param {String} token            User token to identify against the PEP Proxies (optional).
 */
function sendUpdateValueNgsi2(entityName, attributes, typeInformation, token, callback) {

    var payload = {};

    var options = createRequestObject(
        '/v2/entities/' + entityName + '/attrs',
        typeInformation,
        token);

    if (typeInformation && typeInformation.staticAttributes) {
        attributes = attributes.concat(typeInformation.staticAttributes);
    }

    if (!typeInformation || !typeInformation.type) {
        callback(new errors.TypeNotFound(null, entityName));
        return;
    }

    payload.id = entityName;
    payload.type = typeInformation.type;

    for (var i = 0; i < attributes.length; i++) {
        if (attributes[i].name && attributes[i].type) {
            payload[attributes[i].name] = {
                'value' : attributes[i].value,
                'type' : attributes[i].type,
                'metadata' : attributes[i].metadata
            };
        } else {
            callback(new errors.BadRequest(null, entityName));
            return;
        }
    }
    payload = castJsonNativeAttributes(payload);
    async.waterfall([
        apply(statsService.add, 'measureRequests', 1),
        apply(applyMiddlewares, updateMiddleware, payload, typeInformation)],
        function(error, result) {
        if (error) {
            callback(error);
        } else {
            if (result) {
                // The payload has been transformed by multientity plugin. It is not a JSON object but an Array.
                if (result instanceof Array) {
                    options = createRequestObject(
                        '/v2/op/update',
                        typeInformation,
                        token);

<<<<<<< HEAD
                    if ( (('timestamp' in typeInformation && typeInformation.timestamp !== undefined) ?
                        typeInformation.timestamp : config.getConfig().timestamp) &&
                        ! utils.isTimestampedNgsi2(result)) {
                        result = addTimestampNgsi2(result, typeInformation.timezone);
=======
                    if ( ('timestamp' in typeInformation && typeInformation['timestamp'] !== undefined) ? typeInformation.timestamp : config.getConfig().timestamp) {
                        if (!utils.isTimestampedNgsi2(result)) {
                            options.json = addTimestampNgsi2(result, typeInformation.timezone);
                        } else if (!utils.IsValidTimestampedNgsi2(result)) {
                            logger.error(context, 'Invalid timestamp:%s', JSON.stringify(result));
                            callback(new errors.BadTimestamp(result));
                            return;
                        }
>>>>>>> 32699a8e
                    }

                    options.json = {
                        actionType: 'APPEND',
                        entities: result
                    };
                } else {
                    delete result.id;
                    delete result.type;
                    options.json = result;
                    logger.debug(context, 'typeInformation: %j', typeInformation);
<<<<<<< HEAD
                    if ( (('timestamp' in typeInformation && typeInformation.timestamp !== undefined) ?
                        typeInformation.timestamp : config.getConfig().timestamp) &&
                        ! utils.isTimestampedNgsi2(options.json)) {
                        options.json = addTimestampNgsi2(options.json, typeInformation.timezone);
=======
                    if ( ('timestamp' in typeInformation && typeInformation['timestamp'] !== undefined) ? typeInformation.timestamp : config.getConfig().timestamp) {
                        if (!utils.isTimestampedNgsi2(options.json)) {
                            options.json = addTimestampNgsi2(options.json, typeInformation.timezone);
                        } else if (!utils.IsValidTimestampedNgsi2(options.json)) {
                            logger.error(context, 'Invalid timestamp:%s', JSON.stringify(options.json));
                            callback(new errors.BadTimestamp(options.json));
                            return;
                        }
>>>>>>> 32699a8e
                    }
                }
            } else {
                delete payload.id;
                delete payload.type;
                options.json = payload;
            }
            // Purge object_id from entities before sent to CB
            // object_id was added by createNgsi2Entity to allow multientity
            // with duplicate attribute names.
            if (options.json.entities) {
                for (var entity = 0; entity < options.json.entities.length; entity++) {
                    for (var att in options.json.entities[entity]) {
                        if (options.json.entities[entity][att].object_id) {
                            delete options.json.entities[entity][att].object_id;
                        }
                        if (options.json.entities[entity][att].multi) {
                            delete options.json.entities[entity][att].multi;
                        }
                    }
                }
            } else {
                for (var att in options.json) {
                    if (options.json[att].object_id) {
                        delete options.json[att].object_id;
                    }
                    if (options.json[att].multi) {
                        delete options.json[att].multi;
                    }
                }
            }

            logger.debug(context, 'Updating device value in the Context Broker at [%s]', options.url);
            logger.debug(context, 'Using the following request:\n\n%s\n\n', JSON.stringify(options, null, 4));

            request(options,
                generateNGSI2OperationHandler('update', entityName, typeInformation, token, options, callback));
        }
    });
}

/**
 * Makes an update in the Device's entity in the context broker, with the values given in the 'attributes' array. This
 * array should comply to the NGSIv1's attribute format.
 *
 * @param {String} entityName       Name of the entity to register.
 * @param {Array} attributes        Attribute array containing the values to update.
 * @param {Object} typeInformation  Configuration information for the device.
 * @param {String} token            User token to identify against the PEP Proxies (optional).
 */
function sendUpdateValueNgsi1(entityName, attributes, typeInformation, token, callback) {
    var options = createRequestObject('/v1/updateContext', typeInformation, token),
        payload;

    if (typeInformation && typeInformation.staticAttributes) {
        attributes = attributes.concat(typeInformation.staticAttributes);
    }

    if (!typeInformation || !typeInformation.type) {
        callback(new errors.TypeNotFound(null, entityName));
        return;
    }

    payload = {
            contextElements: [
                {
                    type: typeInformation.type,
                    isPattern: 'false',
                    id: entityName,
                    attributes: attributes
                }
            ]
        };

    if (config.getConfig().appendMode === true) {
        payload.updateAction = 'APPEND';
    } else {
        payload.updateAction = 'UPDATE';
    }

    async.waterfall([
        apply(statsService.add, 'measureRequests', 1),
        apply(applyMiddlewares, updateMiddleware, payload, typeInformation)
    ], function(error, result) {
        if (error) {
            callback(error);
        } else {
            if (result) {
                options.json = result;
            } else {
                options.json = payload;
            }

<<<<<<< HEAD
            if ( (('timestamp' in typeInformation && typeInformation.timestamp !== undefined) ?
                typeInformation.timestamp : config.getConfig().timestamp) &&
                ! utils.isTimestamped(options.json)) {
                options.json = addTimestamp(options.json, typeInformation.timezone);
=======
            if ( ('timestamp' in typeInformation && typeInformation['timestamp'] !== undefined) ? typeInformation.timestamp : config.getConfig().timestamp) {
                if (!utils.isTimestamped(options.json)) {
                    options.json = addTimestamp(options.json, typeInformation.timezone);
                } else if (!utils.IsValidTimestamped(options.json)) {
                    logger.error(context, 'Invalid timestamp:%s', JSON.stringify(options.json));
                    callback(new errors.BadTimestamp(options.json));
                    return;
                }
                
>>>>>>> 32699a8e
            }

            logger.debug(context, 'Updating device value in the Context Broker at [%s]', options.url);
            logger.debug(context, 'Using the following request:\n\n%s\n\n', JSON.stringify(options, null, 4));

            request(options,
                generateNGSIOperationHandler('update', entityName, typeInformation, token, options, callback));
        }
    });
}

/**
 * Makes an update in the Device's entity in the context broker, with the values given in the 'attributes' array. This
 * array should comply to the NGSI's attribute format.
 *
 * @param {String} entityName       Name of the entity to register.
 * @param {Array} attributes        Attribute array containing the values to update.
 * @param {Object} typeInformation  Configuration information for the device.
 * @param {String} token            User token to identify against the PEP Proxies (optional).
 */
function sendUpdateValue(entityName, attributes, typeInformation, token, callback) {
    if (config.checkNgsi2()) {
        sendUpdateValueNgsi2(entityName, attributes, typeInformation, token, callback);
    } else {
        sendUpdateValueNgsi1(entityName, attributes, typeInformation, token, callback);
    }
}

/**
 * Makes a query to the Device's entity in the context broker using NGSIv2, with the list
 * of attributes given by the 'attributes' array.
 *
 * @param {String} entityName       Name of the entity to query.
 * @param {Array} attributes        Attribute array containing the names of the attributes to query.
 * @param {Object} typeInformation  Configuration information for the device.
 * @param {String} token            User token to identify against the PEP Proxies (optional).
 */
function sendQueryValueNgsi2(entityName, attributes, typeInformation, token, callback) {
    var url = '/v2/entities/' + entityName + '/attrs';

    if (attributes && attributes.length > 0) {
        var attributesQueryParam = '';

        for (var i = 0; i < attributes.length; i++) {
            attributesQueryParam = attributesQueryParam + attributes[i];
            if (i < attributes.length - 1) {
                attributesQueryParam = attributesQueryParam + ',';
            }
        }

        url = url + '?attrs=' + attributesQueryParam;
    }

    var options = createRequestObject(url, typeInformation, token);
    options.method = 'GET';
    options.json = true;

    if (!typeInformation || !typeInformation.type) {
        callback(new errors.TypeNotFound(null, entityName));
        return;
    }

    logger.debug(context, 'Querying values of the device in the Context Broker at [%s]', options.url);
    logger.debug(context, 'Using the following request:\n\n%s\n\n', JSON.stringify(options, null, 4));


    request(options,
        generateNGSI2OperationHandler('query', entityName, typeInformation, token, options,
            function(error, result) {
                if (error) {
                    callback(error);
                } else {
                    applyMiddlewares(queryMiddleware, result, typeInformation, callback);
                }
            }));
}

/**
 * Makes a query to the Device's entity in the context broker using NGSIv1, with the list of
 * attributes given by the 'attributes' array.
 *
 * @param {String} entityName       Name of the entity to query.
 * @param {Array} attributes        Attribute array containing the names of the attributes to query.
 * @param {Object} typeInformation  Configuration information for the device.
 * @param {String} token            User token to identify against the PEP Proxies (optional).
 */
function sendQueryValueNgsi1(entityName, attributes, typeInformation, token, callback) {
    var options = createRequestObject('/v1/queryContext', typeInformation, token);

    if (!typeInformation || !typeInformation.type) {
        callback(new errors.TypeNotFound(null, entityName));
        return;
    }

    options.json = {
            entities: [
                {
                    type: typeInformation.type,
                    isPattern: 'false',
                    id: entityName
                }
            ],
            attributes: attributes
        };

    logger.debug(context, 'Querying values of the device in the Context Broker at [%s]', options.url);
    logger.debug(context, 'Using the following request:\n\n%s\n\n', JSON.stringify(options, null, 4));


    request(options,
        generateNGSIOperationHandler('query', entityName, typeInformation, token, options,
            function(error, result) {
                if (error) {
                    callback(error);
                } else {
                    applyMiddlewares(queryMiddleware, result, typeInformation, callback);
                }
            }));
}

/**
 * Makes a query to the Device's entity in the context broker, with the list of attributes given by the 'attributes'
 * array.
 *
 * @param {String} entityName       Name of the entity to query.
 * @param {Array} attributes        Attribute array containing the names of the attributes to query.
 * @param {Object} typeInformation  Configuration information for the device.
 * @param {String} token            User token to identify against the PEP Proxies (optional).
 */
function sendQueryValue(entityName, attributes, typeInformation, token, callback) {
    if (config.checkNgsi2()) {
        sendQueryValueNgsi2(entityName, attributes, typeInformation, token, callback);
    } else {
        sendQueryValueNgsi1(entityName, attributes, typeInformation, token, callback);
    }
}

/**
 * Update the trust for a device or a deviceGroup depending on the source of the trust token.
 * Currently is a placeholder, but it is needed in case of Auth services which tokens have
 * expiration.
 *
 * @param {Object} deviceGroup        The deviceGroup where the trust token was stored. Null if stored in actual device.
 * @param {Object} deviceInformation  The device where the trust token was stored. Null if stored in deviceGroup.
 * @param {String} trust              The current trust token.
 * @param {Object} response           The response where the new token is stored.
 * @param {Function} callback         The callback function.
 */

function updateTrust(deviceGroup, deviceInformation, trust, response, callback) {
    callback(null, response);
}

/**
 * Launches an operation against the Context Broker, getting the security token in case the authorization sequence is
 * enabled. This method can be invoked with an externally added deviceInformation object to overwrite the information
 * on the configuration (for preregistered devices).
 *
 * @param {Function} operationFunction  Function to execute once the credentials and device information were retrieved.
 * @return {Function}                   The function that gets all the information wrapping the given operation.
 */
function executeWithDeviceInformation(operationFunction) {

    return function(entityName, type, apikey, attributes, deviceInformation, callback) {
        logger.debug(context,
            'executeWithDeviceInfo entityName %s type %s apikey %s attributes %j deviceInformation %j',
            entityName, type, apikey, attributes, deviceInformation);
        config.getGroupRegistry().getType(type, function(error, deviceGroup) {
            var typeInformation;
            if (error) {
                logger.debug(context, 'error %j in get group device', error);
            }
            if (!callback) {
                callback = deviceInformation;

                if (deviceGroup) {
                    typeInformation = deviceGroup;
                } else {
                    typeInformation = config.getConfig().types[type];
                }
            } else {
                typeInformation = deviceInformation;
            }

            if (config.getConfig().authentication && config.getConfig().authentication.enabled) {
                var security = config.getSecurityService();
                if (typeInformation && typeInformation.trust) {
                    async.waterfall([
                        apply(security.auth, typeInformation.trust),
                        apply(updateTrust, deviceGroup, deviceInformation, typeInformation.trust),
                        apply(security.getToken, typeInformation.trust),
                        apply(operationFunction, entityName, attributes, typeInformation)
                    ], callback);
                } else {
                    callback(new errors.SecurityInformationMissing(typeInformation.type));
                }
            } else {
                operationFunction(entityName, attributes, typeInformation, null, callback);
            }
        });
    };
}

/**
 * Update the result of a command in the Context Broker. The result of the command has two components: the result
 * of the command itself will be represented with the sufix '_result' in the entity while the status is updated in the
 * attribute with the '_status' sufix.
 *
 * @param {String} entityName           Name of the entity holding the command.
 * @param {String} resource             Resource name of the endpoint the device is calling.
 * @param {String} apikey               Apikey the device is using to send the values.
 * @param {String} commandName          Name of the command whose result is being updated.
 * @param {String} commandResult        Result of the command in string format.
 * @param {Object} deviceInformation    Device information, including security and service information. (optional).
 */
function setCommandResult(entityName, resource, apikey, commandName,
                          commandResult, status, deviceInformation, callback) {

    config.getGroupRegistry().get(resource, apikey, function(error, deviceGroup) {
        var typeInformation,
            commandInfo,
            attributes = [
                {
                    name: commandName + constants.COMMAND_STATUS_SUFIX,
                    type: constants.COMMAND_STATUS,
                    value: status
                },
                {
                    name: commandName + constants.COMMAND_RESULT_SUFIX,
                    type: constants.COMMAND_RESULT,
                    value: commandResult
                }
            ];

        if (!callback) {
            callback = deviceInformation;

            if (deviceGroup) {
                typeInformation = deviceGroup;
            } else {
                typeInformation = config.getConfig().types[resource];
            }
        } else {
            typeInformation = deviceInformation;
        }

        if (!typeInformation.type) {
            if (deviceGroup) {
                typeInformation.type = deviceGroup.type;
            } else {
                typeInformation.type = resource;
            }
        }

        if (!typeInformation.service) {
            typeInformation.service = config.getConfig().service;
        }

        if (!typeInformation.subservice) {
            typeInformation.subservice = config.getConfig().subservice;
        }

        commandInfo = _.where(typeInformation.commands, {name: commandName});

        if (commandInfo.length === 1) {
            exports.update(
                entityName,
                resource,
                apikey,
                attributes,
                typeInformation,
                callback
            );
        } else {
            callback(new errors.CommandNotFound(commandName));
        }
    });
}

function addUpdateMiddleware(middleware) {
    updateMiddleware.push(middleware);
}

function addQueryMiddleware(middleware) {
    queryMiddleware.push(middleware);
}

function resetMiddlewares(callback) {
    updateMiddleware = [];
    queryMiddleware = [];

    callback();
}

exports.update = intoTrans(context, executeWithDeviceInformation)(sendUpdateValue);
exports.query = intoTrans(context, executeWithDeviceInformation)(sendQueryValue);
exports.addUpdateMiddleware = intoTrans(context, addUpdateMiddleware);
exports.addQueryMiddleware = intoTrans(context, addQueryMiddleware);
exports.resetMiddlewares = intoTrans(context, resetMiddlewares);
exports.setCommandResult = intoTrans(context, setCommandResult);
exports.castJsonNativeAttributes = castJsonNativeAttributes;<|MERGE_RESOLUTION|>--- conflicted
+++ resolved
@@ -470,21 +470,17 @@
                         typeInformation,
                         token);
 
-<<<<<<< HEAD
-                    if ( (('timestamp' in typeInformation && typeInformation.timestamp !== undefined) ?
-                        typeInformation.timestamp : config.getConfig().timestamp) &&
-                        ! utils.isTimestampedNgsi2(result)) {
-                        result = addTimestampNgsi2(result, typeInformation.timezone);
-=======
-                    if ( ('timestamp' in typeInformation && typeInformation['timestamp'] !== undefined) ? typeInformation.timestamp : config.getConfig().timestamp) {
+                    if ( ('timestamp' in typeInformation && typeInformation.timestamp !==
+                        undefined) ? typeInformation.timestamp : config.getConfig().timestamp) {
+                        // jshint maxdepth:5
                         if (!utils.isTimestampedNgsi2(result)) {
                             options.json = addTimestampNgsi2(result, typeInformation.timezone);
+                        // jshint maxdepth:5
                         } else if (!utils.IsValidTimestampedNgsi2(result)) {
                             logger.error(context, 'Invalid timestamp:%s', JSON.stringify(result));
                             callback(new errors.BadTimestamp(result));
                             return;
                         }
->>>>>>> 32699a8e
                     }
 
                     options.json = {
@@ -496,13 +492,8 @@
                     delete result.type;
                     options.json = result;
                     logger.debug(context, 'typeInformation: %j', typeInformation);
-<<<<<<< HEAD
-                    if ( (('timestamp' in typeInformation && typeInformation.timestamp !== undefined) ?
-                        typeInformation.timestamp : config.getConfig().timestamp) &&
-                        ! utils.isTimestampedNgsi2(options.json)) {
-                        options.json = addTimestampNgsi2(options.json, typeInformation.timezone);
-=======
-                    if ( ('timestamp' in typeInformation && typeInformation['timestamp'] !== undefined) ? typeInformation.timestamp : config.getConfig().timestamp) {
+                    if ( ('timestamp' in typeInformation && typeInformation.timestamp !==
+                        undefined) ? typeInformation.timestamp : config.getConfig().timestamp) {
                         if (!utils.isTimestampedNgsi2(options.json)) {
                             options.json = addTimestampNgsi2(options.json, typeInformation.timezone);
                         } else if (!utils.IsValidTimestampedNgsi2(options.json)) {
@@ -510,7 +501,6 @@
                             callback(new errors.BadTimestamp(options.json));
                             return;
                         }
->>>>>>> 32699a8e
                     }
                 }
             } else {
@@ -521,10 +511,13 @@
             // Purge object_id from entities before sent to CB
             // object_id was added by createNgsi2Entity to allow multientity
             // with duplicate attribute names.
+            var att;
             if (options.json.entities) {
                 for (var entity = 0; entity < options.json.entities.length; entity++) {
-                    for (var att in options.json.entities[entity]) {
+                    for (att in options.json.entities[entity]) {
+                        /*jshint camelcase: false */
                         if (options.json.entities[entity][att].object_id) {
+                            /*jshint camelcase: false */
                             delete options.json.entities[entity][att].object_id;
                         }
                         if (options.json.entities[entity][att].multi) {
@@ -533,8 +526,10 @@
                     }
                 }
             } else {
-                for (var att in options.json) {
+                for (att in options.json) {
+                    /*jshint camelcase: false */
                     if (options.json[att].object_id) {
+                        /*jshint camelcase: false */
                         delete options.json[att].object_id;
                     }
                     if (options.json[att].multi) {
@@ -604,13 +599,8 @@
                 options.json = payload;
             }
 
-<<<<<<< HEAD
-            if ( (('timestamp' in typeInformation && typeInformation.timestamp !== undefined) ?
-                typeInformation.timestamp : config.getConfig().timestamp) &&
-                ! utils.isTimestamped(options.json)) {
-                options.json = addTimestamp(options.json, typeInformation.timezone);
-=======
-            if ( ('timestamp' in typeInformation && typeInformation['timestamp'] !== undefined) ? typeInformation.timestamp : config.getConfig().timestamp) {
+            if ( ('timestamp' in typeInformation && typeInformation.timestamp !== undefined) ?
+                typeInformation.timestamp : config.getConfig().timestamp) {
                 if (!utils.isTimestamped(options.json)) {
                     options.json = addTimestamp(options.json, typeInformation.timezone);
                 } else if (!utils.IsValidTimestamped(options.json)) {
@@ -619,7 +609,6 @@
                     return;
                 }
                 
->>>>>>> 32699a8e
             }
 
             logger.debug(context, 'Updating device value in the Context Broker at [%s]', options.url);
