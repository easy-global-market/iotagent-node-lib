/*
 * Copyright 2014 Telefonica Investigación y Desarrollo, S.A.U
 *
 * This file is part of fiware-iotagent-lib
 *
 * fiware-iotagent-lib is free software: you can redistribute it and/or
 * modify it under the terms of the GNU Affero General Public License as
 * published by the Free Software Foundation, either version 3 of the License,
 * or (at your option) any later version.
 *
 * fiware-iotagent-lib is distributed in the hope that it will be useful,
 * but WITHOUT ANY WARRANTY; without even the implied warranty of
 * MERCHANTABILITY or FITNESS FOR A PARTICULAR PURPOSE.
 * See the GNU Affero General Public License for more details.
 *
 * You should have received a copy of the GNU Affero General Public
 * License along with fiware-iotagent-lib.
 * If not, see http://www.gnu.org/licenses/.
 *
 * For those usages not covered by the GNU Affero General Public License
 * please contact with::daniel.moranjimenez@telefonica.com
 *
 * Modified by: Federico M. Facca - Martel Innovate
 * Modified by: Daniel Calvo - ATOS Research & Innovation
 */

<<<<<<< HEAD
const async = require('async');
const apply = async.apply;
const intoTrans = require('../common/domain').intoTrans;
const errors = require('../../errors');
const config = require('../../commonConfig');
const constants = require('../../constants');
const logger = require('logops');
const ngsiUtils = require('./ngsiUtils');
const _ = require('underscore');
const context = {
    op: 'IoTAgentNGSI.NGSIService'
};


let entityHandler;

/** 
 * Loads the correct ngsiService handler based on the current config.
=======
'use strict';

var request = require('request'),
    statsService = require('./../stats/statsRegistry'),
    async = require('async'),
    apply = async.apply,
    intoTrans = require('../common/domain').intoTrans,
    fillService = require('./../common/domain').fillService,
    alarms = require('../common/alarmManagement'),
    errors = require('../../errors'),
    utils = require('../northBound/restUtils'),
    config = require('../../commonConfig'),
    constants = require('../../constants'),
    moment = require('moment-timezone'),
    logger = require('logops'),
    ngsiParser = require('./ngsiParser'),
    _ = require('underscore'),
    context = {
        op: 'IoTAgentNGSI.NGSIService'
    },
    updateMiddleware = [],
    queryMiddleware = [];

/**
 * Generate an operation handler for NGSI-based operations (query and update). The handler takes care of identifiying
 * the errors and calling the appropriate callback with a success or a failure depending on how the operation ended.
 *
 * Most of the parameters are passed for debugging purposes mainly.
 *
 * @param {String} operationName        Name of the NGSI operation being performed.
 * @param {String} entityName           Name of the entity that was the target of the operation.
 * @param {Object} typeInformation      Information about the device the entity represents.
 * @param {String} token                Security token used to access the entity.
 * @param {Object} options              Object holding all the information about the HTTP request.

 * @return {Function}                  The generated handler.
 */
function generateNGSIOperationHandler(operationName, entityName, typeInformation, token, options, callback) {
    return function(error, response, body) {
        if (error) {
            logger.error(context, 'Error found executing ' + operationName + ' action in Context Broker: %s', error);

            alarms.raise(constants.ORION_ALARM, error);
            callback(error);
        } else if (body && body.orionError) {
            logger.debug(context, 'Orion error found executing ' + operationName + ' action in Context Broker: %j',
                body.orionError);

            callback(new errors.BadRequest(body.orionError.details));
        } else if (response && body && response.statusCode === 200) {
            var errorField = ngsiParser.getErrorField(body);

            logger.debug(context,
                'Received the following request from the CB:\n\n%s\n\n', JSON.stringify(body, null, 4));

            if (errorField) {
                logger.error(context,
                    'Operation ' + operationName + ' error connecting to the Context Broker: %j', errorField);

                if (errorField.code && errorField.code === '404' &&
                    errorField.details.includes(typeInformation.type) ){
                    callback(new errors.DeviceNotFound(entityName));
                }
                else if (errorField.code && errorField.code === '404') {
                    callback(new errors.AttributeNotFound());
                } else {
                    callback(new errors.EntityGenericError(entityName, typeInformation.type, errorField));
                }
            } else {
                logger.debug(context, 'Value updated successfully');
                alarms.release(constants.ORION_ALARM);
                callback(null, body);
            }
        } else if (response && (response.statusCode === 403 || response.statusCode === 401)) {
            logger.debug(context, 'Access forbidden executing ' + operationName + ' operation');
            callback(new errors.AccessForbidden(
                token,
                options.headers['fiware-service'],
                options.headers['fiware-servicepath']));
        } else {
            logger.debug(context, 'Unknown error executing ' + operationName + ' operation');

            callback(new errors.EntityGenericError(entityName, typeInformation.type, {
                details: body
            }, response.statusCode));
        }
    };
}

/**
 * Generate an operation handler for NGSIv2-based operations (query and update). The handler takes care of identifiying
 * the errors and calling the appropriate callback with a success or a failure depending on how the operation ended.
 *
 * Most of the parameters are passed for debugging purposes mainly.
 *
 * @param {String} operationName        Name of the NGSI operation being performed.
 * @param {String} entityName           Name of the entity that was the target of the operation.
 * @param {Object} typeInformation      Information about the device the entity represents.
 * @param {String} token                Security token used to access the entity.
 * @param {Object} options              Object holding all the information about the HTTP request.

 * @return {Function}                  The generated handler.
 */
function generateNGSI2OperationHandler(operationName, entityName, typeInformation, token, options, callback) {
    return function(error, response, body) {
        if (error) {
            logger.error(context, 'Error found executing ' + operationName + ' action in Context Broker: %s', error);

            alarms.raise(constants.ORION_ALARM, error);
            callback(error);
        } else if (body && body.orionError) {
            logger.debug(context, 'Orion error found executing ' + operationName + ' action in Context Broker: %j',
                body.orionError);

            callback(new errors.BadRequest(body.orionError.details));
        } else if (response && operationName === 'update' && (response.statusCode === 204)) {
                logger.info(context, 'Received the following response from the CB: Value updated successfully\n');
                alarms.release(constants.ORION_ALARM);
                callback(null, body);
        } else if (response && operationName === 'query' && body !== undefined && response.statusCode === 200) {
            logger.info(context,
                'Received the following response from the CB:\n\n%s\n\n', JSON.stringify(body, null, 4));
                logger.debug(context, 'Value queried successfully');
                alarms.release(constants.ORION_ALARM);
                callback(null, body);
        } else if (response && operationName === 'query' && response.statusCode === 204) {
            logger.info(context,
                'Received the following response from the CB:\n\n%s\n\n', JSON.stringify(body, null, 4));

            logger.error(context,
                'Operation ' + operationName + ' bad status code from the CB: 204.' +
                'A query operation must always return a body');
            callback(new errors.BadAnswer(response.statusCode, operationName));
        } else if (response && (response.statusCode === 403 || response.statusCode === 401)) {
            logger.debug(context, 'Access forbidden executing ' + operationName + ' operation');
            callback(new errors.AccessForbidden(
                token,
                options.headers['fiware-service'],
                options.headers['fiware-servicepath']));
        } else if (response && body && response.statusCode === 404) {
            logger.info(context,
                'Received the following response from the CB:\n\n%s\n\n', JSON.stringify(body, null, 4));

            logger.error(context,
                'Operation ' + operationName + ' error connecting to the Context Broker: %j', body);

            var errorField = ngsiParser.getErrorField(body);
            if (response.statusCode && response.statusCode === 404 &&
                errorField.details.includes(typeInformation.type) ) {
                callback(new errors.DeviceNotFound(entityName));
            }
            else if (errorField.code && errorField.code === '404') {
                callback(new errors.AttributeNotFound());
            }
            else {
                callback(new errors.EntityGenericError(entityName, typeInformation.type, body));
            }
        } else {
            logger.debug(context, 'Unknown error executing ' + operationName + ' operation');
            if (! (body instanceof Array || body instanceof Object))
            {
                body = JSON.parse(body);
            }

            callback(new errors.EntityGenericError(entityName, typeInformation.type,
                body, response.statusCode));
        }
    };
}

/**
 * Create the request object used to communicate with the Context Broker, adding security and service information.
 *
 * @param {String} url                  Path for the Context Broker operation.
 * @param {Object} typeInformation      Object containing information about the device: service, security, etc.
 * @param {String} token                If present, security information needed to access the CB.
 * @return {Object}                    Containing all the information of the request but the payload.c
 */
function createRequestObject(url, typeInformation, token) {
    var cbHost = config.getConfig().contextBroker.url,
        options,
        serviceContext = {},
        headers = {
            'fiware-service': config.getConfig().service,
            'fiware-servicepath': config.getConfig().subservice
        };

    if (config.getConfig().authentication && config.getConfig().authentication.enabled) {
        headers[config.getConfig().authentication.header] = token;
    }
    logger.debug(context, 'typeInformation %j', typeInformation);
    if (typeInformation) {
        if (typeInformation.service) {
            headers['fiware-service'] = typeInformation.service;
            serviceContext.service = typeInformation.service;
        }

        if (typeInformation.subservice) {
            headers['fiware-servicepath'] = typeInformation.subservice;
            serviceContext.subservice = typeInformation.subservice;
        }

        if (typeInformation.cbHost && typeInformation.cbHost.indexOf('://') !== -1) {
            cbHost = typeInformation.cbHost;
        } else if (typeInformation.cbHost && typeInformation.cbHost.indexOf('://') === -1) {
            cbHost = 'http://' + typeInformation.cbHost;
        }
    }

    options = {
        url: cbHost + url,
        method: 'POST',
        headers: headers
    };


    return intoTrans(serviceContext, function() {
        return options;
    })();
}

function applyMiddlewares(middlewareCollection, entity, typeInformation, callback) {
    function emptyMiddleware(callback) {
        callback(null, entity, typeInformation);
    }

    function endMiddleware(entity, typeInformation, callback) {
        callback(null, entity);
    }

    if (middlewareCollection && middlewareCollection.length > 0) {
        var middlewareList = _.clone(middlewareCollection);

        middlewareList.unshift(emptyMiddleware);
        middlewareList.push(endMiddleware);

        async.waterfall(middlewareList, callback);
    } else {
        callback(null, entity);
    }
}

function addTimestamp(payload, timezone) {

    var timestamp = {
            name: constants.TIMESTAMP_ATTRIBUTE,
            type: constants.TIMESTAMP_TYPE
        };

    if (!timezone) {
        timestamp.value = (new Date()).toISOString();
    } else {
        timestamp.value = moment().tz(timezone).format('YYYY-MM-DD[T]HH:mm:ss.SSSZ');
    }

    function addMetadata(attribute) {
        var timestampFound = false;

        if (!attribute.metadatas) {
            attribute.metadatas = [];
        }

        for (var i = 0; i < attribute.metadatas.length; i++) {
            if (attribute.metadatas[i].type === constants.TIMESTAMP_TYPE &&
                attribute.metadatas[i].name === constants.TIMESTAMP_ATTRIBUTE) {
                attribute.metadatas[i].value = timestamp.value;
                timestampFound = true;
                break;
            }
        }

        if (!timestampFound) {
            attribute.metadatas.push(timestamp);
        }

        return attribute;
    }

    payload.contextElements[0].attributes.map(addMetadata);
    payload.contextElements[0].attributes.push(timestamp);
    return payload;
}

function addTimestampNgsi2(payload, timezone) {

    function addTimestampEntity(entity, timezone) {

        var timestamp = {
                type: constants.TIMESTAMP_TYPE_NGSI2
            };

        if (!timezone) {
            timestamp.value = (new Date()).toISOString();
        } else {
            timestamp.value = moment().tz(timezone).format('YYYY-MM-DD[T]HH:mm:ss.SSSZ');
        }

        function addMetadata(attribute) {
            var timestampFound = false;

            if (!attribute.metadata) {
                attribute.metadata = {};
            }

            for (var i = 0; i < attribute.metadata.length; i++) {
                if (attribute.metadata[i] === constants.TIMESTAMP_ATTRIBUTE) {
                    if (attribute.metadata[constants.TIMESTAMP_ATTRIBUTE].type === constants.TIMESTAMP_TYPE_NGSI2 &&
                        attribute.metadata[constants.TIMESTAMP_ATTRIBUTE].value === timestamp.value) {
                            timestampFound = true;
                            break;
                        }
                }
            }

            if (!timestampFound) {
                attribute.metadata[constants.TIMESTAMP_ATTRIBUTE] = timestamp;
            }

            return attribute;
        }
        var keyCount = 0;
        for (var key in entity) {
            if (entity.hasOwnProperty(key) && key !== 'id' && key !== 'type') {
                addMetadata(entity[key]);
                keyCount += 1;
            }
        }
        // Add timestamp just to entity with attrs: multientity plugin could
        // create empty entities just with id and type.
        if (keyCount > 0) {
            entity[constants.TIMESTAMP_ATTRIBUTE] = timestamp;
        }

        return entity;
    }

    if (payload instanceof Array) {
        for (var i = 0; i < payload.length; i++) {
            if (!utils.isTimestampedNgsi2(payload[i])) {
                payload[i] = addTimestampEntity(payload[i], timezone);
            }
        }

        return payload;
    } else {
        return addTimestampEntity(payload, timezone);
    }

}

function getMetaData(typeInformation, name, metadata){
    if(metadata){
        return metadata;
    }

    var i;
    if(typeInformation.active){
        for (i = 0; i < typeInformation.active.length; i++) {
            /* jshint camelcase: false */
            if (name === typeInformation.active[i].object_id){
              return typeInformation.active[i].metadata;
            }
        }
    }
    if(typeInformation.staticAttributes){
        for (i = 0; i < typeInformation.staticAttributes.length; i++) {
            if (name === typeInformation.staticAttributes[i].name){
              return typeInformation.staticAttributes[i].metadata;
            }
        }
    }
    return undefined;
}


/**
 * It casts attribute values which are reported using JSON native types
 *
 * @param      {String}  payload  The payload
 * @return     {String}           New payload where attributes's values are casted to the corresponding JSON types
 */
function castJsonNativeAttributes(payload) {

    /**
     * Determines if a value is of type float
     *
     * @param      {String}   value       Value to be analyzed
     * @return     {boolean}              True if float, False otherwise.
     */
    function isFloat(value) {
        return !isNaN(value) && value.toString().indexOf('.') !== -1;
    }

    if (!config.getConfig().autocast) {
        return payload;
    }

    for (var key in payload) {
        if (payload.hasOwnProperty(key) && payload[key].value &&
            payload[key].type && typeof(payload[key].value) === 'string') {
            if (payload[key].type === 'Number' && isFloat(payload[key].value)) {
                payload[key].value = Number.parseFloat(payload[key].value);
            } else if (payload[key].type === 'Number' && Number.parseInt(payload[key].value)) {
                payload[key].value = Number.parseInt(payload[key].value);
            }
            else if (payload[key].type === 'Boolean') {
                payload[key].value = (payload[key].value === 'true' || payload[key].value === '1');
            }
            else if (payload[key].type === 'None') {
                payload[key].value = null;
            }
            else if (payload[key].type === 'Array' || payload[key].type === 'Object') {
                try {
                    var parsedValue = JSON.parse(payload[key].value);
                    payload[key].value = parsedValue;
                } catch (e) {
                    logger.error(context, 'Bad attribute value type.' +
                        'Expecting JSON Array or JSON Object. Received:%s', payload[key].value);
                }
            }
        }
    }

    return payload;
}

/**
 * Makes an update in the Device's entity in the context broker, with the values given in the 'attributes' array. This
 * array should comply to the NGSIv2's attribute format.
 *
 * @param {String} entityName       Name of the entity to register.
 * @param {Array} attributes        Attribute array containing the values to update.
 * @param {Object} typeInformation  Configuration information for the device.
 * @param {String} token            User token to identify against the PEP Proxies (optional).
>>>>>>> ac2254cb
 */
function init(){
    if (config.checkNgsiLD()) {
        entityHandler = require('./entities-NGSI-LD');
    } else if (config.checkNgsi2()) {
        entityHandler = require('./entities-NGSI-v2');
    } else {
        entityHandler =  require('./entities-NGSI-v1');
    }
}

/**
 * Makes an update in the Device's entity in the context broker, with the values given in the 'attributes' array. This
 * array should comply to the NGSI's attribute format.
 *
 * @param {String} entityName       Name of the entity to register.
 * @param {Array} attributes        Attribute array containing the values to update.
 * @param {Object} typeInformation  Configuration information for the device.
 * @param {String} token            User token to identify against the PEP Proxies (optional).
 */
function sendUpdateValue(entityName, attributes, typeInformation, token, callback) {
    entityHandler.sendUpdateValue(entityName, attributes, typeInformation, token, callback);
}

/**
 * Makes a query to the Device's entity in the context broker, with the list of attributes given by the 'attributes'
 * array.
 *
 * @param {String} entityName       Name of the entity to query.
 * @param {Array} attributes        Attribute array containing the names of the attributes to query.
 * @param {Object} typeInformation  Configuration information for the device.
 * @param {String} token            User token to identify against the PEP Proxies (optional).
 */
function sendQueryValue(entityName, attributes, typeInformation, token, callback) {
    entityHandler.sendQueryValue(entityName, attributes, typeInformation, token, callback);
}

/**
 * Update the trust for a device or a deviceGroup depending on the source of the trust token.
 * Currently is a placeholder, but it is needed in case of Auth services which tokens have
 * expiration.
 *
 * @param {Object} deviceGroup        The deviceGroup where the trust token was stored. Null if stored in actual device.
 * @param {Object} deviceInformation  The device where the trust token was stored. Null if stored in deviceGroup.
 * @param {String} trust              The current trust token.
 * @param {Object} response           The response where the new token is stored.
 * @param {Function} callback         The callback function.
 */

function updateTrust(deviceGroup, deviceInformation, trust, response, callback) {
    if (deviceGroup && response && response.body && !config.getConfig().authentication.permanentToken) {
        const body = JSON.parse(response.body);
        /* jshint camelcase: false */
        if (body && body.refresh_token) {
            deviceGroup.trust = body.refresh_token;
            config.getGroupRegistry().update(deviceGroup._id, deviceGroup, function(error, cb) {
                callback(null, response);
            });
        } else {
            callback(null, response);
        }
    } else {
        callback(null, response);
    }
}

/**
 * Launches an operation against the Context Broker, getting the security token in case the authorization sequence is
 * enabled. This method can be invoked with an externally added deviceInformation object to overwrite the information
 * on the configuration (for preregistered devices).
 *
 * @param {Function} operationFunction  Function to execute once the credentials and device information were retrieved.
 * @return {Function}                   The function that gets all the information wrapping the given operation.
 */
function executeWithDeviceInformation(operationFunction) {
    return function(entityName, type, apikey, attributes, deviceInformation, callback) {
<<<<<<< HEAD
        logger.debug(
            context,
=======
        fillService(context, deviceInformation);
        logger.debug(context,
>>>>>>> ac2254cb
            'executeWithDeviceInfo entityName %s type %s apikey %s attributes %j deviceInformation %j',
            entityName,
            type,
            apikey,
            attributes,
            deviceInformation
        );
        config.getGroupRegistry().getType(type, function(error, deviceGroup) {
            let typeInformation;
            if (error) {
                logger.debug(context, 'error %j in get group device', error);
            }
            if (!callback) {
                callback = deviceInformation;

                if (deviceGroup) {
                    typeInformation = deviceGroup;
                } else {
                    typeInformation = config.getConfig().types[type];
                }
            } else {
                typeInformation = deviceInformation;
                if (!typeInformation.trust) {
                    if (deviceGroup && deviceGroup.trust) {
                        typeInformation.trust = deviceGroup.trust;
                    } else if (config.getConfig().types[type] && config.getConfig().types[type].trust) {
                        typeInformation.trust = config.getConfig().types[type].trust;
                    }

                    if (deviceGroup && deviceGroup.cbHost) {
                        typeInformation.cbHost = deviceGroup.cbHost;
                    }
                }
            }

            if (config.getConfig().authentication && config.getConfig().authentication.enabled) {
                const security = config.getSecurityService();
                if (typeInformation && typeInformation.trust) {
                    async.waterfall(
                        [
                            apply(security.auth, typeInformation.trust),
                            apply(updateTrust, deviceGroup, deviceInformation, typeInformation.trust),
                            apply(security.getToken, typeInformation.trust),
                            apply(operationFunction, entityName, attributes, typeInformation)
                        ],
                        callback
                    );
                } else {
                    callback(new errors.SecurityInformationMissing(typeInformation.type));
                }
            } else {
                operationFunction(entityName, attributes, typeInformation, null, callback);
            }
        });
    };
}

/**
 * Update the result of a command in the Context Broker. The result of the command has two components: the result
 * of the command itself will be represented with the sufix '_result' in the entity while the status is updated in the
 * attribute with the '_status' sufix.
 *
 * @param {String} entityName           Name of the entity holding the command.
 * @param {String} resource             Resource name of the endpoint the device is calling.
 * @param {String} apikey               Apikey the device is using to send the values.
 * @param {String} commandName          Name of the command whose result is being updated.
 * @param {String} commandResult        Result of the command in string format.
 * @param {Object} deviceInformation    Device information, including security and service information. (optional).
 */
function setCommandResult(
    entityName,
    resource,
    apikey,
    commandName,
    commandResult,
    status,
    deviceInformation,
    callback
) {
    config.getGroupRegistry().get(resource, apikey, function(error, deviceGroup) {
        let typeInformation;
        let commandInfo;
        const attributes = [
            {
                name: commandName + constants.COMMAND_STATUS_SUFIX,
                type: constants.COMMAND_STATUS,
                value: status
            },
            {
                name: commandName + constants.COMMAND_RESULT_SUFIX,
                type: constants.COMMAND_RESULT,
                value: commandResult
            }
        ];

        if (!callback) {
            callback = deviceInformation;

            if (deviceGroup) {
                typeInformation = deviceGroup;
            } else {
                typeInformation = config.getConfig().types[resource];
            }
        } else {
            typeInformation = deviceInformation;
        }

        if (!typeInformation.type) {
            if (deviceGroup) {
                typeInformation.type = deviceGroup.type;
            } else {
                typeInformation.type = resource;
            }
        }

        if (!typeInformation.service) {
            typeInformation.service = config.getConfig().service;
        }

        if (!typeInformation.subservice) {
            typeInformation.subservice = config.getConfig().subservice;
        }

        commandInfo = _.where(typeInformation.commands, { name: commandName });

        if (deviceGroup && commandInfo.length !== 1) {
            commandInfo = _.where(deviceGroup.commands, { name: commandName });
        }

        if (commandInfo.length === 1) {
            exports.update(entityName, resource, apikey, attributes, typeInformation, callback);
        } else {
            callback(new errors.CommandNotFound(commandName));
        }
    });
}

function addUpdateMiddleware(middleware) {
    ngsiUtils.updateMiddleware.push(middleware);
}

function addQueryMiddleware(middleware) {
    ngsiUtils.queryMiddleware.push(middleware);
}

function resetMiddlewares(callback) {
    ngsiUtils.updateMiddleware = [];
    ngsiUtils.queryMiddleware = [];

    callback();
}

exports.update = intoTrans(context, executeWithDeviceInformation)(sendUpdateValue);
exports.query = intoTrans(context, executeWithDeviceInformation)(sendQueryValue);
exports.addUpdateMiddleware = intoTrans(context, addUpdateMiddleware);
exports.addQueryMiddleware = intoTrans(context, addQueryMiddleware);
exports.resetMiddlewares = intoTrans(context, resetMiddlewares);
exports.setCommandResult = intoTrans(context, setCommandResult);
exports.updateTrust = updateTrust;
exports.init = init;<|MERGE_RESOLUTION|>--- conflicted
+++ resolved
@@ -24,10 +24,10 @@
  * Modified by: Daniel Calvo - ATOS Research & Innovation
  */
 
-<<<<<<< HEAD
 const async = require('async');
 const apply = async.apply;
 const intoTrans = require('../common/domain').intoTrans;
+const fillService = require('./../common/domain').fillService;
 const errors = require('../../errors');
 const config = require('../../commonConfig');
 const constants = require('../../constants');
@@ -43,442 +43,6 @@
 
 /** 
  * Loads the correct ngsiService handler based on the current config.
-=======
-'use strict';
-
-var request = require('request'),
-    statsService = require('./../stats/statsRegistry'),
-    async = require('async'),
-    apply = async.apply,
-    intoTrans = require('../common/domain').intoTrans,
-    fillService = require('./../common/domain').fillService,
-    alarms = require('../common/alarmManagement'),
-    errors = require('../../errors'),
-    utils = require('../northBound/restUtils'),
-    config = require('../../commonConfig'),
-    constants = require('../../constants'),
-    moment = require('moment-timezone'),
-    logger = require('logops'),
-    ngsiParser = require('./ngsiParser'),
-    _ = require('underscore'),
-    context = {
-        op: 'IoTAgentNGSI.NGSIService'
-    },
-    updateMiddleware = [],
-    queryMiddleware = [];
-
-/**
- * Generate an operation handler for NGSI-based operations (query and update). The handler takes care of identifiying
- * the errors and calling the appropriate callback with a success or a failure depending on how the operation ended.
- *
- * Most of the parameters are passed for debugging purposes mainly.
- *
- * @param {String} operationName        Name of the NGSI operation being performed.
- * @param {String} entityName           Name of the entity that was the target of the operation.
- * @param {Object} typeInformation      Information about the device the entity represents.
- * @param {String} token                Security token used to access the entity.
- * @param {Object} options              Object holding all the information about the HTTP request.
-
- * @return {Function}                  The generated handler.
- */
-function generateNGSIOperationHandler(operationName, entityName, typeInformation, token, options, callback) {
-    return function(error, response, body) {
-        if (error) {
-            logger.error(context, 'Error found executing ' + operationName + ' action in Context Broker: %s', error);
-
-            alarms.raise(constants.ORION_ALARM, error);
-            callback(error);
-        } else if (body && body.orionError) {
-            logger.debug(context, 'Orion error found executing ' + operationName + ' action in Context Broker: %j',
-                body.orionError);
-
-            callback(new errors.BadRequest(body.orionError.details));
-        } else if (response && body && response.statusCode === 200) {
-            var errorField = ngsiParser.getErrorField(body);
-
-            logger.debug(context,
-                'Received the following request from the CB:\n\n%s\n\n', JSON.stringify(body, null, 4));
-
-            if (errorField) {
-                logger.error(context,
-                    'Operation ' + operationName + ' error connecting to the Context Broker: %j', errorField);
-
-                if (errorField.code && errorField.code === '404' &&
-                    errorField.details.includes(typeInformation.type) ){
-                    callback(new errors.DeviceNotFound(entityName));
-                }
-                else if (errorField.code && errorField.code === '404') {
-                    callback(new errors.AttributeNotFound());
-                } else {
-                    callback(new errors.EntityGenericError(entityName, typeInformation.type, errorField));
-                }
-            } else {
-                logger.debug(context, 'Value updated successfully');
-                alarms.release(constants.ORION_ALARM);
-                callback(null, body);
-            }
-        } else if (response && (response.statusCode === 403 || response.statusCode === 401)) {
-            logger.debug(context, 'Access forbidden executing ' + operationName + ' operation');
-            callback(new errors.AccessForbidden(
-                token,
-                options.headers['fiware-service'],
-                options.headers['fiware-servicepath']));
-        } else {
-            logger.debug(context, 'Unknown error executing ' + operationName + ' operation');
-
-            callback(new errors.EntityGenericError(entityName, typeInformation.type, {
-                details: body
-            }, response.statusCode));
-        }
-    };
-}
-
-/**
- * Generate an operation handler for NGSIv2-based operations (query and update). The handler takes care of identifiying
- * the errors and calling the appropriate callback with a success or a failure depending on how the operation ended.
- *
- * Most of the parameters are passed for debugging purposes mainly.
- *
- * @param {String} operationName        Name of the NGSI operation being performed.
- * @param {String} entityName           Name of the entity that was the target of the operation.
- * @param {Object} typeInformation      Information about the device the entity represents.
- * @param {String} token                Security token used to access the entity.
- * @param {Object} options              Object holding all the information about the HTTP request.
-
- * @return {Function}                  The generated handler.
- */
-function generateNGSI2OperationHandler(operationName, entityName, typeInformation, token, options, callback) {
-    return function(error, response, body) {
-        if (error) {
-            logger.error(context, 'Error found executing ' + operationName + ' action in Context Broker: %s', error);
-
-            alarms.raise(constants.ORION_ALARM, error);
-            callback(error);
-        } else if (body && body.orionError) {
-            logger.debug(context, 'Orion error found executing ' + operationName + ' action in Context Broker: %j',
-                body.orionError);
-
-            callback(new errors.BadRequest(body.orionError.details));
-        } else if (response && operationName === 'update' && (response.statusCode === 204)) {
-                logger.info(context, 'Received the following response from the CB: Value updated successfully\n');
-                alarms.release(constants.ORION_ALARM);
-                callback(null, body);
-        } else if (response && operationName === 'query' && body !== undefined && response.statusCode === 200) {
-            logger.info(context,
-                'Received the following response from the CB:\n\n%s\n\n', JSON.stringify(body, null, 4));
-                logger.debug(context, 'Value queried successfully');
-                alarms.release(constants.ORION_ALARM);
-                callback(null, body);
-        } else if (response && operationName === 'query' && response.statusCode === 204) {
-            logger.info(context,
-                'Received the following response from the CB:\n\n%s\n\n', JSON.stringify(body, null, 4));
-
-            logger.error(context,
-                'Operation ' + operationName + ' bad status code from the CB: 204.' +
-                'A query operation must always return a body');
-            callback(new errors.BadAnswer(response.statusCode, operationName));
-        } else if (response && (response.statusCode === 403 || response.statusCode === 401)) {
-            logger.debug(context, 'Access forbidden executing ' + operationName + ' operation');
-            callback(new errors.AccessForbidden(
-                token,
-                options.headers['fiware-service'],
-                options.headers['fiware-servicepath']));
-        } else if (response && body && response.statusCode === 404) {
-            logger.info(context,
-                'Received the following response from the CB:\n\n%s\n\n', JSON.stringify(body, null, 4));
-
-            logger.error(context,
-                'Operation ' + operationName + ' error connecting to the Context Broker: %j', body);
-
-            var errorField = ngsiParser.getErrorField(body);
-            if (response.statusCode && response.statusCode === 404 &&
-                errorField.details.includes(typeInformation.type) ) {
-                callback(new errors.DeviceNotFound(entityName));
-            }
-            else if (errorField.code && errorField.code === '404') {
-                callback(new errors.AttributeNotFound());
-            }
-            else {
-                callback(new errors.EntityGenericError(entityName, typeInformation.type, body));
-            }
-        } else {
-            logger.debug(context, 'Unknown error executing ' + operationName + ' operation');
-            if (! (body instanceof Array || body instanceof Object))
-            {
-                body = JSON.parse(body);
-            }
-
-            callback(new errors.EntityGenericError(entityName, typeInformation.type,
-                body, response.statusCode));
-        }
-    };
-}
-
-/**
- * Create the request object used to communicate with the Context Broker, adding security and service information.
- *
- * @param {String} url                  Path for the Context Broker operation.
- * @param {Object} typeInformation      Object containing information about the device: service, security, etc.
- * @param {String} token                If present, security information needed to access the CB.
- * @return {Object}                    Containing all the information of the request but the payload.c
- */
-function createRequestObject(url, typeInformation, token) {
-    var cbHost = config.getConfig().contextBroker.url,
-        options,
-        serviceContext = {},
-        headers = {
-            'fiware-service': config.getConfig().service,
-            'fiware-servicepath': config.getConfig().subservice
-        };
-
-    if (config.getConfig().authentication && config.getConfig().authentication.enabled) {
-        headers[config.getConfig().authentication.header] = token;
-    }
-    logger.debug(context, 'typeInformation %j', typeInformation);
-    if (typeInformation) {
-        if (typeInformation.service) {
-            headers['fiware-service'] = typeInformation.service;
-            serviceContext.service = typeInformation.service;
-        }
-
-        if (typeInformation.subservice) {
-            headers['fiware-servicepath'] = typeInformation.subservice;
-            serviceContext.subservice = typeInformation.subservice;
-        }
-
-        if (typeInformation.cbHost && typeInformation.cbHost.indexOf('://') !== -1) {
-            cbHost = typeInformation.cbHost;
-        } else if (typeInformation.cbHost && typeInformation.cbHost.indexOf('://') === -1) {
-            cbHost = 'http://' + typeInformation.cbHost;
-        }
-    }
-
-    options = {
-        url: cbHost + url,
-        method: 'POST',
-        headers: headers
-    };
-
-
-    return intoTrans(serviceContext, function() {
-        return options;
-    })();
-}
-
-function applyMiddlewares(middlewareCollection, entity, typeInformation, callback) {
-    function emptyMiddleware(callback) {
-        callback(null, entity, typeInformation);
-    }
-
-    function endMiddleware(entity, typeInformation, callback) {
-        callback(null, entity);
-    }
-
-    if (middlewareCollection && middlewareCollection.length > 0) {
-        var middlewareList = _.clone(middlewareCollection);
-
-        middlewareList.unshift(emptyMiddleware);
-        middlewareList.push(endMiddleware);
-
-        async.waterfall(middlewareList, callback);
-    } else {
-        callback(null, entity);
-    }
-}
-
-function addTimestamp(payload, timezone) {
-
-    var timestamp = {
-            name: constants.TIMESTAMP_ATTRIBUTE,
-            type: constants.TIMESTAMP_TYPE
-        };
-
-    if (!timezone) {
-        timestamp.value = (new Date()).toISOString();
-    } else {
-        timestamp.value = moment().tz(timezone).format('YYYY-MM-DD[T]HH:mm:ss.SSSZ');
-    }
-
-    function addMetadata(attribute) {
-        var timestampFound = false;
-
-        if (!attribute.metadatas) {
-            attribute.metadatas = [];
-        }
-
-        for (var i = 0; i < attribute.metadatas.length; i++) {
-            if (attribute.metadatas[i].type === constants.TIMESTAMP_TYPE &&
-                attribute.metadatas[i].name === constants.TIMESTAMP_ATTRIBUTE) {
-                attribute.metadatas[i].value = timestamp.value;
-                timestampFound = true;
-                break;
-            }
-        }
-
-        if (!timestampFound) {
-            attribute.metadatas.push(timestamp);
-        }
-
-        return attribute;
-    }
-
-    payload.contextElements[0].attributes.map(addMetadata);
-    payload.contextElements[0].attributes.push(timestamp);
-    return payload;
-}
-
-function addTimestampNgsi2(payload, timezone) {
-
-    function addTimestampEntity(entity, timezone) {
-
-        var timestamp = {
-                type: constants.TIMESTAMP_TYPE_NGSI2
-            };
-
-        if (!timezone) {
-            timestamp.value = (new Date()).toISOString();
-        } else {
-            timestamp.value = moment().tz(timezone).format('YYYY-MM-DD[T]HH:mm:ss.SSSZ');
-        }
-
-        function addMetadata(attribute) {
-            var timestampFound = false;
-
-            if (!attribute.metadata) {
-                attribute.metadata = {};
-            }
-
-            for (var i = 0; i < attribute.metadata.length; i++) {
-                if (attribute.metadata[i] === constants.TIMESTAMP_ATTRIBUTE) {
-                    if (attribute.metadata[constants.TIMESTAMP_ATTRIBUTE].type === constants.TIMESTAMP_TYPE_NGSI2 &&
-                        attribute.metadata[constants.TIMESTAMP_ATTRIBUTE].value === timestamp.value) {
-                            timestampFound = true;
-                            break;
-                        }
-                }
-            }
-
-            if (!timestampFound) {
-                attribute.metadata[constants.TIMESTAMP_ATTRIBUTE] = timestamp;
-            }
-
-            return attribute;
-        }
-        var keyCount = 0;
-        for (var key in entity) {
-            if (entity.hasOwnProperty(key) && key !== 'id' && key !== 'type') {
-                addMetadata(entity[key]);
-                keyCount += 1;
-            }
-        }
-        // Add timestamp just to entity with attrs: multientity plugin could
-        // create empty entities just with id and type.
-        if (keyCount > 0) {
-            entity[constants.TIMESTAMP_ATTRIBUTE] = timestamp;
-        }
-
-        return entity;
-    }
-
-    if (payload instanceof Array) {
-        for (var i = 0; i < payload.length; i++) {
-            if (!utils.isTimestampedNgsi2(payload[i])) {
-                payload[i] = addTimestampEntity(payload[i], timezone);
-            }
-        }
-
-        return payload;
-    } else {
-        return addTimestampEntity(payload, timezone);
-    }
-
-}
-
-function getMetaData(typeInformation, name, metadata){
-    if(metadata){
-        return metadata;
-    }
-
-    var i;
-    if(typeInformation.active){
-        for (i = 0; i < typeInformation.active.length; i++) {
-            /* jshint camelcase: false */
-            if (name === typeInformation.active[i].object_id){
-              return typeInformation.active[i].metadata;
-            }
-        }
-    }
-    if(typeInformation.staticAttributes){
-        for (i = 0; i < typeInformation.staticAttributes.length; i++) {
-            if (name === typeInformation.staticAttributes[i].name){
-              return typeInformation.staticAttributes[i].metadata;
-            }
-        }
-    }
-    return undefined;
-}
-
-
-/**
- * It casts attribute values which are reported using JSON native types
- *
- * @param      {String}  payload  The payload
- * @return     {String}           New payload where attributes's values are casted to the corresponding JSON types
- */
-function castJsonNativeAttributes(payload) {
-
-    /**
-     * Determines if a value is of type float
-     *
-     * @param      {String}   value       Value to be analyzed
-     * @return     {boolean}              True if float, False otherwise.
-     */
-    function isFloat(value) {
-        return !isNaN(value) && value.toString().indexOf('.') !== -1;
-    }
-
-    if (!config.getConfig().autocast) {
-        return payload;
-    }
-
-    for (var key in payload) {
-        if (payload.hasOwnProperty(key) && payload[key].value &&
-            payload[key].type && typeof(payload[key].value) === 'string') {
-            if (payload[key].type === 'Number' && isFloat(payload[key].value)) {
-                payload[key].value = Number.parseFloat(payload[key].value);
-            } else if (payload[key].type === 'Number' && Number.parseInt(payload[key].value)) {
-                payload[key].value = Number.parseInt(payload[key].value);
-            }
-            else if (payload[key].type === 'Boolean') {
-                payload[key].value = (payload[key].value === 'true' || payload[key].value === '1');
-            }
-            else if (payload[key].type === 'None') {
-                payload[key].value = null;
-            }
-            else if (payload[key].type === 'Array' || payload[key].type === 'Object') {
-                try {
-                    var parsedValue = JSON.parse(payload[key].value);
-                    payload[key].value = parsedValue;
-                } catch (e) {
-                    logger.error(context, 'Bad attribute value type.' +
-                        'Expecting JSON Array or JSON Object. Received:%s', payload[key].value);
-                }
-            }
-        }
-    }
-
-    return payload;
-}
-
-/**
- * Makes an update in the Device's entity in the context broker, with the values given in the 'attributes' array. This
- * array should comply to the NGSIv2's attribute format.
- *
- * @param {String} entityName       Name of the entity to register.
- * @param {Array} attributes        Attribute array containing the values to update.
- * @param {Object} typeInformation  Configuration information for the device.
- * @param {String} token            User token to identify against the PEP Proxies (optional).
->>>>>>> ac2254cb
  */
 function init(){
     if (config.checkNgsiLD()) {
@@ -555,13 +119,9 @@
  */
 function executeWithDeviceInformation(operationFunction) {
     return function(entityName, type, apikey, attributes, deviceInformation, callback) {
-<<<<<<< HEAD
+        fillService(context, deviceInformation);
         logger.debug(
             context,
-=======
-        fillService(context, deviceInformation);
-        logger.debug(context,
->>>>>>> ac2254cb
             'executeWithDeviceInfo entityName %s type %s apikey %s attributes %j deviceInformation %j',
             entityName,
             type,
