--- conflicted
+++ resolved
@@ -24,845 +24,46 @@
  * Modified by: Daniel Calvo - ATOS Research & Innovation
  */
 
-<<<<<<< HEAD
-=======
-/* eslint-disable no-prototype-builtins */
-
-const request = require('request');
-const statsService = require('./../stats/statsRegistry');
->>>>>>> 510ae371
 const async = require('async');
 const apply = async.apply;
 const intoTrans = require('../common/domain').intoTrans;
 const fillService = require('./../common/domain').fillService;
-<<<<<<< HEAD
 const errors = require('../../errors');
 const config = require('../../commonConfig');
 const constants = require('../../constants');
 const logger = require('logops');
 const ngsiUtils = require('./ngsiUtils');
-=======
-const alarms = require('../common/alarmManagement');
-const errors = require('../../errors');
-const utils = require('../northBound/restUtils');
-const config = require('../../commonConfig');
-const constants = require('../../constants');
-const moment = require('moment-timezone');
-const logger = require('logops');
-const ngsiParser = require('./ngsiParser');
->>>>>>> 510ae371
 const _ = require('underscore');
 const context = {
     op: 'IoTAgentNGSI.NGSIService'
 };
-<<<<<<< HEAD
-
 
 let entityHandler;
 
-/** 
+/**
  * Loads the correct ngsiService handler based on the current config.
  */
-function init(){
+function init() {
     if (config.checkNgsiLD()) {
         entityHandler = require('./entities-NGSI-LD');
     } else if (config.checkNgsi2()) {
         entityHandler = require('./entities-NGSI-v2');
-=======
-let updateMiddleware = [];
-let queryMiddleware = [];
-
-/**
- * Generate an operation handler for NGSI-based operations (query and update). The handler takes care of identifiying
- * the errors and calling the appropriate callback with a success or a failure depending on how the operation ended.
- *
- * Most of the parameters are passed for debugging purposes mainly.
- *
- * @param {String} operationName        Name of the NGSI operation being performed.
- * @param {String} entityName           Name of the entity that was the target of the operation.
- * @param {Object} typeInformation      Information about the device the entity represents.
- * @param {String} token                Security token used to access the entity.
- * @param {Object} options              Object holding all the information about the HTTP request.
-
- * @return {Function}                  The generated handler.
- */
-function generateNGSIOperationHandler(operationName, entityName, typeInformation, token, options, callback) {
-    return function (error, response, body) {
-        if (error) {
-            logger.error(context, 'Error found executing ' + operationName + ' action in Context Broker: %s', error);
-
-            alarms.raise(constants.ORION_ALARM, error);
-            callback(error);
-        } else if (body && body.orionError) {
-            logger.debug(
-                context,
-                'Orion error found executing ' + operationName + ' action in Context Broker: %j',
-                body.orionError
-            );
-
-            callback(new errors.BadRequest(body.orionError.details));
-        } else if (response && body && response.statusCode === 200) {
-            const errorField = ngsiParser.getErrorField(body);
-
-            logger.debug(
-                context,
-                'Received the following request from the CB:\n\n%s\n\n',
-                JSON.stringify(body, null, 4)
-            );
-
-            if (errorField) {
-                logger.error(
-                    context,
-                    'Operation ' + operationName + ' error connecting to the Context Broker: %j',
-                    errorField
-                );
-
-                if (errorField.code && errorField.code === '404' && errorField.details.includes(typeInformation.type)) {
-                    callback(new errors.DeviceNotFound(entityName));
-                } else if (errorField.code && errorField.code === '404') {
-                    callback(new errors.AttributeNotFound());
-                } else {
-                    callback(new errors.EntityGenericError(entityName, typeInformation.type, errorField));
-                }
-            } else {
-                logger.debug(context, 'Value updated successfully');
-                alarms.release(constants.ORION_ALARM);
-                callback(null, body);
-            }
-        } else if (response && (response.statusCode === 403 || response.statusCode === 401)) {
-            logger.debug(context, 'Access forbidden executing ' + operationName + ' operation');
-            callback(
-                new errors.AccessForbidden(
-                    token,
-                    options.headers['fiware-service'],
-                    options.headers['fiware-servicepath']
-                )
-            );
-        } else {
-            logger.debug(context, 'Unknown error executing ' + operationName + ' operation');
-
-            callback(
-                new errors.EntityGenericError(
-                    entityName,
-                    typeInformation.type,
-                    {
-                        details: body
-                    },
-                    response.statusCode
-                )
-            );
-        }
-    };
-}
-
-/**
- * Generate an operation handler for NGSIv2-based operations (query and update). The handler takes care of identifiying
- * the errors and calling the appropriate callback with a success or a failure depending on how the operation ended.
- *
- * Most of the parameters are passed for debugging purposes mainly.
- *
- * @param {String} operationName        Name of the NGSI operation being performed.
- * @param {String} entityName           Name of the entity that was the target of the operation.
- * @param {Object} typeInformation      Information about the device the entity represents.
- * @param {String} token                Security token used to access the entity.
- * @param {Object} options              Object holding all the information about the HTTP request.
-
- * @return {Function}                  The generated handler.
- */
-function generateNGSI2OperationHandler(operationName, entityName, typeInformation, token, options, callback) {
-    return function (error, response, body) {
-        if (error) {
-            logger.error(context, 'Error found executing ' + operationName + ' action in Context Broker: %s', error);
-
-            alarms.raise(constants.ORION_ALARM, error);
-            callback(error);
-        } else if (body && body.orionError) {
-            logger.debug(
-                context,
-                'Orion error found executing ' + operationName + ' action in Context Broker: %j',
-                body.orionError
-            );
-
-            callback(new errors.BadRequest(body.orionError.details));
-        } else if (response && operationName === 'update' && response.statusCode === 204) {
-            logger.info(context, 'Received the following response from the CB: Value updated successfully\n');
-            alarms.release(constants.ORION_ALARM);
-            callback(null, body);
-        } else if (response && operationName === 'query' && body !== undefined && response.statusCode === 200) {
-            logger.info(
-                context,
-                'Received the following response from the CB:\n\n%s\n\n',
-                JSON.stringify(body, null, 4)
-            );
-            logger.debug(context, 'Value queried successfully');
-            alarms.release(constants.ORION_ALARM);
-            callback(null, body);
-        } else if (response && operationName === 'query' && response.statusCode === 204) {
-            logger.info(
-                context,
-                'Received the following response from the CB:\n\n%s\n\n',
-                JSON.stringify(body, null, 4)
-            );
-
-            logger.error(
-                context,
-                'Operation ' +
-                    operationName +
-                    ' bad status code from the CB: 204.' +
-                    'A query operation must always return a body'
-            );
-            callback(new errors.BadAnswer(response.statusCode, operationName));
-        } else if (response && (response.statusCode === 403 || response.statusCode === 401)) {
-            logger.debug(context, 'Access forbidden executing ' + operationName + ' operation');
-            callback(
-                new errors.AccessForbidden(
-                    token,
-                    options.headers['fiware-service'],
-                    options.headers['fiware-servicepath']
-                )
-            );
-        } else if (response && body && response.statusCode === 404) {
-            logger.info(
-                context,
-                'Received the following response from the CB:\n\n%s\n\n',
-                JSON.stringify(body, null, 4)
-            );
-
-            logger.error(context, 'Operation ' + operationName + ' error connecting to the Context Broker: %j', body);
-
-            const errorField = ngsiParser.getErrorField(body);
-            if (
-                response.statusCode &&
-                response.statusCode === 404 &&
-                errorField.details.includes(typeInformation.type)
-            ) {
-                callback(new errors.DeviceNotFound(entityName));
-            } else if (errorField.code && errorField.code === '404') {
-                callback(new errors.AttributeNotFound());
-            } else {
-                callback(new errors.EntityGenericError(entityName, typeInformation.type, body));
-            }
-        } else {
-            logger.debug(context, 'Unknown error executing ' + operationName + ' operation');
-            if (!(body instanceof Array || body instanceof Object)) {
-                body = JSON.parse(body);
-            }
-
-            callback(new errors.EntityGenericError(entityName, typeInformation.type, body, response.statusCode));
-        }
-    };
-}
-
-/**
- * Create the request object used to communicate with the Context Broker, adding security and service information.
- *
- * @param {String} url                  Path for the Context Broker operation.
- * @param {Object} typeInformation      Object containing information about the device: service, security, etc.
- * @param {String} token                If present, security information needed to access the CB.
- * @return {Object}                    Containing all the information of the request but the payload.c
- */
-function createRequestObject(url, typeInformation, token) {
-    let cbHost = config.getConfig().contextBroker.url;
-    const serviceContext = {};
-    const headers = {
-        'fiware-service': config.getConfig().service,
-        'fiware-servicepath': config.getConfig().subservice
-    };
-
-    if (config.getConfig().authentication && config.getConfig().authentication.enabled) {
-        headers[config.getConfig().authentication.header] = token;
+    } else {
+        entityHandler = require('./entities-NGSI-v1');
     }
-    logger.debug(context, 'typeInformation %j', typeInformation);
-    if (typeInformation) {
-        if (typeInformation.service) {
-            headers['fiware-service'] = typeInformation.service;
-            serviceContext.service = typeInformation.service;
-        }
-
-        if (typeInformation.subservice) {
-            headers['fiware-servicepath'] = typeInformation.subservice;
-            serviceContext.subservice = typeInformation.subservice;
-        }
-
-        if (typeInformation.cbHost && typeInformation.cbHost.indexOf('://') !== -1) {
-            cbHost = typeInformation.cbHost;
-        } else if (typeInformation.cbHost && typeInformation.cbHost.indexOf('://') === -1) {
-            cbHost = 'http://' + typeInformation.cbHost;
-        }
-    }
-
-    const options = {
-        url: cbHost + url,
-        method: 'POST',
-        headers
-    };
-
-    return intoTrans(serviceContext, function () {
-        return options;
-    })();
-}
-
-function applyMiddlewares(middlewareCollection, entity, typeInformation, callback) {
-    function emptyMiddleware(callback) {
-        callback(null, entity, typeInformation);
-    }
-
-    function endMiddleware(entity, typeInformation, callback) {
-        callback(null, entity);
-    }
-
-    if (middlewareCollection && middlewareCollection.length > 0) {
-        const middlewareList = _.clone(middlewareCollection);
-
-        middlewareList.unshift(emptyMiddleware);
-        middlewareList.push(endMiddleware);
-
-        async.waterfall(middlewareList, callback);
-    } else {
-        callback(null, entity);
-    }
-}
-
-function addTimestamp(payload, timezone) {
-    const timestamp = {
-        name: constants.TIMESTAMP_ATTRIBUTE,
-        type: constants.TIMESTAMP_TYPE
-    };
-
-    if (!timezone) {
-        timestamp.value = new Date().toISOString();
-    } else {
-        timestamp.value = moment().tz(timezone).format('YYYY-MM-DD[T]HH:mm:ss.SSSZ');
-    }
-
-    function addMetadata(attribute) {
-        let timestampFound = false;
-
-        if (!attribute.metadatas) {
-            attribute.metadatas = [];
-        }
-
-        for (let i = 0; i < attribute.metadatas.length; i++) {
-            if (
-                attribute.metadatas[i].type === constants.TIMESTAMP_TYPE &&
-                attribute.metadatas[i].name === constants.TIMESTAMP_ATTRIBUTE
-            ) {
-                attribute.metadatas[i].value = timestamp.value;
-                timestampFound = true;
-                break;
-            }
-        }
-
-        if (!timestampFound) {
-            attribute.metadatas.push(timestamp);
-        }
-
-        return attribute;
-    }
-
-    payload.contextElements[0].attributes.map(addMetadata);
-    payload.contextElements[0].attributes.push(timestamp);
-    return payload;
-}
-
-function addTimestampNgsi2(payload, timezone) {
-    function addTimestampEntity(entity, timezone) {
-        const timestamp = {
-            type: constants.TIMESTAMP_TYPE_NGSI2
-        };
-
-        if (!timezone) {
-            timestamp.value = new Date().toISOString();
-        } else {
-            timestamp.value = moment().tz(timezone).format('YYYY-MM-DD[T]HH:mm:ss.SSSZ');
-        }
-
-        function addMetadata(attribute) {
-            let timestampFound = false;
-
-            if (!attribute.metadata) {
-                attribute.metadata = {};
-            }
-
-            for (let i = 0; i < attribute.metadata.length; i++) {
-                if (attribute.metadata[i] === constants.TIMESTAMP_ATTRIBUTE) {
-                    if (
-                        attribute.metadata[constants.TIMESTAMP_ATTRIBUTE].type === constants.TIMESTAMP_TYPE_NGSI2 &&
-                        attribute.metadata[constants.TIMESTAMP_ATTRIBUTE].value === timestamp.value
-                    ) {
-                        timestampFound = true;
-                        break;
-                    }
-                }
-            }
-
-            if (!timestampFound) {
-                attribute.metadata[constants.TIMESTAMP_ATTRIBUTE] = timestamp;
-            }
-
-            return attribute;
-        }
-        let keyCount = 0;
-        for (const key in entity) {
-            if (entity.hasOwnProperty(key) && key !== 'id' && key !== 'type') {
-                addMetadata(entity[key]);
-                keyCount += 1;
-            }
-        }
-        // Add timestamp just to entity with attrs: multientity plugin could
-        // create empty entities just with id and type.
-        if (keyCount > 0) {
-            entity[constants.TIMESTAMP_ATTRIBUTE] = timestamp;
-        }
-
-        return entity;
-    }
-
-    if (payload instanceof Array) {
-        for (let i = 0; i < payload.length; i++) {
-            if (!utils.isTimestampedNgsi2(payload[i])) {
-                payload[i] = addTimestampEntity(payload[i], timezone);
-            }
-        }
-
-        return payload;
-    }
-    return addTimestampEntity(payload, timezone);
-}
-
-function getMetaData(typeInformation, name, metadata) {
-    if (metadata) {
-        return metadata;
-    }
-
-    let i;
-    if (typeInformation.active) {
-        for (i = 0; i < typeInformation.active.length; i++) {
-            /* jshint camelcase: false */
-            if (name === typeInformation.active[i].object_id) {
-                return typeInformation.active[i].metadata;
-            }
-        }
-    }
-    if (typeInformation.staticAttributes) {
-        for (i = 0; i < typeInformation.staticAttributes.length; i++) {
-            if (name === typeInformation.staticAttributes[i].name) {
-                return typeInformation.staticAttributes[i].metadata;
-            }
-        }
-    }
-    return undefined;
-}
-
-/**
- * It casts attribute values which are reported using JSON native types
- *
- * @param      {String}  payload  The payload
- * @return     {String}           New payload where attributes's values are casted to the corresponding JSON types
- */
-function castJsonNativeAttributes(payload) {
-    /**
-     * Determines if a value is of type float
-     *
-     * @param      {String}   value       Value to be analyzed
-     * @return     {boolean}              True if float, False otherwise.
-     */
-    function isFloat(value) {
-        return !isNaN(value) && value.toString().indexOf('.') !== -1;
-    }
-
-    if (!config.getConfig().autocast) {
-        return payload;
-    }
-
-    for (const key in payload) {
-        if (
-            payload.hasOwnProperty(key) &&
-            payload[key].value &&
-            payload[key].type &&
-            typeof payload[key].value === 'string'
-        ) {
-            if (payload[key].type === 'Number' && isFloat(payload[key].value)) {
-                payload[key].value = Number.parseFloat(payload[key].value);
-            } else if (payload[key].type === 'Number' && Number.parseInt(payload[key].value)) {
-                payload[key].value = Number.parseInt(payload[key].value);
-            } else if (payload[key].type === 'Boolean') {
-                payload[key].value = payload[key].value === 'true' || payload[key].value === '1';
-            } else if (payload[key].type === 'None') {
-                payload[key].value = null;
-            } else if (payload[key].type === 'Array' || payload[key].type === 'Object') {
-                try {
-                    const parsedValue = JSON.parse(payload[key].value);
-                    payload[key].value = parsedValue;
-                } catch (e) {
-                    logger.error(
-                        context,
-                        'Bad attribute value type. Expecting JSON Array or JSON Object. Received:%s',
-                        payload[key].value
-                    );
-                }
-            }
-        }
-    }
-
-    return payload;
 }
 
 /**
  * Makes an update in the Device's entity in the context broker, with the values given in the 'attributes' array. This
- * array should comply to the NGSIv2's attribute format.
+ * array should comply to the NGSI's attribute format.
  *
  * @param {String} entityName       Name of the entity to register.
  * @param {Array} attributes        Attribute array containing the values to update.
  * @param {Object} typeInformation  Configuration information for the device.
  * @param {String} token            User token to identify against the PEP Proxies (optional).
  */
-function sendUpdateValueNgsi2(entityName, attributes, typeInformation, token, callback) {
-    let payload = {};
-
-    let url = '/v2/entities/' + entityName + '/attrs';
-
-    if (typeInformation.type) {
-        url += '?type=' + typeInformation.type;
-    }
-
-    let options = createRequestObject(url, typeInformation, token);
-
-    if (typeInformation && typeInformation.staticAttributes) {
-        attributes = attributes.concat(typeInformation.staticAttributes);
-    }
-
-    if (!typeInformation || !typeInformation.type) {
-        callback(new errors.TypeNotFound(null, entityName));
-        return;
-    }
-
-    payload.id = entityName;
-    payload.type = typeInformation.type;
-
-    for (let i = 0; i < attributes.length; i++) {
-        if (attributes[i].name && attributes[i].type) {
-            payload[attributes[i].name] = {
-                value: attributes[i].value,
-                type: attributes[i].type
-            };
-            const metadata = getMetaData(typeInformation, attributes[i].name, attributes[i].metadata);
-            if (metadata) {
-                payload[attributes[i].name].metadata = metadata;
-            }
-        } else {
-            callback(new errors.BadRequest(null, entityName));
-            return;
-        }
-    }
-
-    payload = castJsonNativeAttributes(payload);
-    async.waterfall(
-        [
-            apply(statsService.add, 'measureRequests', 1),
-            apply(applyMiddlewares, updateMiddleware, payload, typeInformation)
-        ],
-        function (error, result) {
-            if (error) {
-                callback(error);
-            } else {
-                if (result) {
-                    // The payload has been transformed by multientity plugin. It is not a JSON object but an Array.
-                    if (result instanceof Array) {
-                        options = createRequestObject('/v2/op/update', typeInformation, token);
-
-                        if (
-                            'timestamp' in typeInformation && typeInformation.timestamp !== undefined
-                                ? typeInformation.timestamp
-                                : config.getConfig().timestamp
-                        ) {
-                            // jshint maxdepth:5
-                            if (!utils.isTimestampedNgsi2(result)) {
-                                options.json = addTimestampNgsi2(result, typeInformation.timezone);
-                                // jshint maxdepth:5
-                            } else if (!utils.IsValidTimestampedNgsi2(result)) {
-                                logger.error(context, 'Invalid timestamp:%s', JSON.stringify(result));
-                                callback(new errors.BadTimestamp(result));
-                                return;
-                            }
-                        }
-
-                        options.json = {
-                            actionType: 'append',
-                            entities: result
-                        };
-                    } else {
-                        delete result.id;
-                        delete result.type;
-                        options.json = result;
-                        logger.debug(context, 'typeInformation: %j', typeInformation);
-                        if (
-                            'timestamp' in typeInformation && typeInformation.timestamp !== undefined
-                                ? typeInformation.timestamp
-                                : config.getConfig().timestamp
-                        ) {
-                            if (!utils.isTimestampedNgsi2(options.json)) {
-                                options.json = addTimestampNgsi2(options.json, typeInformation.timezone);
-                            } else if (!utils.IsValidTimestampedNgsi2(options.json)) {
-                                logger.error(context, 'Invalid timestamp:%s', JSON.stringify(options.json));
-                                callback(new errors.BadTimestamp(options.json));
-                                return;
-                            }
-                        }
-                    }
-                } else {
-                    delete payload.id;
-                    delete payload.type;
-                    options.json = payload;
-                }
-                // Purge object_id from entities before sent to CB
-                // object_id was added by createNgsi2Entity to allow multientity
-                // with duplicate attribute names.
-                let att;
-                if (options.json.entities) {
-                    for (let entity = 0; entity < options.json.entities.length; entity++) {
-                        for (att in options.json.entities[entity]) {
-                            /*jshint camelcase: false */
-                            if (options.json.entities[entity][att].object_id) {
-                                /*jshint camelcase: false */
-                                delete options.json.entities[entity][att].object_id;
-                            }
-                            if (options.json.entities[entity][att].multi) {
-                                delete options.json.entities[entity][att].multi;
-                            }
-                        }
-                    }
-                } else {
-                    for (att in options.json) {
-                        /*jshint camelcase: false */
-                        if (options.json[att].object_id) {
-                            /*jshint camelcase: false */
-                            delete options.json[att].object_id;
-                        }
-                        if (options.json[att].multi) {
-                            delete options.json[att].multi;
-                        }
-                    }
-                }
-
-                logger.info(context, 'Updating device value in the Context Broker at [%s]', options.url);
-                logger.info(context, 'Using the following request:\n\n%s\n\n', JSON.stringify(options, null, 4));
-
-                request(
-                    options,
-                    generateNGSI2OperationHandler('update', entityName, typeInformation, token, options, callback)
-                );
-            }
-        }
-    );
-}
-
-/**
- * Makes an update in the Device's entity in the context broker, with the values given in the 'attributes' array. This
- * array should comply to the NGSIv1's attribute format.
- *
- * @param {String} entityName       Name of the entity to register.
- * @param {Array} attributes        Attribute array containing the values to update.
- * @param {Object} typeInformation  Configuration information for the device.
- * @param {String} token            User token to identify against the PEP Proxies (optional).
- */
-function sendUpdateValueNgsi1(entityName, attributes, typeInformation, token, callback) {
-    const options = createRequestObject('/v1/updateContext', typeInformation, token);
-
-    if (typeInformation && typeInformation.staticAttributes) {
-        attributes = attributes.concat(typeInformation.staticAttributes);
-    }
-
-    if (!typeInformation || !typeInformation.type) {
-        callback(new errors.TypeNotFound(null, entityName));
-        return;
-    }
-
-    const payload = {
-        contextElements: [
-            {
-                type: typeInformation.type,
-                isPattern: 'false',
-                id: entityName,
-                attributes
-            }
-        ]
-    };
-    if (
-        'autoprovision' in typeInformation &&
-        /* jshint -W101 */
-        typeInformation.autoprovision === undefined
-            ? typeInformation.autoprovision === true
-            : config.getConfig().appendMode === true
-    ) {
-        payload.updateAction = 'APPEND';
->>>>>>> 510ae371
-    } else {
-        entityHandler =  require('./entities-NGSI-v1');
-    }
-<<<<<<< HEAD
-=======
-    async.waterfall(
-        [
-            apply(statsService.add, 'measureRequests', 1),
-            apply(applyMiddlewares, updateMiddleware, payload, typeInformation)
-        ],
-        function (error, result) {
-            if (error) {
-                callback(error);
-            } else {
-                if (result) {
-                    options.json = result;
-                } else {
-                    options.json = payload;
-                }
-
-                if (
-                    'timestamp' in typeInformation && typeInformation.timestamp !== undefined
-                        ? typeInformation.timestamp
-                        : config.getConfig().timestamp
-                ) {
-                    if (!utils.isTimestamped(options.json)) {
-                        options.json = addTimestamp(options.json, typeInformation.timezone);
-                    } else if (!utils.IsValidTimestamped(options.json)) {
-                        logger.error(context, 'Invalid timestamp:%s', JSON.stringify(options.json));
-                        callback(new errors.BadTimestamp(options.json));
-                        return;
-                    }
-                }
-
-                logger.debug(context, 'Updating device value in the Context Broker at [%s]', options.url);
-                logger.debug(context, 'Using the following request:\n\n%s\n\n', JSON.stringify(options, null, 4));
-
-                request(
-                    options,
-                    generateNGSIOperationHandler('update', entityName, typeInformation, token, options, callback)
-                );
-            }
-        }
-    );
->>>>>>> 510ae371
-}
-
-/**
- * Makes an update in the Device's entity in the context broker, with the values given in the 'attributes' array. This
- * array should comply to the NGSI's attribute format.
- *
- * @param {String} entityName       Name of the entity to register.
- * @param {Array} attributes        Attribute array containing the values to update.
- * @param {Object} typeInformation  Configuration information for the device.
- * @param {String} token            User token to identify against the PEP Proxies (optional).
- */
 function sendUpdateValue(entityName, attributes, typeInformation, token, callback) {
-<<<<<<< HEAD
     entityHandler.sendUpdateValue(entityName, attributes, typeInformation, token, callback);
-=======
-    if (config.checkNgsi2()) {
-        sendUpdateValueNgsi2(entityName, attributes, typeInformation, token, callback);
-    } else {
-        sendUpdateValueNgsi1(entityName, attributes, typeInformation, token, callback);
-    }
-}
-
-/**
- * Makes a query to the Device's entity in the context broker using NGSIv2, with the list
- * of attributes given by the 'attributes' array.
- *
- * @param {String} entityName       Name of the entity to query.
- * @param {Array} attributes        Attribute array containing the names of the attributes to query.
- * @param {Object} typeInformation  Configuration information for the device.
- * @param {String} token            User token to identify against the PEP Proxies (optional).
- */
-function sendQueryValueNgsi2(entityName, attributes, typeInformation, token, callback) {
-    let url = '/v2/entities/' + entityName + '/attrs';
-
-    if (attributes && attributes.length > 0) {
-        let attributesQueryParam = '';
-
-        for (let i = 0; i < attributes.length; i++) {
-            attributesQueryParam = attributesQueryParam + attributes[i];
-            if (i < attributes.length - 1) {
-                attributesQueryParam = attributesQueryParam + ',';
-            }
-        }
-
-        url = url + '?attrs=' + attributesQueryParam;
-    }
-
-    if (typeInformation.type) {
-        if (attributes && attributes.length > 0) {
-            url += '&type=' + typeInformation.type;
-        } else {
-            url += '?type=' + typeInformation.type;
-        }
-    }
-
-    const options = createRequestObject(url, typeInformation, token);
-    options.method = 'GET';
-    options.json = true;
-
-    if (!typeInformation || !typeInformation.type) {
-        callback(new errors.TypeNotFound(null, entityName));
-        return;
-    }
-
-    logger.debug(context, 'Querying values of the device in the Context Broker at [%s]', options.url);
-    logger.debug(context, 'Using the following request:\n\n%s\n\n', JSON.stringify(options, null, 4));
-
-    request(
-        options,
-        generateNGSI2OperationHandler('query', entityName, typeInformation, token, options, function (error, result) {
-            if (error) {
-                callback(error);
-            } else {
-                applyMiddlewares(queryMiddleware, result, typeInformation, callback);
-            }
-        })
-    );
-}
-
-/**
- * Makes a query to the Device's entity in the context broker using NGSIv1, with the list of
- * attributes given by the 'attributes' array.
- *
- * @param {String} entityName       Name of the entity to query.
- * @param {Array} attributes        Attribute array containing the names of the attributes to query.
- * @param {Object} typeInformation  Configuration information for the device.
- * @param {String} token            User token to identify against the PEP Proxies (optional).
- */
-function sendQueryValueNgsi1(entityName, attributes, typeInformation, token, callback) {
-    const options = createRequestObject('/v1/queryContext', typeInformation, token);
-
-    if (!typeInformation || !typeInformation.type) {
-        callback(new errors.TypeNotFound(null, entityName));
-        return;
-    }
-
-    options.json = {
-        entities: [
-            {
-                type: typeInformation.type,
-                isPattern: 'false',
-                id: entityName
-            }
-        ],
-        attributes
-    };
-
-    logger.debug(context, 'Querying values of the device in the Context Broker at [%s]', options.url);
-    logger.debug(context, 'Using the following request:\n\n%s\n\n', JSON.stringify(options, null, 4));
-
-    request(
-        options,
-        generateNGSIOperationHandler('query', entityName, typeInformation, token, options, function (error, result) {
-            if (error) {
-                callback(error);
-            } else {
-                applyMiddlewares(queryMiddleware, result, typeInformation, callback);
-            }
-        })
-    );
->>>>>>> 510ae371
 }
 
 /**
@@ -893,7 +94,6 @@
 function updateTrust(deviceGroup, deviceInformation, trust, response, callback) {
     if (deviceGroup && response && response.body && !config.getConfig().authentication.permanentToken) {
         const body = JSON.parse(response.body);
-        /* jshint camelcase: false */
         if (body && body.refresh_token) {
             deviceGroup.trust = body.refresh_token;
             /* eslint-disable-next-line no-unused-vars */
@@ -917,11 +117,7 @@
  * @return {Function}                   The function that gets all the information wrapping the given operation.
  */
 function executeWithDeviceInformation(operationFunction) {
-<<<<<<< HEAD
-    return function(entityName, type, apikey, attributes, deviceInformation, callback) {
-=======
     return function (entityName, type, apikey, attributes, deviceInformation, callback) {
->>>>>>> 510ae371
         fillService(context, deviceInformation);
         logger.debug(
             context,
@@ -932,11 +128,7 @@
             attributes,
             deviceInformation
         );
-<<<<<<< HEAD
-        config.getGroupRegistry().getType(type, function(error, deviceGroup) {
-=======
         config.getGroupRegistry().getType(type, function (error, deviceGroup) {
->>>>>>> 510ae371
             let typeInformation;
             if (error) {
                 logger.debug(context, 'error %j in get group device', error);
@@ -1008,11 +200,7 @@
     deviceInformation,
     callback
 ) {
-<<<<<<< HEAD
-    config.getGroupRegistry().get(resource, apikey, function(error, deviceGroup) {
-=======
     config.getGroupRegistry().get(resource, apikey, function (error, deviceGroup) {
->>>>>>> 510ae371
         let typeInformation;
         let commandInfo;
         const attributes = [
