/*
 * Copyright 2014 Telefonica Investigación y Desarrollo, S.A.U
 *
 * This file is part of fiware-iotagent-lib
 *
 * fiware-iotagent-lib is free software: you can redistribute it and/or
 * modify it under the terms of the GNU Affero General Public License as
 * published by the Free Software Foundation, either version 3 of the License,
 * or (at your option) any later version.
 *
 * fiware-iotagent-lib is distributed in the hope that it will be useful,
 * but WITHOUT ANY WARRANTY; without even the implied warranty of
 * MERCHANTABILITY or FITNESS FOR A PARTICULAR PURPOSE.
 * See the GNU Affero General Public License for more details.
 *
 * You should have received a copy of the GNU Affero General Public
 * License along with fiware-iotagent-lib.
 * If not, see http://www.gnu.org/licenses/.
 *
 * For those usages not covered by the GNU Affero General Public License
 * please contact with::daniel.moranjimenez@telefonica.com
 *
 * Modified by: Federico M. Facca - Martel Innovate
 * Modified by: Daniel Calvo - ATOS Research & Innovation
 */

<<<<<<< HEAD
/* eslint-disable no-prototype-builtins */

const request = require('request');
const statsService = require('./../stats/statsRegistry');
const async = require('async');
const apply = async.apply;
const intoTrans = require('../common/domain').intoTrans;
const alarms = require('../common/alarmManagement');
const errors = require('../../errors');
const utils = require('../northBound/restUtils');
const config = require('../../commonConfig');
const constants = require('../../constants');
const moment = require('moment-timezone');
const logger = require('logops');
const ngsiParser = require('./ngsiParser');
const _ = require('underscore');
const context = {
    op: 'IoTAgentNGSI.NGSIService'
};
let updateMiddleware = [];
let queryMiddleware = [];
=======
'use strict';

var request = require('request'),
    statsService = require('./../stats/statsRegistry'),
    async = require('async'),
    apply = async.apply,
    intoTrans = require('../common/domain').intoTrans,
    fillService = require('./../common/domain').fillService,
    alarms = require('../common/alarmManagement'),
    errors = require('../../errors'),
    utils = require('../northBound/restUtils'),
    config = require('../../commonConfig'),
    constants = require('../../constants'),
    moment = require('moment-timezone'),
    logger = require('logops'),
    ngsiParser = require('./ngsiParser'),
    _ = require('underscore'),
    context = {
        op: 'IoTAgentNGSI.NGSIService'
    },
    updateMiddleware = [],
    queryMiddleware = [];
>>>>>>> ac2254cb

/**
 * Generate an operation handler for NGSI-based operations (query and update). The handler takes care of identifiying
 * the errors and calling the appropriate callback with a success or a failure depending on how the operation ended.
 *
 * Most of the parameters are passed for debugging purposes mainly.
 *
 * @param {String} operationName        Name of the NGSI operation being performed.
 * @param {String} entityName           Name of the entity that was the target of the operation.
 * @param {Object} typeInformation      Information about the device the entity represents.
 * @param {String} token                Security token used to access the entity.
 * @param {Object} options              Object holding all the information about the HTTP request.

 * @return {Function}                  The generated handler.
 */
function generateNGSIOperationHandler(operationName, entityName, typeInformation, token, options, callback) {
    return function(error, response, body) {
        if (error) {
            logger.error(context, 'Error found executing ' + operationName + ' action in Context Broker: %s', error);

            alarms.raise(constants.ORION_ALARM, error);
            callback(error);
        } else if (body && body.orionError) {
            logger.debug(
                context,
                'Orion error found executing ' + operationName + ' action in Context Broker: %j',
                body.orionError
            );

            callback(new errors.BadRequest(body.orionError.details));
        } else if (response && body && response.statusCode === 200) {
            const errorField = ngsiParser.getErrorField(body);

            logger.debug(
                context,
                'Received the following request from the CB:\n\n%s\n\n',
                JSON.stringify(body, null, 4)
            );

            if (errorField) {
                logger.error(
                    context,
                    'Operation ' + operationName + ' error connecting to the Context Broker: %j',
                    errorField
                );

                if (errorField.code && errorField.code === '404' && errorField.details.includes(typeInformation.type)) {
                    callback(new errors.DeviceNotFound(entityName));
                } else if (errorField.code && errorField.code === '404') {
                    callback(new errors.AttributeNotFound());
                } else {
                    callback(new errors.EntityGenericError(entityName, typeInformation.type, errorField));
                }
            } else {
                logger.debug(context, 'Value updated successfully');
                alarms.release(constants.ORION_ALARM);
                callback(null, body);
            }
        } else if (response && (response.statusCode === 403 || response.statusCode === 401)) {
            logger.debug(context, 'Access forbidden executing ' + operationName + ' operation');
            callback(
                new errors.AccessForbidden(
                    token,
                    options.headers['fiware-service'],
                    options.headers['fiware-servicepath']
                )
            );
        } else {
            logger.debug(context, 'Unknown error executing ' + operationName + ' operation');

            callback(
                new errors.EntityGenericError(
                    entityName,
                    typeInformation.type,
                    {
                        details: body
                    },
                    response.statusCode
                )
            );
        }
    };
}

/**
 * Generate an operation handler for NGSIv2-based operations (query and update). The handler takes care of identifiying
 * the errors and calling the appropriate callback with a success or a failure depending on how the operation ended.
 *
 * Most of the parameters are passed for debugging purposes mainly.
 *
 * @param {String} operationName        Name of the NGSI operation being performed.
 * @param {String} entityName           Name of the entity that was the target of the operation.
 * @param {Object} typeInformation      Information about the device the entity represents.
 * @param {String} token                Security token used to access the entity.
 * @param {Object} options              Object holding all the information about the HTTP request.

 * @return {Function}                  The generated handler.
 */
function generateNGSI2OperationHandler(operationName, entityName, typeInformation, token, options, callback) {
    return function(error, response, body) {
        if (error) {
            logger.error(context, 'Error found executing ' + operationName + ' action in Context Broker: %s', error);

            alarms.raise(constants.ORION_ALARM, error);
            callback(error);
        } else if (body && body.orionError) {
            logger.debug(
                context,
                'Orion error found executing ' + operationName + ' action in Context Broker: %j',
                body.orionError
            );

            callback(new errors.BadRequest(body.orionError.details));
<<<<<<< HEAD
        } else if (response && operationName === 'update' && response.statusCode === 204) {
            logger.debug(context, 'Received the following response from the CB: Value updated successfully\n');
            alarms.release(constants.ORION_ALARM);
            callback(null, body);
        } else if (response && operationName === 'query' && body !== undefined && response.statusCode === 200) {
            logger.debug(
                context,
                'Received the following response from the CB:\n\n%s\n\n',
                JSON.stringify(body, null, 4)
            );
            logger.debug(context, 'Value queried successfully');
            alarms.release(constants.ORION_ALARM);
            callback(null, body);
        } else if (response && operationName === 'query' && response.statusCode === 204) {
            logger.debug(
                context,
                'Received the following response from the CB:\n\n%s\n\n',
                JSON.stringify(body, null, 4)
            );
=======
        } else if (response && operationName === 'update' && (response.statusCode === 204)) {
                logger.info(context, 'Received the following response from the CB: Value updated successfully\n');
                alarms.release(constants.ORION_ALARM);
                callback(null, body);
        } else if (response && operationName === 'query' && body !== undefined && response.statusCode === 200) {
            logger.info(context,
                'Received the following response from the CB:\n\n%s\n\n', JSON.stringify(body, null, 4));
                logger.debug(context, 'Value queried successfully');
                alarms.release(constants.ORION_ALARM);
                callback(null, body);
        } else if (response && operationName === 'query' && response.statusCode === 204) {
            logger.info(context,
                'Received the following response from the CB:\n\n%s\n\n', JSON.stringify(body, null, 4));
>>>>>>> ac2254cb

            logger.error(
                context,
                'Operation ' +
                    operationName +
                    ' bad status code from the CB: 204.' +
                    'A query operation must always return a body'
            );
            callback(new errors.BadAnswer(response.statusCode, operationName));
        } else if (response && (response.statusCode === 403 || response.statusCode === 401)) {
            logger.debug(context, 'Access forbidden executing ' + operationName + ' operation');
            callback(
                new errors.AccessForbidden(
                    token,
                    options.headers['fiware-service'],
                    options.headers['fiware-servicepath']
                )
            );
        } else if (response && body && response.statusCode === 404) {
<<<<<<< HEAD
            logger.debug(
                context,
                'Received the following response from the CB:\n\n%s\n\n',
                JSON.stringify(body, null, 4)
            );
=======
            logger.info(context,
                'Received the following response from the CB:\n\n%s\n\n', JSON.stringify(body, null, 4));
>>>>>>> ac2254cb

            logger.error(context, 'Operation ' + operationName + ' error connecting to the Context Broker: %j', body);

            const errorField = ngsiParser.getErrorField(body);
            if (
                response.statusCode &&
                response.statusCode === 404 &&
                errorField.details.includes(typeInformation.type)
            ) {
                callback(new errors.DeviceNotFound(entityName));
            } else if (errorField.code && errorField.code === '404') {
                callback(new errors.AttributeNotFound());
            } else {
                callback(new errors.EntityGenericError(entityName, typeInformation.type, body));
            }
        } else {
            logger.debug(context, 'Unknown error executing ' + operationName + ' operation');
            if (!(body instanceof Array || body instanceof Object)) {
                body = JSON.parse(body);
            }

            callback(new errors.EntityGenericError(entityName, typeInformation.type, body, response.statusCode));
        }
    };
}

/**
 * Create the request object used to communicate with the Context Broker, adding security and service information.
 *
 * @param {String} url                  Path for the Context Broker operation.
 * @param {Object} typeInformation      Object containing information about the device: service, security, etc.
 * @param {String} token                If present, security information needed to access the CB.
 * @return {Object}                    Containing all the information of the request but the payload.c
 */
function createRequestObject(url, typeInformation, token) {
    let cbHost = config.getConfig().contextBroker.url;
    const serviceContext = {};
    const headers = {
        'fiware-service': config.getConfig().service,
        'fiware-servicepath': config.getConfig().subservice
    };

    if (config.getConfig().authentication && config.getConfig().authentication.enabled) {
        headers[config.getConfig().authentication.header] = token;
    }
    logger.debug(context, 'typeInformation %j', typeInformation);
    if (typeInformation) {
        if (typeInformation.service) {
            headers['fiware-service'] = typeInformation.service;
            serviceContext.service = typeInformation.service;
        }

        if (typeInformation.subservice) {
            headers['fiware-servicepath'] = typeInformation.subservice;
            serviceContext.subservice = typeInformation.subservice;
        }

        if (typeInformation.cbHost && typeInformation.cbHost.indexOf('://') !== -1) {
            cbHost = typeInformation.cbHost;
        } else if (typeInformation.cbHost && typeInformation.cbHost.indexOf('://') === -1) {
            cbHost = 'http://' + typeInformation.cbHost;
        }
    }

    const options = {
        url: cbHost + url,
        method: 'POST',
        headers
    };

    return intoTrans(serviceContext, function() {
        return options;
    })();
}

function applyMiddlewares(middlewareCollection, entity, typeInformation, callback) {
    function emptyMiddleware(callback) {
        callback(null, entity, typeInformation);
    }

    function endMiddleware(entity, typeInformation, callback) {
        callback(null, entity);
    }

    if (middlewareCollection && middlewareCollection.length > 0) {
        const middlewareList = _.clone(middlewareCollection);

        middlewareList.unshift(emptyMiddleware);
        middlewareList.push(endMiddleware);

        async.waterfall(middlewareList, callback);
    } else {
        callback(null, entity);
    }
}

function addTimestamp(payload, timezone) {
    const timestamp = {
        name: constants.TIMESTAMP_ATTRIBUTE,
        type: constants.TIMESTAMP_TYPE
    };

    if (!timezone) {
        timestamp.value = new Date().toISOString();
    } else {
        timestamp.value = moment()
            .tz(timezone)
            .format('YYYY-MM-DD[T]HH:mm:ss.SSSZ');
    }

    function addMetadata(attribute) {
        let timestampFound = false;

        if (!attribute.metadatas) {
            attribute.metadatas = [];
        }

        for (let i = 0; i < attribute.metadatas.length; i++) {
            if (
                attribute.metadatas[i].type === constants.TIMESTAMP_TYPE &&
                attribute.metadatas[i].name === constants.TIMESTAMP_ATTRIBUTE
            ) {
                attribute.metadatas[i].value = timestamp.value;
                timestampFound = true;
                break;
            }
        }

        if (!timestampFound) {
            attribute.metadatas.push(timestamp);
        }

        return attribute;
    }

    payload.contextElements[0].attributes.map(addMetadata);
    payload.contextElements[0].attributes.push(timestamp);
    return payload;
}

function addTimestampNgsi2(payload, timezone) {
    function addTimestampEntity(entity, timezone) {
        const timestamp = {
            type: constants.TIMESTAMP_TYPE_NGSI2
        };

        if (!timezone) {
            timestamp.value = new Date().toISOString();
        } else {
            timestamp.value = moment()
                .tz(timezone)
                .format('YYYY-MM-DD[T]HH:mm:ss.SSSZ');
        }

        function addMetadata(attribute) {
            let timestampFound = false;

            if (!attribute.metadata) {
                attribute.metadata = {};
            }

            for (let i = 0; i < attribute.metadata.length; i++) {
                if (attribute.metadata[i] === constants.TIMESTAMP_ATTRIBUTE) {
                    if (
                        attribute.metadata[constants.TIMESTAMP_ATTRIBUTE].type === constants.TIMESTAMP_TYPE_NGSI2 &&
                        attribute.metadata[constants.TIMESTAMP_ATTRIBUTE].value === timestamp.value
                    ) {
                        timestampFound = true;
                        break;
                    }
                }
            }

            if (!timestampFound) {
                attribute.metadata[constants.TIMESTAMP_ATTRIBUTE] = timestamp;
            }

            return attribute;
        }
        let keyCount = 0;
        for (const key in entity) {
            if (entity.hasOwnProperty(key) && key !== 'id' && key !== 'type') {
                addMetadata(entity[key]);
                keyCount += 1;
            }
        }
        // Add timestamp just to entity with attrs: multientity plugin could
        // create empty entities just with id and type.
        if (keyCount > 0) {
            entity[constants.TIMESTAMP_ATTRIBUTE] = timestamp;
        }

        return entity;
    }

    if (payload instanceof Array) {
        for (let i = 0; i < payload.length; i++) {
            if (!utils.isTimestampedNgsi2(payload[i])) {
                payload[i] = addTimestampEntity(payload[i], timezone);
            }
        }

        return payload;
    }
    return addTimestampEntity(payload, timezone);
}

function getMetaData(typeInformation, name, metadata) {
    if (metadata) {
        return metadata;
    }

    let i;
    if (typeInformation.active) {
        for (i = 0; i < typeInformation.active.length; i++) {
            /* jshint camelcase: false */
            if (name === typeInformation.active[i].object_id) {
                return typeInformation.active[i].metadata;
            }
        }
    }
    if (typeInformation.staticAttributes) {
        for (i = 0; i < typeInformation.staticAttributes.length; i++) {
            if (name === typeInformation.staticAttributes[i].name) {
                return typeInformation.staticAttributes[i].metadata;
            }
        }
    }
    return undefined;
}

/**
 * It casts attribute values which are reported using JSON native types
 *
 * @param      {String}  payload  The payload
 * @return     {String}           New payload where attributes's values are casted to the corresponding JSON types
 */
function castJsonNativeAttributes(payload) {
    /**
     * Determines if a value is of type float
     *
     * @param      {String}   value       Value to be analyzed
     * @return     {boolean}              True if float, False otherwise.
     */
    function isFloat(value) {
        return !isNaN(value) && value.toString().indexOf('.') !== -1;
    }

    if (!config.getConfig().autocast) {
        return payload;
    }

    for (const key in payload) {
        if (
            payload.hasOwnProperty(key) &&
            payload[key].value &&
            payload[key].type &&
            typeof payload[key].value === 'string'
        ) {
            if (payload[key].type === 'Number' && isFloat(payload[key].value)) {
                payload[key].value = Number.parseFloat(payload[key].value);
            } else if (payload[key].type === 'Number' && Number.parseInt(payload[key].value)) {
                payload[key].value = Number.parseInt(payload[key].value);
            } else if (payload[key].type === 'Boolean') {
                payload[key].value = payload[key].value === 'true' || payload[key].value === '1';
            } else if (payload[key].type === 'None') {
                payload[key].value = null;
            } else if (payload[key].type === 'Array' || payload[key].type === 'Object') {
                try {
                    const parsedValue = JSON.parse(payload[key].value);
                    payload[key].value = parsedValue;
                } catch (e) {
                    logger.error(
                        context,
                        'Bad attribute value type. Expecting JSON Array or JSON Object. Received:%s',
                        payload[key].value
                    );
                }
            }
        }
    }

    return payload;
}

/**
 * Makes an update in the Device's entity in the context broker, with the values given in the 'attributes' array. This
 * array should comply to the NGSIv2's attribute format.
 *
 * @param {String} entityName       Name of the entity to register.
 * @param {Array} attributes        Attribute array containing the values to update.
 * @param {Object} typeInformation  Configuration information for the device.
 * @param {String} token            User token to identify against the PEP Proxies (optional).
 */
function sendUpdateValueNgsi2(entityName, attributes, typeInformation, token, callback) {
    let payload = {};

    let url = '/v2/entities/' + entityName + '/attrs';

    if (typeInformation.type) {
        url += '?type=' + typeInformation.type;
    }

    let options = createRequestObject(url, typeInformation, token);

    if (typeInformation && typeInformation.staticAttributes) {
        attributes = attributes.concat(typeInformation.staticAttributes);
    }

    if (!typeInformation || !typeInformation.type) {
        callback(new errors.TypeNotFound(null, entityName));
        return;
    }

    payload.id = entityName;
    payload.type = typeInformation.type;

    for (let i = 0; i < attributes.length; i++) {
        if (attributes[i].name && attributes[i].type) {
            payload[attributes[i].name] = {
                value: attributes[i].value,
                type: attributes[i].type
            };
            const metadata = getMetaData(typeInformation, attributes[i].name, attributes[i].metadata);
            if (metadata) {
                payload[attributes[i].name].metadata = metadata;
            }
        } else {
            callback(new errors.BadRequest(null, entityName));
            return;
        }
    }

    payload = castJsonNativeAttributes(payload);
    async.waterfall(
        [
            apply(statsService.add, 'measureRequests', 1),
            apply(applyMiddlewares, updateMiddleware, payload, typeInformation)
        ],
        function(error, result) {
            if (error) {
                callback(error);
            } else {
                if (result) {
                    // The payload has been transformed by multientity plugin. It is not a JSON object but an Array.
                    if (result instanceof Array) {
                        options = createRequestObject('/v2/op/update', typeInformation, token);

                        if (
                            'timestamp' in typeInformation && typeInformation.timestamp !== undefined
                                ? typeInformation.timestamp
                                : config.getConfig().timestamp
                        ) {
                            // jshint maxdepth:5
                            if (!utils.isTimestampedNgsi2(result)) {
                                options.json = addTimestampNgsi2(result, typeInformation.timezone);
                                // jshint maxdepth:5
                            } else if (!utils.IsValidTimestampedNgsi2(result)) {
                                logger.error(context, 'Invalid timestamp:%s', JSON.stringify(result));
                                callback(new errors.BadTimestamp(result));
                                return;
                            }
                        }

                        options.json = {
                            actionType: 'append',
                            entities: result
                        };
                    } else {
                        delete result.id;
                        delete result.type;
                        options.json = result;
                        logger.debug(context, 'typeInformation: %j', typeInformation);
                        if (
                            'timestamp' in typeInformation && typeInformation.timestamp !== undefined
                                ? typeInformation.timestamp
                                : config.getConfig().timestamp
                        ) {
                            if (!utils.isTimestampedNgsi2(options.json)) {
                                options.json = addTimestampNgsi2(options.json, typeInformation.timezone);
                            } else if (!utils.IsValidTimestampedNgsi2(options.json)) {
                                logger.error(context, 'Invalid timestamp:%s', JSON.stringify(options.json));
                                callback(new errors.BadTimestamp(options.json));
                                return;
                            }
                        }
                    }
                } else {
                    delete payload.id;
                    delete payload.type;
                    options.json = payload;
                }
                // Purge object_id from entities before sent to CB
                // object_id was added by createNgsi2Entity to allow multientity
                // with duplicate attribute names.
                let att;
                if (options.json.entities) {
                    for (let entity = 0; entity < options.json.entities.length; entity++) {
                        for (att in options.json.entities[entity]) {
                            /*jshint camelcase: false */
                            if (options.json.entities[entity][att].object_id) {
                                /*jshint camelcase: false */
                                delete options.json.entities[entity][att].object_id;
                            }
                            if (options.json.entities[entity][att].multi) {
                                delete options.json.entities[entity][att].multi;
                            }
                        }
                    }
                } else {
                    for (att in options.json) {
                        /*jshint camelcase: false */
                        if (options.json[att].object_id) {
                            /*jshint camelcase: false */
                            delete options.json[att].object_id;
                        }
                        if (options.json[att].multi) {
                            delete options.json[att].multi;
                        }
                    }
                }

<<<<<<< HEAD
                logger.debug(context, 'Updating device value in the Context Broker at [%s]', options.url);
                logger.debug(context, 'Using the following request:\n\n%s\n\n', JSON.stringify(options, null, 4));
=======
            logger.info(context, 'Updating device value in the Context Broker at [%s]', options.url);
            logger.info(context, 'Using the following request:\n\n%s\n\n', JSON.stringify(options, null, 4));
>>>>>>> ac2254cb

                request(
                    options,
                    generateNGSI2OperationHandler('update', entityName, typeInformation, token, options, callback)
                );
            }
        }
    );
}

/**
 * Makes an update in the Device's entity in the context broker, with the values given in the 'attributes' array. This
 * array should comply to the NGSIv1's attribute format.
 *
 * @param {String} entityName       Name of the entity to register.
 * @param {Array} attributes        Attribute array containing the values to update.
 * @param {Object} typeInformation  Configuration information for the device.
 * @param {String} token            User token to identify against the PEP Proxies (optional).
 */
function sendUpdateValueNgsi1(entityName, attributes, typeInformation, token, callback) {
    const options = createRequestObject('/v1/updateContext', typeInformation, token);

    if (typeInformation && typeInformation.staticAttributes) {
        attributes = attributes.concat(typeInformation.staticAttributes);
    }

    if (!typeInformation || !typeInformation.type) {
        callback(new errors.TypeNotFound(null, entityName));
        return;
    }

    const payload = {
        contextElements: [
            {
                type: typeInformation.type,
                isPattern: 'false',
                id: entityName,
                attributes
            }
        ]
    };
    if (
        'autoprovision' in typeInformation &&
        /* jshint -W101 */
        typeInformation.autoprovision === undefined
            ? typeInformation.autoprovision === true
            : config.getConfig().appendMode === true
    ) {
        payload.updateAction = 'APPEND';
    } else {
        payload.updateAction = 'UPDATE';
    }
    async.waterfall(
        [
            apply(statsService.add, 'measureRequests', 1),
            apply(applyMiddlewares, updateMiddleware, payload, typeInformation)
        ],
        function(error, result) {
            if (error) {
                callback(error);
            } else {
                if (result) {
                    options.json = result;
                } else {
                    options.json = payload;
                }

                if (
                    'timestamp' in typeInformation && typeInformation.timestamp !== undefined
                        ? typeInformation.timestamp
                        : config.getConfig().timestamp
                ) {
                    if (!utils.isTimestamped(options.json)) {
                        options.json = addTimestamp(options.json, typeInformation.timezone);
                    } else if (!utils.IsValidTimestamped(options.json)) {
                        logger.error(context, 'Invalid timestamp:%s', JSON.stringify(options.json));
                        callback(new errors.BadTimestamp(options.json));
                        return;
                    }
                }

                logger.debug(context, 'Updating device value in the Context Broker at [%s]', options.url);
                logger.debug(context, 'Using the following request:\n\n%s\n\n', JSON.stringify(options, null, 4));

                request(
                    options,
                    generateNGSIOperationHandler('update', entityName, typeInformation, token, options, callback)
                );
            }
        }
    );
}

/**
 * Makes an update in the Device's entity in the context broker, with the values given in the 'attributes' array. This
 * array should comply to the NGSI's attribute format.
 *
 * @param {String} entityName       Name of the entity to register.
 * @param {Array} attributes        Attribute array containing the values to update.
 * @param {Object} typeInformation  Configuration information for the device.
 * @param {String} token            User token to identify against the PEP Proxies (optional).
 */
function sendUpdateValue(entityName, attributes, typeInformation, token, callback) {
    if (config.checkNgsi2()) {
        sendUpdateValueNgsi2(entityName, attributes, typeInformation, token, callback);
    } else {
        sendUpdateValueNgsi1(entityName, attributes, typeInformation, token, callback);
    }
}

/**
 * Makes a query to the Device's entity in the context broker using NGSIv2, with the list
 * of attributes given by the 'attributes' array.
 *
 * @param {String} entityName       Name of the entity to query.
 * @param {Array} attributes        Attribute array containing the names of the attributes to query.
 * @param {Object} typeInformation  Configuration information for the device.
 * @param {String} token            User token to identify against the PEP Proxies (optional).
 */
function sendQueryValueNgsi2(entityName, attributes, typeInformation, token, callback) {
    let url = '/v2/entities/' + entityName + '/attrs';

    if (attributes && attributes.length > 0) {
        let attributesQueryParam = '';

        for (let i = 0; i < attributes.length; i++) {
            attributesQueryParam = attributesQueryParam + attributes[i];
            if (i < attributes.length - 1) {
                attributesQueryParam = attributesQueryParam + ',';
            }
        }

        url = url + '?attrs=' + attributesQueryParam;
    }

    if (typeInformation.type) {
        if (attributes && attributes.length > 0) {
            url += '&type=' + typeInformation.type;
        } else {
            url += '?type=' + typeInformation.type;
        }
    }

    const options = createRequestObject(url, typeInformation, token);
    options.method = 'GET';
    options.json = true;

    if (!typeInformation || !typeInformation.type) {
        callback(new errors.TypeNotFound(null, entityName));
        return;
    }

    logger.debug(context, 'Querying values of the device in the Context Broker at [%s]', options.url);
    logger.debug(context, 'Using the following request:\n\n%s\n\n', JSON.stringify(options, null, 4));

    request(
        options,
        generateNGSI2OperationHandler('query', entityName, typeInformation, token, options, function(error, result) {
            if (error) {
                callback(error);
            } else {
                applyMiddlewares(queryMiddleware, result, typeInformation, callback);
            }
        })
    );
}

/**
 * Makes a query to the Device's entity in the context broker using NGSIv1, with the list of
 * attributes given by the 'attributes' array.
 *
 * @param {String} entityName       Name of the entity to query.
 * @param {Array} attributes        Attribute array containing the names of the attributes to query.
 * @param {Object} typeInformation  Configuration information for the device.
 * @param {String} token            User token to identify against the PEP Proxies (optional).
 */
function sendQueryValueNgsi1(entityName, attributes, typeInformation, token, callback) {
    const options = createRequestObject('/v1/queryContext', typeInformation, token);

    if (!typeInformation || !typeInformation.type) {
        callback(new errors.TypeNotFound(null, entityName));
        return;
    }

    options.json = {
        entities: [
            {
                type: typeInformation.type,
                isPattern: 'false',
                id: entityName
            }
        ],
        attributes
    };

    logger.debug(context, 'Querying values of the device in the Context Broker at [%s]', options.url);
    logger.debug(context, 'Using the following request:\n\n%s\n\n', JSON.stringify(options, null, 4));

    request(
        options,
        generateNGSIOperationHandler('query', entityName, typeInformation, token, options, function(error, result) {
            if (error) {
                callback(error);
            } else {
                applyMiddlewares(queryMiddleware, result, typeInformation, callback);
            }
        })
    );
}

/**
 * Makes a query to the Device's entity in the context broker, with the list of attributes given by the 'attributes'
 * array.
 *
 * @param {String} entityName       Name of the entity to query.
 * @param {Array} attributes        Attribute array containing the names of the attributes to query.
 * @param {Object} typeInformation  Configuration information for the device.
 * @param {String} token            User token to identify against the PEP Proxies (optional).
 */
function sendQueryValue(entityName, attributes, typeInformation, token, callback) {
    if (config.checkNgsi2()) {
        sendQueryValueNgsi2(entityName, attributes, typeInformation, token, callback);
    } else {
        sendQueryValueNgsi1(entityName, attributes, typeInformation, token, callback);
    }
}

/**
 * Update the trust for a device or a deviceGroup depending on the source of the trust token.
 * Currently is a placeholder, but it is needed in case of Auth services which tokens have
 * expiration.
 *
 * @param {Object} deviceGroup        The deviceGroup where the trust token was stored. Null if stored in actual device.
 * @param {Object} deviceInformation  The device where the trust token was stored. Null if stored in deviceGroup.
 * @param {String} trust              The current trust token.
 * @param {Object} response           The response where the new token is stored.
 * @param {Function} callback         The callback function.
 */

function updateTrust(deviceGroup, deviceInformation, trust, response, callback) {
    if (deviceGroup && response && response.body && !config.getConfig().authentication.permanentToken) {
        const body = JSON.parse(response.body);
        /* jshint camelcase: false */
        if (body && body.refresh_token) {
            deviceGroup.trust = body.refresh_token;
            /* eslint-disable-next-line  no-unused-vars */
            config.getGroupRegistry().update(deviceGroup._id, deviceGroup, function(error, cb) {
                callback(null, response);
            });
        } else {
            callback(null, response);
        }
    } else {
        callback(null, response);
    }
}

/**
 * Launches an operation against the Context Broker, getting the security token in case the authorization sequence is
 * enabled. This method can be invoked with an externally added deviceInformation object to overwrite the information
 * on the configuration (for preregistered devices).
 *
 * @param {Function} operationFunction  Function to execute once the credentials and device information were retrieved.
 * @return {Function}                   The function that gets all the information wrapping the given operation.
 */
function executeWithDeviceInformation(operationFunction) {
    return function(entityName, type, apikey, attributes, deviceInformation, callback) {
<<<<<<< HEAD
        logger.debug(
            context,
=======
        fillService(context, deviceInformation);
        logger.debug(context,
>>>>>>> ac2254cb
            'executeWithDeviceInfo entityName %s type %s apikey %s attributes %j deviceInformation %j',
            entityName,
            type,
            apikey,
            attributes,
            deviceInformation
        );
        config.getGroupRegistry().getType(type, function(error, deviceGroup) {
            let typeInformation;
            if (error) {
                logger.debug(context, 'error %j in get group device', error);
            }
            if (!callback) {
                callback = deviceInformation;

                if (deviceGroup) {
                    typeInformation = deviceGroup;
                } else {
                    typeInformation = config.getConfig().types[type];
                }
            } else {
                typeInformation = deviceInformation;
                if (!typeInformation.trust) {
                    if (deviceGroup && deviceGroup.trust) {
                        typeInformation.trust = deviceGroup.trust;
                    } else if (config.getConfig().types[type] && config.getConfig().types[type].trust) {
                        typeInformation.trust = config.getConfig().types[type].trust;
                    }

                    if (deviceGroup && deviceGroup.cbHost) {
                        typeInformation.cbHost = deviceGroup.cbHost;
                    }
                }
            }

            if (config.getConfig().authentication && config.getConfig().authentication.enabled) {
                const security = config.getSecurityService();
                if (typeInformation && typeInformation.trust) {
                    async.waterfall(
                        [
                            apply(security.auth, typeInformation.trust),
                            apply(updateTrust, deviceGroup, deviceInformation, typeInformation.trust),
                            apply(security.getToken, typeInformation.trust),
                            apply(operationFunction, entityName, attributes, typeInformation)
                        ],
                        callback
                    );
                } else {
                    callback(new errors.SecurityInformationMissing(typeInformation.type));
                }
            } else {
                operationFunction(entityName, attributes, typeInformation, null, callback);
            }
        });
    };
}

/**
 * Update the result of a command in the Context Broker. The result of the command has two components: the result
 * of the command itself will be represented with the sufix '_result' in the entity while the status is updated in the
 * attribute with the '_status' sufix.
 *
 * @param {String} entityName           Name of the entity holding the command.
 * @param {String} resource             Resource name of the endpoint the device is calling.
 * @param {String} apikey               Apikey the device is using to send the values.
 * @param {String} commandName          Name of the command whose result is being updated.
 * @param {String} commandResult        Result of the command in string format.
 * @param {Object} deviceInformation    Device information, including security and service information. (optional).
 */
function setCommandResult(
    entityName,
    resource,
    apikey,
    commandName,
    commandResult,
    status,
    deviceInformation,
    callback
) {
    config.getGroupRegistry().get(resource, apikey, function(error, deviceGroup) {
        let typeInformation;
        let commandInfo;
        const attributes = [
            {
                name: commandName + constants.COMMAND_STATUS_SUFIX,
                type: constants.COMMAND_STATUS,
                value: status
            },
            {
                name: commandName + constants.COMMAND_RESULT_SUFIX,
                type: constants.COMMAND_RESULT,
                value: commandResult
            }
        ];

        if (!callback) {
            callback = deviceInformation;

            if (deviceGroup) {
                typeInformation = deviceGroup;
            } else {
                typeInformation = config.getConfig().types[resource];
            }
        } else {
            typeInformation = deviceInformation;
        }

        if (!typeInformation.type) {
            if (deviceGroup) {
                typeInformation.type = deviceGroup.type;
            } else {
                typeInformation.type = resource;
            }
        }

        if (!typeInformation.service) {
            typeInformation.service = config.getConfig().service;
        }

        if (!typeInformation.subservice) {
            typeInformation.subservice = config.getConfig().subservice;
        }

        commandInfo = _.where(typeInformation.commands, { name: commandName });

        if (deviceGroup && commandInfo.length !== 1) {
            commandInfo = _.where(deviceGroup.commands, { name: commandName });
        }

        if (commandInfo.length === 1) {
            exports.update(entityName, resource, apikey, attributes, typeInformation, callback);
        } else {
            callback(new errors.CommandNotFound(commandName));
        }
    });
}

function addUpdateMiddleware(middleware) {
    updateMiddleware.push(middleware);
}

function addQueryMiddleware(middleware) {
    queryMiddleware.push(middleware);
}

function resetMiddlewares(callback) {
    updateMiddleware = [];
    queryMiddleware = [];

    callback();
}

exports.update = intoTrans(context, executeWithDeviceInformation)(sendUpdateValue);
exports.query = intoTrans(context, executeWithDeviceInformation)(sendQueryValue);
exports.addUpdateMiddleware = intoTrans(context, addUpdateMiddleware);
exports.addQueryMiddleware = intoTrans(context, addQueryMiddleware);
exports.resetMiddlewares = intoTrans(context, resetMiddlewares);
exports.setCommandResult = intoTrans(context, setCommandResult);
exports.castJsonNativeAttributes = castJsonNativeAttributes;
exports.updateTrust = updateTrust;<|MERGE_RESOLUTION|>--- conflicted
+++ resolved
@@ -24,7 +24,6 @@
  * Modified by: Daniel Calvo - ATOS Research & Innovation
  */
 
-<<<<<<< HEAD
 /* eslint-disable no-prototype-builtins */
 
 const request = require('request');
@@ -32,6 +31,7 @@
 const async = require('async');
 const apply = async.apply;
 const intoTrans = require('../common/domain').intoTrans;
+const fillService = require('./../common/domain').fillService;
 const alarms = require('../common/alarmManagement');
 const errors = require('../../errors');
 const utils = require('../northBound/restUtils');
@@ -46,30 +46,6 @@
 };
 let updateMiddleware = [];
 let queryMiddleware = [];
-=======
-'use strict';
-
-var request = require('request'),
-    statsService = require('./../stats/statsRegistry'),
-    async = require('async'),
-    apply = async.apply,
-    intoTrans = require('../common/domain').intoTrans,
-    fillService = require('./../common/domain').fillService,
-    alarms = require('../common/alarmManagement'),
-    errors = require('../../errors'),
-    utils = require('../northBound/restUtils'),
-    config = require('../../commonConfig'),
-    constants = require('../../constants'),
-    moment = require('moment-timezone'),
-    logger = require('logops'),
-    ngsiParser = require('./ngsiParser'),
-    _ = require('underscore'),
-    context = {
-        op: 'IoTAgentNGSI.NGSIService'
-    },
-    updateMiddleware = [],
-    queryMiddleware = [];
->>>>>>> ac2254cb
 
 /**
  * Generate an operation handler for NGSI-based operations (query and update). The handler takes care of identifiying
@@ -86,7 +62,7 @@
  * @return {Function}                  The generated handler.
  */
 function generateNGSIOperationHandler(operationName, entityName, typeInformation, token, options, callback) {
-    return function(error, response, body) {
+    return function (error, response, body) {
         if (error) {
             logger.error(context, 'Error found executing ' + operationName + ' action in Context Broker: %s', error);
 
@@ -169,7 +145,7 @@
  * @return {Function}                  The generated handler.
  */
 function generateNGSI2OperationHandler(operationName, entityName, typeInformation, token, options, callback) {
-    return function(error, response, body) {
+    return function (error, response, body) {
         if (error) {
             logger.error(context, 'Error found executing ' + operationName + ' action in Context Broker: %s', error);
 
@@ -183,13 +159,12 @@
             );
 
             callback(new errors.BadRequest(body.orionError.details));
-<<<<<<< HEAD
         } else if (response && operationName === 'update' && response.statusCode === 204) {
-            logger.debug(context, 'Received the following response from the CB: Value updated successfully\n');
+            logger.info(context, 'Received the following response from the CB: Value updated successfully\n');
             alarms.release(constants.ORION_ALARM);
             callback(null, body);
         } else if (response && operationName === 'query' && body !== undefined && response.statusCode === 200) {
-            logger.debug(
+            logger.info(
                 context,
                 'Received the following response from the CB:\n\n%s\n\n',
                 JSON.stringify(body, null, 4)
@@ -198,26 +173,11 @@
             alarms.release(constants.ORION_ALARM);
             callback(null, body);
         } else if (response && operationName === 'query' && response.statusCode === 204) {
-            logger.debug(
+            logger.info(
                 context,
                 'Received the following response from the CB:\n\n%s\n\n',
                 JSON.stringify(body, null, 4)
             );
-=======
-        } else if (response && operationName === 'update' && (response.statusCode === 204)) {
-                logger.info(context, 'Received the following response from the CB: Value updated successfully\n');
-                alarms.release(constants.ORION_ALARM);
-                callback(null, body);
-        } else if (response && operationName === 'query' && body !== undefined && response.statusCode === 200) {
-            logger.info(context,
-                'Received the following response from the CB:\n\n%s\n\n', JSON.stringify(body, null, 4));
-                logger.debug(context, 'Value queried successfully');
-                alarms.release(constants.ORION_ALARM);
-                callback(null, body);
-        } else if (response && operationName === 'query' && response.statusCode === 204) {
-            logger.info(context,
-                'Received the following response from the CB:\n\n%s\n\n', JSON.stringify(body, null, 4));
->>>>>>> ac2254cb
 
             logger.error(
                 context,
@@ -237,16 +197,11 @@
                 )
             );
         } else if (response && body && response.statusCode === 404) {
-<<<<<<< HEAD
-            logger.debug(
+            logger.info(
                 context,
                 'Received the following response from the CB:\n\n%s\n\n',
                 JSON.stringify(body, null, 4)
             );
-=======
-            logger.info(context,
-                'Received the following response from the CB:\n\n%s\n\n', JSON.stringify(body, null, 4));
->>>>>>> ac2254cb
 
             logger.error(context, 'Operation ' + operationName + ' error connecting to the Context Broker: %j', body);
 
@@ -317,7 +272,7 @@
         headers
     };
 
-    return intoTrans(serviceContext, function() {
+    return intoTrans(serviceContext, function () {
         return options;
     })();
 }
@@ -352,9 +307,7 @@
     if (!timezone) {
         timestamp.value = new Date().toISOString();
     } else {
-        timestamp.value = moment()
-            .tz(timezone)
-            .format('YYYY-MM-DD[T]HH:mm:ss.SSSZ');
+        timestamp.value = moment().tz(timezone).format('YYYY-MM-DD[T]HH:mm:ss.SSSZ');
     }
 
     function addMetadata(attribute) {
@@ -396,9 +349,7 @@
         if (!timezone) {
             timestamp.value = new Date().toISOString();
         } else {
-            timestamp.value = moment()
-                .tz(timezone)
-                .format('YYYY-MM-DD[T]HH:mm:ss.SSSZ');
+            timestamp.value = moment().tz(timezone).format('YYYY-MM-DD[T]HH:mm:ss.SSSZ');
         }
 
         function addMetadata(attribute) {
@@ -586,7 +537,7 @@
             apply(statsService.add, 'measureRequests', 1),
             apply(applyMiddlewares, updateMiddleware, payload, typeInformation)
         ],
-        function(error, result) {
+        function (error, result) {
             if (error) {
                 callback(error);
             } else {
@@ -669,13 +620,8 @@
                     }
                 }
 
-<<<<<<< HEAD
-                logger.debug(context, 'Updating device value in the Context Broker at [%s]', options.url);
-                logger.debug(context, 'Using the following request:\n\n%s\n\n', JSON.stringify(options, null, 4));
-=======
-            logger.info(context, 'Updating device value in the Context Broker at [%s]', options.url);
-            logger.info(context, 'Using the following request:\n\n%s\n\n', JSON.stringify(options, null, 4));
->>>>>>> ac2254cb
+                logger.info(context, 'Updating device value in the Context Broker at [%s]', options.url);
+                logger.info(context, 'Using the following request:\n\n%s\n\n', JSON.stringify(options, null, 4));
 
                 request(
                     options,
@@ -733,7 +679,7 @@
             apply(statsService.add, 'measureRequests', 1),
             apply(applyMiddlewares, updateMiddleware, payload, typeInformation)
         ],
-        function(error, result) {
+        function (error, result) {
             if (error) {
                 callback(error);
             } else {
@@ -833,7 +779,7 @@
 
     request(
         options,
-        generateNGSI2OperationHandler('query', entityName, typeInformation, token, options, function(error, result) {
+        generateNGSI2OperationHandler('query', entityName, typeInformation, token, options, function (error, result) {
             if (error) {
                 callback(error);
             } else {
@@ -876,7 +822,7 @@
 
     request(
         options,
-        generateNGSIOperationHandler('query', entityName, typeInformation, token, options, function(error, result) {
+        generateNGSIOperationHandler('query', entityName, typeInformation, token, options, function (error, result) {
             if (error) {
                 callback(error);
             } else {
@@ -921,8 +867,8 @@
         /* jshint camelcase: false */
         if (body && body.refresh_token) {
             deviceGroup.trust = body.refresh_token;
-            /* eslint-disable-next-line  no-unused-vars */
-            config.getGroupRegistry().update(deviceGroup._id, deviceGroup, function(error, cb) {
+            /* eslint-disable-next-line no-unused-vars */
+            config.getGroupRegistry().update(deviceGroup._id, deviceGroup, function (error, cb) {
                 callback(null, response);
             });
         } else {
@@ -942,14 +888,10 @@
  * @return {Function}                   The function that gets all the information wrapping the given operation.
  */
 function executeWithDeviceInformation(operationFunction) {
-    return function(entityName, type, apikey, attributes, deviceInformation, callback) {
-<<<<<<< HEAD
+    return function (entityName, type, apikey, attributes, deviceInformation, callback) {
+        fillService(context, deviceInformation);
         logger.debug(
             context,
-=======
-        fillService(context, deviceInformation);
-        logger.debug(context,
->>>>>>> ac2254cb
             'executeWithDeviceInfo entityName %s type %s apikey %s attributes %j deviceInformation %j',
             entityName,
             type,
@@ -957,7 +899,7 @@
             attributes,
             deviceInformation
         );
-        config.getGroupRegistry().getType(type, function(error, deviceGroup) {
+        config.getGroupRegistry().getType(type, function (error, deviceGroup) {
             let typeInformation;
             if (error) {
                 logger.debug(context, 'error %j in get group device', error);
@@ -1029,7 +971,7 @@
     deviceInformation,
     callback
 ) {
-    config.getGroupRegistry().get(resource, apikey, function(error, deviceGroup) {
+    config.getGroupRegistry().get(resource, apikey, function (error, deviceGroup) {
         let typeInformation;
         let commandInfo;
         const attributes = [
