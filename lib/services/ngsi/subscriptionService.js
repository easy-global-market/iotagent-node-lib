/*
 * Copyright 2016 Telefonica Investigación y Desarrollo, S.A.U
 *
 * This file is part of fiware-iotagent-lib
 *
 * fiware-iotagent-lib is free software: you can redistribute it and/or
 * modify it under the terms of the GNU Affero General Public License as
 * published by the Free Software Foundation, either version 3 of the License,
 * or (at your option) any later version.
 *
 * fiware-iotagent-lib is distributed in the hope that it will be useful,
 * but WITHOUT ANY WARRANTY; without even the implied warranty of
 * MERCHANTABILITY or FITNESS FOR A PARTICULAR PURPOSE.
 * See the GNU Affero General Public License for more details.
 *
 * You should have received a copy of the GNU Affero General Public
 * License along with fiware-iotagent-lib.
 * If not, seehttp://www.gnu.org/licenses/.
 *
 * For those usages not covered by the GNU Affero General Public License
 * please contact with::daniel.moranjimenez@telefonica.com
 *
<<<<<<< HEAD
 * Modified by: Daniel Calvo - ATOS Research & Innovation
=======
 * Modified by: Federico M. Facca - Martel Innovate
>>>>>>> b249f88d
 */

'use strict';

var request = require('request'),
    errors = require('../../errors'),
    intoTrans = require('../common/domain').intoTrans,
    logger = require('logops'),
    config = require('../../commonConfig'),
    context = {
        op: 'IoTAgentNGSI.NGSIService'
    },
    moment = require('moment');


/**
 * Generate a new subscription request handler using NGSIv1, based on the device and triggers given to the function.
 *
 * @param {Object} device       Object containing all the information about a particular device.
 * @param {Object} triggers     Array with the names of the attributes that would trigger the subscription.
 * @param {Boolean} store       If set, store the subscription result in the device. Otherwise, return the ID.
 * @param {Function} callback   Callback to be called when the subscription handler ends.
 * @return {Function}           Returns a request handler for the given data.
 */
function createSubscriptionHandlerNgsi1(device, triggers, store, callback) {
    return function(error, response, body) {
        if (error || !body) {
            logger.debug(
                context,
                'Transport error found subscribing device with id [%s] to entity [%s]', device.id, device.name);

            callback(error);

        } else if (response.statusCode !== 200 && response.statusCode !== 201) {
            logger.debug(context, 'Unknown error subscribing device with id [%s] to entity [%s]: $s',
                response.statusCode);

            callback(new errors.EntityGenericError(device.name, device.type, {
                details: body
            }, response.statusCode));

        } else if (body && body.orionError) {
            logger.debug(
                context,
                'Orion found subscribing device with id [%s] to entity [%s]: %s',
                device.id, device.name, body.orionError);

            callback(new errors.BadRequest(body.orionError.details));
        } else if (store) {
            if (!device.subscriptions) {
                device.subscriptions = [];
            }

            device.subscriptions.push({
                id: body.subscribeResponse.subscriptionId,
                triggers: triggers
            });

            config.getRegistry().update(device, callback);
        } else {
            callback(null, body.subscribeResponse.subscriptionId);
        }
    };
}

/**
 * Generate a new subscription request handler using NGSIv2, based on the device and triggers given to the function.
 *
 * @param {Object} device       Object containing all the information about a particular device.
 * @param {Object} triggers     Array with the names of the attributes that would trigger the subscription.
 * @param {Boolean} store       If set, store the subscription result in the device. Otherwise, return the ID.
 * @param {Function} callback   Callback to be called when the subscription handler ends.
 * @return {Function}           Returns a request handler for the given data.
 */
function createSubscriptionHandlerNgsi2(device, triggers, store, callback) {
    return function(error, response, body) {
        if (error) {
            logger.debug(
                context,
                'Transport error found subscribing device with id [%s] to entity [%s]', device.id, device.name);

            callback(error);

        } else if (response.statusCode !== 200 && response.statusCode !== 201) {
            logger.debug(context, 'Unknown error subscribing device with id [%s] to entity [%s]: $s',
                response.statusCode);

            callback(new errors.EntityGenericError(device.name, device.type, {
                details: body
            }, response.statusCode));

        } else if (body && body.orionError) {
            logger.debug(
                context,
                'Orion found subscribing device with id [%s] to entity [%s]: %s',
                device.id, device.name, body.orionError);

            callback(new errors.BadRequest(body.orionError.details));
        } else if (store) {
            if (!device.subscriptions) {
                device.subscriptions = [];
            }

            device.subscriptions.push({
                id: response.headers.location.substr(response.headers.location.lastIndexOf('/') + 1),
                triggers: triggers
            });

            config.getRegistry().update(device, callback);
        } else {
            callback(null, response.headers.location);
        }
    };
}

/**
 * Makes a subscription for the given device's entity using NGSIv1, triggered by the given attributes.
 * The contents of the notification can be selected using the "content" array (that can be left blank
 * to notify the complete entity).
 *
 * @param {Object} device       Object containing all the information about a particular device.
 * @param {Object} triggers     Array with the names of the attributes that would trigger the subscription
 * @param {Object} content      Array with the names of the attributes to retrieve in the notification.
 */
function subscribeNgsi1(device, triggers, content, callback) {
    var options = {
        method: 'POST',
        headers: {
            'fiware-service': device.service,
            'fiware-servicepath': device.subservice
        },
        json: {
                entities: [
                    {
                        type: device.type,
                        isPattern: 'false',
                        id: device.name
                    }
                ],
                reference: config.getConfig().providerUrl + '/notify',
                duration: config.getConfig().deviceRegistrationDuration || 'P100Y',
                notifyConditions: [
                    {
                        type: 'ONCHANGE',
                        condValues: triggers
                    }
                ],
                throttling: config.getConfig().throttling
            }
        },
        store = true;

    if (content) {
        options.json.attributes = content;
        store = false;
    }

    if (device.cbHost) {
        options.uri = 'http://' + device.cbHost + '/v1/subscribeContext';
    } else {
        options.uri = 'http://' + config.getConfig().contextBroker.host + ':' +
            config.getConfig().contextBroker.port + '/v1/subscribeContext';
    }

    request(options, createSubscriptionHandlerNgsi1(device, triggers, store, callback));
}

/**
 * Makes a subscription for the given device's entity using NGSIv2, triggered by the given attributes.
 * The contents of the notification can be selected using the "content" array (that can be left blank
 * to notify the complete entity).
 *
 * @param {Object} device       Object containing all the information about a particular device.
 * @param {Object} triggers     Array with the names of the attributes that would trigger the subscription
 * @param {Object} content      Array with the names of the attributes to retrieve in the notification.
 */
function subscribeNgsi2(device, triggers, content, callback) {
    var options = {
        method: 'POST',
        headers: {
            'fiware-service': device.service,
            'fiware-servicepath': device.subservice
        },
        json: {
                subject:
                {
                    entities: [
                        {
                            id: device.name,
                            type: device.type
                        }
                    ],

                    condition: {
                        attrs: triggers
                    },
                },
                notification: {
                    http: {
                        url: config.getConfig().providerUrl + '/notify'
                    },
                    attrs: content || [],
                    attrsFormat: 'normalized'
                },
                throttling: moment.duration(config.getConfig().throttling).seconds()
        }
    };

    if (config.getConfig().deviceRegistrationDuration) {
        options.json.expires = moment().add(config.getConfig().deviceRegistrationDuration);
    }

    var store = true;

    if (content) {
        store = false;
    }

    if (device.cbHost) {
        options.uri = 'http://' + device.cbHost + '/v2/subscriptions';
    } else {
        options.uri = 'http://' + config.getConfig().contextBroker.host + ':' +
            config.getConfig().contextBroker.port + '/v2/subscriptions';
    }

    request(options, createSubscriptionHandlerNgsi2(device, triggers, store, callback));
}

/**
 * Makes a subscription for the given device's entity, triggered by the given attributes.
 * The contents of the notification can be selected using the "content" array (that can be left blank
 * to notify the complete entity).
 *
 * @param {Object} device       Object containing all the information about a particular device.
 * @param {Object} triggers     Array with the names of the attributes that would trigger the subscription
 * @param {Object} content      Array with the names of the attributes to retrieve in the notification.
 */
function subscribe(device, triggers, content, callback) {
    if (config.checkNgsi2()) {
        subscribeNgsi2(device, triggers, content, callback);
    } else {
        subscribeNgsi1(device, triggers, content, callback);
    }
}

/**
 * Generate a new unsubscription request handler using NGSIv1, based on the device and subscription ID
 * given to the function.
 *
 * @param {Object} device       Object containing all the information about a particular device.
 * @param {String} id           ID of the subscription to remove.
 * @param {Function} callback   Callback to be called when the subscription handler ends.
 * @return {Function}           Returns a request handler for the given data.
 */
function createUnsubscribeHandlerNgsi1(device, id, callback) {
    return function(error, response, body) {
        if (error || !body) {
            logger.debug(
                context,
                'Transport error found subscribing device with id [%s] to entity [%s]', device.id, device.name);

            callback(error);

        } else if (response.statusCode !== 200 && response.statusCode !== 201) {
            logger.debug(
                context,
                'Unknown error subscribing device with id [%s] to entity [%s]: $s',
                response.statusCode);

            callback(new errors.EntityGenericError(device.name, device.type, {
                details: body
            }, response.statusCode));

        } else if (body && body.orionError) {
            logger.debug(
                context,
                'Orion found subscribing device with id [%s] to entity [%s]: %s',
                device.id, device.name, body.orionError);

            callback(new errors.BadRequest(body.orionError.details));
        } else {
            device.subscriptions.splice(device.subscriptions.indexOf(id), 1);
            config.getRegistry().update(device, callback);
        }
    };
}

/**
 * Generate a new unsubscription request handler using NGSIv2, based on the device and subscription ID
 * given to the function.
 *
 * @param {Object} device       Object containing all the information about a particular device.
 * @param {String} id           ID of the subscription to remove.
 * @param {Function} callback   Callback to be called when the subscription handler ends.
 * @return {Function}           Returns a request handler for the given data.
 */
function createUnsubscribeHandlerNgsi2(device, id, callback) {
    return function(error, response, body) {
        if (error) {
            logger.debug(
                context,
                'Transport error found subscribing device with id [%s] to entity [%s]', device.id, device.name);

            callback(error);

        } else if (response.statusCode !== 204) {
            logger.debug(
                context,
                'Unknown error subscribing device with id [%s] to entity [%s]: $s',
                response.statusCode);

            callback(new errors.EntityGenericError(device.name, device.type, {
                details: body
            }, response.statusCode));

        } else if (body && body.orionError) {
            logger.debug(
                context,
                'Orion found subscribing device with id [%s] to entity [%s]: %s',
                device.id, device.name, body.orionError);

            callback(new errors.BadRequest(body.orionError.details));
        } else {
            device.subscriptions.splice(device.subscriptions.indexOf(id), 1);
            config.getRegistry().update(device, callback);
        }
    };
}

/**
 * Remove the subscription with the given ID from the Context Broker and from the device repository using NGSIv1.
 *
 * @param {Object} device       Object containing all the information about a particular device.
 * @param {String} id           ID of the subscription to remove.
 */
function unsubscribeNgsi1(device, id, callback) {
    var options = {
        method: 'POST',
        headers: {
            'fiware-service': device.service,
            'fiware-servicepath': device.subservice
        },
        json: {
            subscriptionId: id
        }

    };

    if (device.cbHost && device.cbHost.indexOf("://") !== -1) {
        options.uri = device.cbHost + '/v1/unsubscribeContext';
    } else if (device.cbHost && device.cbHost.indexOf("://") == -1) {
        options.uri = "http://" + device.cbHost + '/v1/unsubscribeContext';
    } else {
        options.uri = config.getConfig().contextBroker.url + '/v1/unsubscribeContext';
    }

    request(options, createUnsubscribeHandlerNgsi1(device, id, callback));
}

/**
 * Remove the subscription with the given ID from the Context Broker and from the device repository using NGSIv2.
 *
 * @param {Object} device       Object containing all the information about a particular device.
 * @param {String} id           ID of the subscription to remove.
 */
function unsubscribeNgsi2(device, id, callback) {
    var options = {
        method: 'DELETE',
        headers: {
            'fiware-service': device.service,
            'fiware-servicepath': device.subservice
        }
    };

    if (device.cbHost) {
        options.uri = 'http://' + device.cbHost + '/v2/subscriptions/' + id;
    } else {
        options.uri = 'http://' + config.getConfig().contextBroker.host + ':' + config.getConfig().contextBroker.port +
            '/v2/subscriptions/' + id;
    }

    request(options, createUnsubscribeHandlerNgsi2(device, id, callback));
}

/**
 * Remove the subscription with the given ID from the Context Broker and from the device repository.
 *
 * @param {Object} device       Object containing all the information about a particular device.
 * @param {String} id           ID of the subscription to remove.
 */
function unsubscribe(device, id, callback) {
    if (config.checkNgsi2()) {
        unsubscribeNgsi2(device, id, callback);
    } else {
        unsubscribeNgsi1(device, id, callback);
    }
}

exports.subscribe = intoTrans(context, subscribe);
exports.unsubscribe = intoTrans(context, unsubscribe);<|MERGE_RESOLUTION|>--- conflicted
+++ resolved
@@ -20,11 +20,8 @@
  * For those usages not covered by the GNU Affero General Public License
  * please contact with::daniel.moranjimenez@telefonica.com
  *
-<<<<<<< HEAD
+ * Modified by: Federico M. Facca - Martel Innovate
  * Modified by: Daniel Calvo - ATOS Research & Innovation
-=======
- * Modified by: Federico M. Facca - Martel Innovate
->>>>>>> b249f88d
  */
 
 'use strict';
@@ -399,13 +396,15 @@
         }
     };
 
-    if (device.cbHost) {
+    if (device.cbHost && device.cbHost.indexOf("://") !== -1) {
+        options.uri = device.cbHost + '/v2/subscriptions/' + id;
+    } else if (device.cbHost && device.cbHost.indexOf("://") == -1) {
         options.uri = 'http://' + device.cbHost + '/v2/subscriptions/' + id;
     } else {
-        options.uri = 'http://' + config.getConfig().contextBroker.host + ':' + config.getConfig().contextBroker.port +
-            '/v2/subscriptions/' + id;
-    }
-
+        options.uri = 'http://' + config.getConfig().contextBroker.url + ':' + config.getConfig().contextBroker.port +
+        '/v2/subscriptions/' + id;
+    }
+    
     request(options, createUnsubscribeHandlerNgsi2(device, id, callback));
 }
 
