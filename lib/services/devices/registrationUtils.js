--- conflicted
+++ resolved
@@ -23,13 +23,14 @@
  * Modified by: Federico M. Facca - Martel Innovate
  * Modified by: Daniel Calvo - ATOS Research & Innovation
  */
+
+/* eslint-disable consistent-return */
 
 const errors = require('../../errors');
 const logger = require('logops');
 const _ = require('underscore');
 const intoTrans = require('../common/domain').intoTrans;
 const config = require('../../commonConfig');
-<<<<<<< HEAD
 const ngsiUtils = require('./../ngsi/ngsiUtils');
 const context = {
     op: 'IoTAgentNGSI.Registration'
@@ -38,14 +39,6 @@
 const utils = require('../northBound/restUtils');
 
 const NGSI_LD_URN = 'urn:ngsi-ld:';
-=======
-const ngsiParser = require('./../ngsi/ngsiParser');
-const context = {
-    op: 'IoTAgentNGSI.DeviceService'
-};
-const async = require('async');
-const deviceService = require('./deviceService');
->>>>>>> 510ae371
 
 /**
  * Generates a handler for the registration requests that checks all the possible errors derived from the registration.
@@ -61,11 +54,7 @@
             logger.error(context, 'ORION-002: Connection error sending registrations to the Context Broker: %s', error);
             callback(error);
         } else if (response && body && response.statusCode === 200) {
-<<<<<<< HEAD
             const errorField = ngsiUtils.getErrorField(body);
-=======
-            const errorField = ngsiParser.getErrorField(body);
->>>>>>> 510ae371
 
             if (errorField) {
                 logger.error(context, 'Registration error connecting to the Context Broker: %j', errorField);
@@ -98,12 +87,8 @@
  * @param {Object} deviceData       Object containing all the deviceData needed to send the registration.
  * @return {Function}              The generated handler.
  */
-<<<<<<< HEAD
 function createRegistrationHandlerNgsiLD(unregister, deviceData, callback) {
-=======
-function createRegistrationHandlerNgsi2(unregister, deviceData, callback) {
     /* eslint-disable-next-line no-unused-vars */
->>>>>>> 510ae371
     return function handleRegistrationResponse(error, response, body) {
         if (error) {
             logger.error(context, 'ORION-002: Connection error sending registrations to the Context Broker: %s', error);
@@ -121,7 +106,6 @@
             callback(new errors.BadRequest(JSON.stringify(response.statusCode)));
         } else {
             let errorObj;
-<<<<<<< HEAD
 
             logger.error(context, 'ORION-003: Protocol error connecting to the Context Broker: %j', errorObj);
 
@@ -145,6 +129,7 @@
  * @return {Function}              The generated handler.
  */
 function createRegistrationHandlerNgsi2(unregister, deviceData, callback) {
+    /* eslint-disable-next-line no-unused-vars */
     return function handleRegistrationResponse(error, response, body) {
         if (error) {
             logger.error(context, 'ORION-002: Connection error sending registrations to the Context Broker: %s', error);
@@ -162,8 +147,6 @@
             callback(new errors.BadRequest(JSON.stringify(response.statusCode)));
         } else {
             let errorObj;
-=======
->>>>>>> 510ae371
 
             logger.error(context, 'ORION-003: Protocol error connecting to the Context Broker: %j', errorObj);
 
@@ -261,15 +244,7 @@
         logger.debug(context, 'Sending v1 device registrations to Context Broker at [%s]', options.url);
         logger.debug(context, 'Using the following request:\n\n%s\n\n', JSON.stringify(options, null, 4));
 
-<<<<<<< HEAD
         utils.executeWithSecurity(options, deviceData, createRegistrationHandler(unregister, deviceData, callback));
-=======
-        deviceService.executeWithSecurity(
-            options,
-            deviceData,
-            createRegistrationHandler(unregister, deviceData, callback)
-        );
->>>>>>> 510ae371
     }
 }
 
@@ -308,17 +283,10 @@
             deviceData,
             createRegistrationHandlerNgsi2(true, deviceData, callback)
         );
-<<<<<<< HEAD
     }
 
     logger.debug(context, 'No Context Provider registrations found for unregister');
     return callback(null, deviceData);
-=======
-    } else {
-        logger.debug(context, 'No Context Provider registrations found for unregister');
-        callback(null, deviceData);
-    }
->>>>>>> 510ae371
 }
 
 /**
@@ -326,11 +294,7 @@
  *
  * @param {Object} deviceData       Object containing all the deviceData needed to send the registration.
  */
-<<<<<<< HEAD
 function sendUnregistrationsNgsiLD(deviceData, callback) {
-=======
-function sendRegistrationsNgsi2(unregister, deviceData, callback) {
->>>>>>> 510ae371
     let cbHost = config.getConfig().contextBroker.url;
     if (deviceData.cbHost && deviceData.cbHost.indexOf('://') !== -1) {
         cbHost = deviceData.cbHost;
@@ -338,30 +302,9 @@
         cbHost = 'http://' + deviceData.cbHost;
     }
     const options = {
-<<<<<<< HEAD
         url: cbHost + '/ngsi-ld/v1/csourceRegistrations/' + deviceData.registrationId,
         method: 'DELETE',
         json: true,
-=======
-        url: cbHost + '/v2/registrations',
-        method: 'POST',
-        json: {
-            dataProvided: {
-                entities: [
-                    {
-                        type: deviceData.type,
-                        id: String(deviceData.name)
-                    }
-                ],
-                attrs: []
-            },
-            provider: {
-                http: {
-                    url: config.getConfig().providerUrl
-                }
-            }
-        },
->>>>>>> 510ae371
         headers: {
             'fiware-service': deviceData.service,
             'fiware-servicepath': deviceData.subservice,
@@ -434,7 +377,6 @@
     }
 
     if (unregister) {
-<<<<<<< HEAD
         return sendUnregistrationsNgsi2(deviceData, callback);
     }
     if (deviceData.registrationId) {
@@ -469,30 +411,6 @@
         headers: {
             'fiware-service': deviceData.service,
             'fiware-servicepath': deviceData.subservice
-=======
-        sendUnregistrationsNgsi2(deviceData, callback);
-    } else if (deviceData.registrationId) {
-        updateRegistrationNgsi2(deviceData, callback);
-    } else {
-        options.json.dataProvided.attrs = options.json.dataProvided.attrs
-            .concat(formatAttributes(deviceData.lazy), formatAttributes(deviceData.commands))
-            .reduce(mergeWithSameName, []);
-
-        if (options.json.dataProvided.attrs.length === 0) {
-            logger.debug(
-                context,
-                'Registration with Context Provider is not needed. Device without lazy atts or commands'
-            );
-            callback(null, deviceData);
-        } else {
-            logger.debug(context, 'Sending device registrations to Context Broker at [%s]', options.url);
-            logger.debug(context, 'Using the following request:\n\n%s\n\n', JSON.stringify(options, null, 4));
-            deviceService.executeWithSecurity(
-                options,
-                deviceData,
-                createRegistrationHandlerNgsi2(unregister, deviceData, callback)
-            );
->>>>>>> 510ae371
         }
     };
 
@@ -501,10 +419,7 @@
         .reduce(mergeWithSameName, []);
 
     if (options.json.dataProvided.attrs.length === 0) {
-        logger.debug(
-            context,
-            'Registration with Context Provider is not needed.' + 'Device without lazy atts or commands'
-        );
+        logger.debug(context, 'Registration with Context Provider is not needed. Device without lazy atts or commands');
         return callback(null, deviceData);
     }
 
@@ -513,7 +428,6 @@
     utils.executeWithSecurity(options, deviceData, createRegistrationHandlerNgsi2(unregister, deviceData, callback));
 }
 
-<<<<<<< HEAD
 /**
  * Sends a Context Provider registration or unregistration request to the Context Broker using NGSI-LD.
  *
@@ -537,10 +451,7 @@
     });
 
     if (properties.length === 0) {
-        logger.debug(
-            context,
-            'Registration with Context Provider is not needed.' + 'Device without lazy atts or commands'
-        );
+        logger.debug(context, 'Registration with Context Provider is not needed. Device without lazy atts or commands');
         return callback(null, deviceData);
     }
 
@@ -584,8 +495,6 @@
     utils.executeWithSecurity(options, deviceData, createRegistrationHandlerNgsiLD(unregister, deviceData, callback));
 }
 
-=======
->>>>>>> 510ae371
 /**
  * Sends a Context Provider registration or unregistration request to the Context Broker. As registrations cannot be
  * removed, an unregistration consists of an update of the existent registration to make reduce its duration to
