/*
 * Copyright 2014 Telefonica Investigación y Desarrollo, S.A.U
 *
 * This file is part of fiware-iotagent-lib
 *
 * fiware-iotagent-lib is free software: you can redistribute it and/or
 * modify it under the terms of the GNU Affero General Public License as
 * published by the Free Software Foundation, either version 3 of the License,
 * or (at your option) any later version.
 *
 * fiware-iotagent-lib is distributed in the hope that it will be useful,
 * but WITHOUT ANY WARRANTY; without even the implied warranty of
 * MERCHANTABILITY or FITNESS FOR A PARTICULAR PURPOSE.
 * See the GNU Affero General Public License for more details.
 *
 * You should have received a copy of the GNU Affero General Public
 * License along with fiware-iotagent-lib.
 * If not, see http://www.gnu.org/licenses/.
 *
 * For those usages not covered by the GNU Affero General Public License
 * please contact with::daniel.moranjimenez@telefonica.com
 */

const logger = require('logops');
const dbService = require('../../model/dbConn');
const config = require('../../commonConfig');
const fillService = require('./../common/domain').fillService;
const alarmsInt = require('../common/alarmManagement').intercept;
const errors = require('../../errors');
const constants = require('../../constants');
const Device = require('../../model/Device');
const async = require('async');
const context = {
    op: 'IoTAgentNGSI.MongoDBDeviceRegister'
};

/**
 * Generates a handler for the save device operations. The handler will take the customary error and the saved device
 * as the parameters (and pass the serialized DAO as the callback value).
 *
 * @return {Function}       The generated handler.
 */
function saveDeviceHandler(callback) {
    return function saveHandler(error, deviceDAO) {
        if (error) {
            logger.debug(fillService(context, deviceDAO), 'Error storing device information: %s', error);

            callback(new errors.InternalDbError(error));
        } else {
            callback(null, deviceDAO.toObject());
        }
    };
}

/**
 * Create a new register for a device. The device object should contain the id, type and registrationId
 *
 * @param {Object} newDevice           Device object to be stored
 */
function storeDevice(newDevice, callback) {
<<<<<<< HEAD
    const deviceObj = new Device.model();
    const attributeList = [
        'id',
        'type',
        'name',
        'service',
        'subservice',
        'lazy',
        'commands',
        'staticAttributes',
        'active',
        'registrationId',
        'internalId',
        'internalAttributes',
        'resource',
        'apikey',
        'protocol',
        'endpoint',
        'transport',
        'polling',
        'timestamp',
        'autoprovision'
    ];

    for (let i = 0; i < attributeList.length; i++) {
=======
    var deviceObj = new Device.model(),
        attributeList = ['id', 'type', 'name', 'service', 'subservice', 'lazy', 'commands', 'staticAttributes',
            'active', 'registrationId', 'internalId', 'internalAttributes', 'resource', 'apikey', 'protocol',
            'endpoint', 'transport', 'polling', 'timestamp', 'autoprovision', 'explicitAttrs'];

    for (var i = 0; i < attributeList.length; i++) {
>>>>>>> 39c86f90
        deviceObj[attributeList[i]] = newDevice[attributeList[i]];
    }

    // Ensure protocol is in newDevice
    if (!newDevice.protocol && config.getConfig().iotManager && config.getConfig().iotManager.protocol) {
        deviceObj.protocol = config.getConfig().iotManager.protocol;
    }

    logger.debug(context, 'Storing device with id [%s] and type [%s]', newDevice.id, newDevice.type);

    deviceObj.save(function saveHandler(error, deviceDAO) {
        if (error) {
            if (error.code === 11000) {
                logger.debug(context, 'Tried to insert a device with duplicate ID in the database: %s', error);

                callback(new errors.DuplicateDeviceId(newDevice.id));
            } else {
                logger.debug(context, 'Error storing device information: %s', error);

                callback(new errors.InternalDbError(error));
            }
        } else {
            callback(null, deviceDAO.toObject());
        }
    });
}

/**
 * Remove the device identified by its id and service.
 *
 * @param {String} id           Device ID of the device to remove.
 * @param {String} service      Service of the device to remove.
 * @param {String} subservice   Subservice inside the service for the removed device.
 */
function removeDevice(id, service, subservice, callback) {
    const condition = {
        id,
        service,
        subservice
    };

    logger.debug(context, 'Removing device with id [%s]', id);

    Device.model.deleteOne(condition, function(error) {
        if (error) {
            logger.debug(context, 'Internal MongoDB Error getting device: %s', error);

            callback(new errors.InternalDbError(error));
        } else {
            logger.debug(context, 'Device [%s] successfully removed.', id);

            callback(null);
        }
    });
}

/**
 * Return the list of currently registered devices (via callback).
 *
 * @param {String} tyoe         Type for which the devices are requested.
 * @param {String} service      Service for which the devices are requested.
 * @param {String} subservice   Subservice inside the service for which the devices are requested.
 * @param {Number} limit        Maximum number of entries to return.
 * @param {Number} offset       Number of entries to skip for pagination.
 */
function listDevices(type, service, subservice, limit, offset, callback) {
    const condition = {};
    let query;

    if (type) {
        condition.type = type;
    }

    if (service) {
        condition.service = service;
    }

    if (subservice) {
        condition.subservice = subservice;
    }

    query = Device.model.find(condition).sort();

    if (limit) {
        query.limit(parseInt(limit, 10));
    }

    if (offset) {
        query.skip(parseInt(offset, 10));
    }

    async.series([query.exec.bind(query), Device.model.countDocuments.bind(Device.model, condition)], function(
        error,
        results
    ) {
        callback(error, {
            count: results[1],
            devices: results[0]
        });
    });
}

/**
 * Internal function used to find a device in the DB.
 *
 * @param {String} id           ID of the Device to find.
 * @param {String} service      Service the device belongs to (optional).
 * @param {String} subservice   Division inside the service (optional).
 */
function getDeviceById(id, service, subservice, callback) {
    let query;
    const queryParams = {
        id,
        service,
        subservice
    };

    logger.debug(context, 'Looking for device with id [%s].', id);

    query = Device.model.findOne(queryParams);
    query.select({ __v: 0 });

    query.exec(function handleGet(error, data) {
        if (error) {
            logger.debug(context, 'Internal MongoDB Error getting device: %s', error);

            callback(new errors.InternalDbError(error));
        } else if (data) {
            callback(null, data);
        } else {
            logger.debug(context, 'Device [%s] not found.', id);

            callback(new errors.DeviceNotFound(id));
        }
    });
}

/**
 * Retrieves a device using it ID, converting it to a plain Object before calling the callback.
 *
 * @param {String} id           ID of the Device to find.
 * @param {String} service      Service the device belongs to.
 * @param {String} subservice   Division inside the service.
 */
function getDevice(id, service, subservice, callback) {
    getDeviceById(id, service, subservice, function(error, data) {
        if (error) {
            callback(error);
        } else {
            callback(null, data.toObject());
        }
    });
}

function getByName(name, service, servicepath, callback) {
    let query;

    logger.debug(context, 'Looking for device with name [%s].', name);

    query = Device.model.findOne({
        name,
        service,
        subservice: servicepath
    });

    query.select({ __v: 0 });

    query.exec(function handleGet(error, data) {
        if (error) {
            logger.debug(context, 'Internal MongoDB Error getting device: %s', error);

            callback(new errors.InternalDbError(error));
        } else if (data) {
            callback(null, data.toObject());
        } else {
            logger.debug(context, 'Device [%s] not found.', name);

            callback(new errors.DeviceNotFound(name));
        }
    });
}

/**
 * Updates the given device into the database. Only the following attributes: lazy, active and internalId will be
 * updated.
 *
 * @param {Object} device       Device object with the new values to write.
 */
function update(device, callback) {
    getDeviceById(device.id, device.service, device.subservice, function(error, data) {
        if (error) {
            callback(error);
        } else {
            data.lazy = device.lazy;
            data.active = device.active;
            data.internalId = device.internalId;
            data.staticAttributes = device.staticAttributes;
            data.commands = device.commands;
            data.endpoint = device.endpoint;
            data.name = device.name;
            data.type = device.type;
            data.explicitAttrs = device.explicitAttrs;

            data.save(saveDeviceHandler(callback));
        }
    });
}

/**
 * Cleans all the information in the database, leaving it in a clean state.
 */
function clear(callback) {
    dbService.db.db.dropDatabase(callback);
}

function itemToObject(i) {
    if (i.toObject) {
        return i.toObject();
    }
    return i;
}

function getDevicesByAttribute(name, value, service, subservice, callback) {
    let query;
    const filter = {};

    if (service) {
        filter.service = service;
    }

    if (subservice) {
        filter.subservice = subservice;
    }

    filter[name] = value;

    logger.debug(context, 'Looking for device with filter [%j].', filter);

    query = Device.model.find(filter);
    query.select({ __v: 0 });

    query.exec(function handleGet(error, devices) {
        if (error) {
            logger.debug(context, 'Internal MongoDB Error getting device: %s', error);

            callback(new errors.InternalDbError(error));
        } else if (devices) {
            callback(null, devices.map(itemToObject));
        } else {
            logger.debug(context, 'Device [%s] not found.', name);

            callback(new errors.DeviceNotFound(name));
        }
    });
}

exports.getDevicesByAttribute = alarmsInt(constants.MONGO_ALARM, getDevicesByAttribute);
exports.store = alarmsInt(constants.MONGO_ALARM, storeDevice);
exports.update = alarmsInt(constants.MONGO_ALARM, update);
exports.remove = alarmsInt(constants.MONGO_ALARM, removeDevice);
exports.list = alarmsInt(constants.MONGO_ALARM, listDevices);
exports.get = alarmsInt(constants.MONGO_ALARM, getDevice);
exports.getByName = alarmsInt(constants.MONGO_ALARM, getByName);
exports.clear = alarmsInt(constants.MONGO_ALARM, clear);<|MERGE_RESOLUTION|>--- conflicted
+++ resolved
@@ -31,8 +31,8 @@
 const Device = require('../../model/Device');
 const async = require('async');
 const context = {
-    op: 'IoTAgentNGSI.MongoDBDeviceRegister'
-};
+        op: 'IoTAgentNGSI.MongoDBDeviceRegister'
+    };
 
 /**
  * Generates a handler for the save device operations. The handler will take the customary error and the saved device
@@ -58,7 +58,6 @@
  * @param {Object} newDevice           Device object to be stored
  */
 function storeDevice(newDevice, callback) {
-<<<<<<< HEAD
     const deviceObj = new Device.model();
     const attributeList = [
         'id',
@@ -80,23 +79,16 @@
         'transport',
         'polling',
         'timestamp',
-        'autoprovision'
+        'autoprovision', 
+        'explicitAttrs'
     ];
 
     for (let i = 0; i < attributeList.length; i++) {
-=======
-    var deviceObj = new Device.model(),
-        attributeList = ['id', 'type', 'name', 'service', 'subservice', 'lazy', 'commands', 'staticAttributes',
-            'active', 'registrationId', 'internalId', 'internalAttributes', 'resource', 'apikey', 'protocol',
-            'endpoint', 'transport', 'polling', 'timestamp', 'autoprovision', 'explicitAttrs'];
-
-    for (var i = 0; i < attributeList.length; i++) {
->>>>>>> 39c86f90
         deviceObj[attributeList[i]] = newDevice[attributeList[i]];
     }
 
     // Ensure protocol is in newDevice
-    if (!newDevice.protocol && config.getConfig().iotManager && config.getConfig().iotManager.protocol) {
+    if ( !newDevice.protocol && config.getConfig().iotManager && config.getConfig().iotManager.protocol) {
         deviceObj.protocol = config.getConfig().iotManager.protocol;
     }
 
@@ -128,7 +120,7 @@
  */
 function removeDevice(id, service, subservice, callback) {
     const condition = {
-        id,
+        id: id,
         service,
         subservice
     };
@@ -183,10 +175,10 @@
         query.skip(parseInt(offset, 10));
     }
 
-    async.series([query.exec.bind(query), Device.model.countDocuments.bind(Device.model, condition)], function(
-        error,
-        results
-    ) {
+    async.series([
+        query.exec.bind(query),
+        Device.model.countDocuments.bind(Device.model, condition)
+    ], function(error, results) {
         callback(error, {
             count: results[1],
             devices: results[0]
@@ -202,17 +194,17 @@
  * @param {String} subservice   Division inside the service (optional).
  */
 function getDeviceById(id, service, subservice, callback) {
-    let query;
-    const queryParams = {
-        id,
-        service,
-        subservice
-    };
+    var query,
+        queryParams = {
+            id: id,
+            service: service,
+            subservice: subservice
+        };
 
     logger.debug(context, 'Looking for device with id [%s].', id);
 
     query = Device.model.findOne(queryParams);
-    query.select({ __v: 0 });
+    query.select({__v: 0});
 
     query.exec(function handleGet(error, data) {
         if (error) {
@@ -237,6 +229,7 @@
  * @param {String} subservice   Division inside the service.
  */
 function getDevice(id, service, subservice, callback) {
+
     getDeviceById(id, service, subservice, function(error, data) {
         if (error) {
             callback(error);
@@ -247,17 +240,17 @@
 }
 
 function getByName(name, service, servicepath, callback) {
-    let query;
+    var query;
 
     logger.debug(context, 'Looking for device with name [%s].', name);
 
     query = Device.model.findOne({
-        name,
-        service,
+        name: name,
+        service: service,
         subservice: servicepath
     });
 
-    query.select({ __v: 0 });
+    query.select({__v: 0});
 
     query.exec(function handleGet(error, data) {
         if (error) {
@@ -310,13 +303,14 @@
 function itemToObject(i) {
     if (i.toObject) {
         return i.toObject();
-    }
-    return i;
+    } else {
+        return i;
+    }
 }
 
 function getDevicesByAttribute(name, value, service, subservice, callback) {
-    let query;
-    const filter = {};
+    var query,
+        filter = {};
 
     if (service) {
         filter.service = service;
@@ -331,7 +325,7 @@
     logger.debug(context, 'Looking for device with filter [%j].', filter);
 
     query = Device.model.find(filter);
-    query.select({ __v: 0 });
+    query.select({__v: 0});
 
     query.exec(function handleGet(error, devices) {
         if (error) {
