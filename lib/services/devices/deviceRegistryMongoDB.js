/*
 * Copyright 2014 Telefonica Investigación y Desarrollo, S.A.U
 *
 * This file is part of fiware-iotagent-lib
 *
 * fiware-iotagent-lib is free software: you can redistribute it and/or
 * modify it under the terms of the GNU Affero General Public License as
 * published by the Free Software Foundation, either version 3 of the License,
 * or (at your option) any later version.
 *
 * fiware-iotagent-lib is distributed in the hope that it will be useful,
 * but WITHOUT ANY WARRANTY; without even the implied warranty of
 * MERCHANTABILITY or FITNESS FOR A PARTICULAR PURPOSE.
 * See the GNU Affero General Public License for more details.
 *
 * You should have received a copy of the GNU Affero General Public
 * License along with fiware-iotagent-lib.
 * If not, see http://www.gnu.org/licenses/.
 *
 * For those usages not covered by the GNU Affero General Public License
 * please contact with::daniel.moranjimenez@telefonica.com
 */

const logger = require('logops');
const dbService = require('../../model/dbConn');
const config = require('../../commonConfig');
const fillService = require('./../common/domain').fillService;
const alarmsInt = require('../common/alarmManagement').intercept;
const errors = require('../../errors');
const constants = require('../../constants');
const Device = require('../../model/Device');
const async = require('async');
const context = {
    op: 'IoTAgentNGSI.MongoDBDeviceRegister'
};

/**
 * Generates a handler for the save device operations. The handler will take the customary error and the saved device
 * as the parameters (and pass the serialized DAO as the callback value).
 *
 * @return {Function}       The generated handler.
 */
function saveDeviceHandler(callback) {
    return function saveHandler(error, deviceDAO) {
        if (error) {
            logger.debug(fillService(context, deviceDAO), 'Error storing device information: %s', error);

            callback(new errors.InternalDbError(error));
        } else {
            callback(null, deviceDAO.toObject());
        }
    };
}

/**
 * Create a new register for a device. The device object should contain the id, type and registrationId
 *
 * @param {Object} newDevice           Device object to be stored
 */
function storeDevice(newDevice, callback) {
<<<<<<< HEAD
    const deviceObj = new Device.model();
    const attributeList = [
        'id',
        'type',
        'name',
        'service',
        'subservice',
        'lazy',
        'commands',
        'staticAttributes',
        'active',
        'registrationId',
        'internalId',
        'internalAttributes',
        'resource',
        'apikey',
        'protocol',
        'endpoint',
        'transport',
        'polling',
        'timestamp',
        'autoprovision', 
        'explicitAttrs'
    ];

    for (let i = 0; i < attributeList.length; i++) {
=======
    var deviceObj = new Device.model(),
        attributeList = ['id', 'type', 'name', 'service', 'subservice', 'lazy', 'commands', 'staticAttributes',
            'active', 'registrationId', 'internalId', 'internalAttributes', 'resource', 'apikey', 'protocol',
            'endpoint', 'transport', 'polling', 'timestamp', 'autoprovision', 'explicitAttrs', 'expressionLanguage'];

    for (var i = 0; i < attributeList.length; i++) {
>>>>>>> 2caa832a
        deviceObj[attributeList[i]] = newDevice[attributeList[i]];
    }

    // Ensure protocol is in newDevice
    if (!newDevice.protocol && config.getConfig().iotManager && config.getConfig().iotManager.protocol) {
        deviceObj.protocol = config.getConfig().iotManager.protocol;
    }

    logger.debug(context, 'Storing device with id [%s] and type [%s]', newDevice.id, newDevice.type);

    deviceObj.save(function saveHandler(error, deviceDAO) {
        if (error) {
            if (error.code === 11000) {
                logger.debug(context, 'Tried to insert a device with duplicate ID in the database: %s', error);

                callback(new errors.DuplicateDeviceId(newDevice.id));
            } else {
                logger.debug(context, 'Error storing device information: %s', error);

                callback(new errors.InternalDbError(error));
            }
        } else {
            callback(null, deviceDAO.toObject());
        }
    });
}

/**
 * Remove the device identified by its id and service.
 *
 * @param {String} id           Device ID of the device to remove.
 * @param {String} service      Service of the device to remove.
 * @param {String} subservice   Subservice inside the service for the removed device.
 */
function removeDevice(id, service, subservice, callback) {
    const condition = {
        id: id,
        service: service,
        subservice: subservice
    };

    logger.debug(context, 'Removing device with id [%s]', id);

    Device.model.deleteOne(condition, function(error) {
        if (error) {
            logger.debug(context, 'Internal MongoDB Error getting device: %s', error);

            callback(new errors.InternalDbError(error));
        } else {
            logger.debug(context, 'Device [%s] successfully removed.', id);

            callback(null);
        }
    });
}

/**
 * Return the list of currently registered devices (via callback).
 *
 * @param {String} tyoe         Type for which the devices are requested.
 * @param {String} service      Service for which the devices are requested.
 * @param {String} subservice   Subservice inside the service for which the devices are requested.
 * @param {Number} limit        Maximum number of entries to return.
 * @param {Number} offset       Number of entries to skip for pagination.
 */
function listDevices(type, service, subservice, limit, offset, callback) {
    const condition = {};
    let query;

    if (type) {
        condition.type = type;
    }

    if (service) {
        condition.service = service;
    }

    if (subservice) {
        condition.subservice = subservice;
    }

    query = Device.model.find(condition).sort();

    if (limit) {
        query.limit(parseInt(limit, 10));
    }

    if (offset) {
        query.skip(parseInt(offset, 10));
    }

    async.series([
        query.exec.bind(query),
        Device.model.countDocuments.bind(Device.model, condition)
    ], function(error, results) {
        callback(error, {
            count: results[1],
            devices: results[0]
        });
    });
}

/**
 * Internal function used to find a device in the DB.
 *
 * @param {String} id           ID of the Device to find.
 * @param {String} service      Service the device belongs to (optional).
 * @param {String} subservice   Division inside the service (optional).
 */
function getDeviceById(id, service, subservice, callback) {
    let query;
    const queryParams = {
        id: id,
        service: service,
        subservice: subservice
    };

    logger.debug(context, 'Looking for device with id [%s].', id);

    query = Device.model.findOne(queryParams);
    query.select({__v: 0});

    query.exec(function handleGet(error, data) {
        if (error) {
            logger.debug(context, 'Internal MongoDB Error getting device: %s', error);

            callback(new errors.InternalDbError(error));
        } else if (data) {
            callback(null, data);
        } else {
            logger.debug(context, 'Device [%s] not found.', id);

            callback(new errors.DeviceNotFound(id));
        }
    });
}

/**
 * Retrieves a device using it ID, converting it to a plain Object before calling the callback.
 *
 * @param {String} id           ID of the Device to find.
 * @param {String} service      Service the device belongs to.
 * @param {String} subservice   Division inside the service.
 */
function getDevice(id, service, subservice, callback) {
    getDeviceById(id, service, subservice, function(error, data) {
        if (error) {
            callback(error);
        } else {
            callback(null, data.toObject());
        }
    });
}

function getByName(name, service, servicepath, callback) {
    let query;

    logger.debug(context, 'Looking for device with name [%s].', name);

    query = Device.model.findOne({
        name: name,
        service: service,
        subservice: servicepath
    });

    query.select({ __v: 0 });

    query.exec(function handleGet(error, data) {
        if (error) {
            logger.debug(context, 'Internal MongoDB Error getting device: %s', error);

            callback(new errors.InternalDbError(error));
        } else if (data) {
            callback(null, data.toObject());
        } else {
            logger.debug(context, 'Device [%s] not found.', name);

            callback(new errors.DeviceNotFound(name));
        }
    });
}

/**
 * Updates the given device into the database. Only the following attributes: lazy, active and internalId will be
 * updated.
 *
 * @param {Object} device       Device object with the new values to write.
 */
function update(device, callback) {
    getDeviceById(device.id, device.service, device.subservice, function(error, data) {
        if (error) {
            callback(error);
        } else {
            data.lazy = device.lazy;
            data.active = device.active;
            data.internalId = device.internalId;
            data.staticAttributes = device.staticAttributes;
            data.commands = device.commands;
            data.endpoint = device.endpoint;
            data.name = device.name;
            data.type = device.type;
            data.explicitAttrs = device.explicitAttrs;

            data.save(saveDeviceHandler(callback));
        }
    });
}

/**
 * Cleans all the information in the database, leaving it in a clean state.
 */
function clear(callback) {
    dbService.db.db.dropDatabase(callback);
}

function itemToObject(i) {
    if (i.toObject) {
        return i.toObject();
    } 
    return i;
}

function getDevicesByAttribute(name, value, service, subservice, callback) {
    let query;
    const filter = {};

    if (service) {
        filter.service = service;
    }

    if (subservice) {
        filter.subservice = subservice;
    }

    filter[name] = value;

    logger.debug(context, 'Looking for device with filter [%j].', filter);

    query = Device.model.find(filter);
    query.select({ __v: 0 });

    query.exec(function handleGet(error, devices) {
        if (error) {
            logger.debug(context, 'Internal MongoDB Error getting device: %s', error);

            callback(new errors.InternalDbError(error));
        } else if (devices) {
            callback(null, devices.map(itemToObject));
        } else {
            logger.debug(context, 'Device [%s] not found.', name);

            callback(new errors.DeviceNotFound(name));
        }
    });
}

exports.getDevicesByAttribute = alarmsInt(constants.MONGO_ALARM, getDevicesByAttribute);
exports.store = alarmsInt(constants.MONGO_ALARM, storeDevice);
exports.update = alarmsInt(constants.MONGO_ALARM, update);
exports.remove = alarmsInt(constants.MONGO_ALARM, removeDevice);
exports.list = alarmsInt(constants.MONGO_ALARM, listDevices);
exports.get = alarmsInt(constants.MONGO_ALARM, getDevice);
exports.getByName = alarmsInt(constants.MONGO_ALARM, getByName);
exports.clear = alarmsInt(constants.MONGO_ALARM, clear);<|MERGE_RESOLUTION|>--- conflicted
+++ resolved
@@ -58,7 +58,6 @@
  * @param {Object} newDevice           Device object to be stored
  */
 function storeDevice(newDevice, callback) {
-<<<<<<< HEAD
     const deviceObj = new Device.model();
     const attributeList = [
         'id',
@@ -81,18 +80,11 @@
         'polling',
         'timestamp',
         'autoprovision', 
-        'explicitAttrs'
+        'explicitAttrs',
+        'expressionLanguage'
     ];
 
     for (let i = 0; i < attributeList.length; i++) {
-=======
-    var deviceObj = new Device.model(),
-        attributeList = ['id', 'type', 'name', 'service', 'subservice', 'lazy', 'commands', 'staticAttributes',
-            'active', 'registrationId', 'internalId', 'internalAttributes', 'resource', 'apikey', 'protocol',
-            'endpoint', 'transport', 'polling', 'timestamp', 'autoprovision', 'explicitAttrs', 'expressionLanguage'];
-
-    for (var i = 0; i < attributeList.length; i++) {
->>>>>>> 2caa832a
         deviceObj[attributeList[i]] = newDevice[attributeList[i]];
     }
 
