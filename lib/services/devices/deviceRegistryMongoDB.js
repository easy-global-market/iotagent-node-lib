/*
 * Copyright 2014 Telefonica Investigación y Desarrollo, S.A.U
 *
 * This file is part of fiware-iotagent-lib
 *
 * fiware-iotagent-lib is free software: you can redistribute it and/or
 * modify it under the terms of the GNU Affero General Public License as
 * published by the Free Software Foundation, either version 3 of the License,
 * or (at your option) any later version.
 *
 * fiware-iotagent-lib is distributed in the hope that it will be useful,
 * but WITHOUT ANY WARRANTY; without even the implied warranty of
 * MERCHANTABILITY or FITNESS FOR A PARTICULAR PURPOSE.
 * See the GNU Affero General Public License for more details.
 *
 * You should have received a copy of the GNU Affero General Public
 * License along with fiware-iotagent-lib.
 * If not, see http://www.gnu.org/licenses/.
 *
 * For those usages not covered by the GNU Affero General Public License
 * please contact with::daniel.moranjimenez@telefonica.com
 */

const logger = require('logops');
const dbService = require('../../model/dbConn');
const config = require('../../commonConfig');
const fillService = require('./../common/domain').fillService;
const alarmsInt = require('../common/alarmManagement').intercept;
const errors = require('../../errors');
const constants = require('../../constants');
const Device = require('../../model/Device');
const async = require('async');
const context = {
    op: 'IoTAgentNGSI.MongoDBDeviceRegister'
};

/**
 * Generates a handler for the save device operations. The handler will take the customary error and the saved device
 * as the parameters (and pass the serialized DAO as the callback value).
 *
 * @return {Function}       The generated handler.
 */
function saveDeviceHandler(callback) {
    return function saveHandler(error, deviceDAO) {
        if (error) {
            logger.debug(fillService(context, deviceDAO), 'Error storing device information: %s', error);

            callback(new errors.InternalDbError(error));
        } else {
            callback(null, deviceDAO.toObject());
        }
    };
}

/**
 * Create a new register for a device. The device object should contain the id, type and registrationId
 *
 * @param {Object} newDevice           Device object to be stored
 */
function storeDevice(newDevice, callback) {
    const deviceObj = new Device.model();
    const attributeList = [
        'id',
        'type',
        'name',
        'service',
        'subservice',
        'lazy',
        'commands',
        'staticAttributes',
        'active',
        'registrationId',
        'internalId',
        'internalAttributes',
        'resource',
        'apikey',
        'protocol',
        'endpoint',
        'transport',
        'polling',
        'timestamp',
        'autoprovision', 
        'explicitAttrs',
        'expressionLanguage'
    ];

    for (let i = 0; i < attributeList.length; i++) {
        deviceObj[attributeList[i]] = newDevice[attributeList[i]];
    }

    // Ensure protocol is in newDevice
    if (!newDevice.protocol && config.getConfig().iotManager && config.getConfig().iotManager.protocol) {
        deviceObj.protocol = config.getConfig().iotManager.protocol;
    }

    logger.debug(context, 'Storing device with id [%s] and type [%s]', newDevice.id, newDevice.type);

    deviceObj.save(function saveHandler(error, deviceDAO) {
        if (error) {
            if (error.code === 11000) {
                logger.debug(context, 'Tried to insert a device with duplicate ID in the database: %s', error);

                callback(new errors.DuplicateDeviceId(newDevice.id));
            } else {
                logger.debug(context, 'Error storing device information: %s', error);

                callback(new errors.InternalDbError(error));
            }
        } else {
            callback(null, deviceDAO.toObject());
        }
    });
}

/**
 * Remove the device identified by its id and service.
 *
 * @param {String} id           Device ID of the device to remove.
 * @param {String} service      Service of the device to remove.
 * @param {String} subservice   Subservice inside the service for the removed device.
 */
function removeDevice(id, service, subservice, callback) {
    const condition = {
        id: id,
        service: service,
        subservice: subservice
    };

    logger.debug(context, 'Removing device with id [%s]', id);

    Device.model.deleteOne(condition, function(error) {
        if (error) {
            logger.debug(context, 'Internal MongoDB Error getting device: %s', error);

            callback(new errors.InternalDbError(error));
        } else {
            logger.debug(context, 'Device [%s] successfully removed.', id);

            callback(null);
        }
    });
}

/**
 * Return the list of currently registered devices (via callback).
 *
 * @param {String} tyoe         Type for which the devices are requested.
 * @param {String} service      Service for which the devices are requested.
 * @param {String} subservice   Subservice inside the service for which the devices are requested.
 * @param {Number} limit        Maximum number of entries to return.
 * @param {Number} offset       Number of entries to skip for pagination.
 */
function listDevices(type, service, subservice, limit, offset, callback) {
    const condition = {};
    let query;

    if (type) {
        condition.type = type;
    }

    if (service) {
        condition.service = service;
    }

    if (subservice) {
        condition.subservice = subservice;
    }

    query = Device.model.find(condition).sort();

    if (limit) {
        query.limit(parseInt(limit, 10));
    }

    if (offset) {
        query.skip(parseInt(offset, 10));
    }

    async.series([
        query.exec.bind(query),
        Device.model.countDocuments.bind(Device.model, condition)
    ], function(error, results) {
        callback(error, {
            count: results[1],
            devices: results[0]
        });
    });
}

/**
 * Internal function used to find a device in the DB.
 *
 * @param {String} id           ID of the Device to find.
 * @param {String} service      Service the device belongs to (optional).
 * @param {String} subservice   Division inside the service (optional).
 */
function getDeviceById(id, service, subservice, callback) {
<<<<<<< HEAD
    let query;
    const queryParams = {
        id: id,
        service: service,
        subservice: subservice
    };

=======
    var query,
        queryParams = {
            id: id,
            service: service,
            subservice: subservice
        };
    context = fillService(context, queryParams);
>>>>>>> ac2254cb
    logger.debug(context, 'Looking for device with id [%s].', id);

    query = Device.model.findOne(queryParams);
    query.select({__v: 0});

    query.exec(function handleGet(error, data) {
        if (error) {
            logger.debug(context, 'Internal MongoDB Error getting device: %s', error);

            callback(new errors.InternalDbError(error));
        } else if (data) {
            context = fillService(context, data);
            logger.debug(context, 'Device data found: %j', data);
            callback(null, data);
        } else {
            logger.debug(context, 'Device [%s] not found.', id);

            callback(new errors.DeviceNotFound(id));
        }
    });
}

/**
 * Retrieves a device using it ID, converting it to a plain Object before calling the callback.
 *
 * @param {String} id           ID of the Device to find.
 * @param {String} service      Service the device belongs to.
 * @param {String} subservice   Division inside the service.
 */
function getDevice(id, service, subservice, callback) {
    getDeviceById(id, service, subservice, function(error, data) {
        if (error) {
            callback(error);
        } else {
            callback(null, data.toObject());
        }
    });
}

function getByName(name, service, servicepath, callback) {
<<<<<<< HEAD
    let query;

=======
    var query;
    context = fillService(context, { service: service, subservice: servicepath});
>>>>>>> ac2254cb
    logger.debug(context, 'Looking for device with name [%s].', name);

    query = Device.model.findOne({
        name: name,
        service: service,
        subservice: servicepath
    });

    query.select({ __v: 0 });

    query.exec(function handleGet(error, data) {
        if (error) {
            logger.debug(context, 'Internal MongoDB Error getting device: %s', error);

            callback(new errors.InternalDbError(error));
        } else if (data) {
            callback(null, data.toObject());
        } else {
            logger.debug(context, 'Device [%s] not found.', name);

            callback(new errors.DeviceNotFound(name));
        }
    });
}

/**
 * Updates the given device into the database. Only the following attributes: lazy, active and internalId will be
 * updated.
 *
 * @param {Object} device       Device object with the new values to write.
 */
function update(device, callback) {
    getDeviceById(device.id, device.service, device.subservice, function(error, data) {
        if (error) {
            callback(error);
        } else {
            data.lazy = device.lazy;
            data.active = device.active;
            data.internalId = device.internalId;
            data.staticAttributes = device.staticAttributes;
            data.commands = device.commands;
            data.endpoint = device.endpoint;
            data.name = device.name;
            data.type = device.type;
            data.explicitAttrs = device.explicitAttrs;

            data.save(saveDeviceHandler(callback));
        }
    });
}

/**
 * Cleans all the information in the database, leaving it in a clean state.
 */
function clear(callback) {
    dbService.db.db.dropDatabase(callback);
}

function itemToObject(i) {
    if (i.toObject) {
        return i.toObject();
    } 
    return i;
}

function getDevicesByAttribute(name, value, service, subservice, callback) {
    let query;
    const filter = {};

    if (service) {
        filter.service = service;
    }

    if (subservice) {
        filter.subservice = subservice;
    }

    filter[name] = value;
    context = fillService(context, filter);
    logger.debug(context, 'Looking for device with filter [%j].', filter);

    query = Device.model.find(filter);
    query.select({ __v: 0 });

    query.exec(function handleGet(error, devices) {
        if (error) {
            logger.debug(context, 'Internal MongoDB Error getting device: %s', error);

            callback(new errors.InternalDbError(error));
        } else if (devices) {
            callback(null, devices.map(itemToObject));
        } else {
            logger.debug(context, 'Device [%s] not found.', name);

            callback(new errors.DeviceNotFound(name));
        }
    });
}

exports.getDevicesByAttribute = alarmsInt(constants.MONGO_ALARM, getDevicesByAttribute);
exports.store = alarmsInt(constants.MONGO_ALARM, storeDevice);
exports.update = alarmsInt(constants.MONGO_ALARM, update);
exports.remove = alarmsInt(constants.MONGO_ALARM, removeDevice);
exports.list = alarmsInt(constants.MONGO_ALARM, listDevices);
exports.get = alarmsInt(constants.MONGO_ALARM, getDevice);
exports.getSilently = getDevice;
exports.getByName = alarmsInt(constants.MONGO_ALARM, getByName);
exports.clear = alarmsInt(constants.MONGO_ALARM, clear);<|MERGE_RESOLUTION|>--- conflicted
+++ resolved
@@ -30,7 +30,7 @@
 const constants = require('../../constants');
 const Device = require('../../model/Device');
 const async = require('async');
-const context = {
+let context = {
     op: 'IoTAgentNGSI.MongoDBDeviceRegister'
 };
 
@@ -59,37 +59,16 @@
  */
 function storeDevice(newDevice, callback) {
     const deviceObj = new Device.model();
-    const attributeList = [
-        'id',
-        'type',
-        'name',
-        'service',
-        'subservice',
-        'lazy',
-        'commands',
-        'staticAttributes',
-        'active',
-        'registrationId',
-        'internalId',
-        'internalAttributes',
-        'resource',
-        'apikey',
-        'protocol',
-        'endpoint',
-        'transport',
-        'polling',
-        'timestamp',
-        'autoprovision', 
-        'explicitAttrs',
-        'expressionLanguage'
-    ];
+    const attributeList = ['id', 'type', 'name', 'service', 'subservice', 'lazy', 'commands', 'staticAttributes',
+            'active', 'registrationId', 'internalId', 'internalAttributes', 'resource', 'apikey', 'protocol',
+            'endpoint', 'transport', 'polling', 'timestamp', 'autoprovision', 'explicitAttrs', 'expressionLanguage'];
 
     for (let i = 0; i < attributeList.length; i++) {
         deviceObj[attributeList[i]] = newDevice[attributeList[i]];
     }
 
     // Ensure protocol is in newDevice
-    if (!newDevice.protocol && config.getConfig().iotManager && config.getConfig().iotManager.protocol) {
+    if ( !newDevice.protocol && config.getConfig().iotManager && config.getConfig().iotManager.protocol) {
         deviceObj.protocol = config.getConfig().iotManager.protocol;
     }
 
@@ -195,23 +174,13 @@
  * @param {String} subservice   Division inside the service (optional).
  */
 function getDeviceById(id, service, subservice, callback) {
-<<<<<<< HEAD
     let query;
     const queryParams = {
         id: id,
         service: service,
         subservice: subservice
     };
-
-=======
-    var query,
-        queryParams = {
-            id: id,
-            service: service,
-            subservice: subservice
-        };
     context = fillService(context, queryParams);
->>>>>>> ac2254cb
     logger.debug(context, 'Looking for device with id [%s].', id);
 
     query = Device.model.findOne(queryParams);
@@ -242,6 +211,7 @@
  * @param {String} subservice   Division inside the service.
  */
 function getDevice(id, service, subservice, callback) {
+
     getDeviceById(id, service, subservice, function(error, data) {
         if (error) {
             callback(error);
@@ -252,13 +222,8 @@
 }
 
 function getByName(name, service, servicepath, callback) {
-<<<<<<< HEAD
     let query;
-
-=======
-    var query;
     context = fillService(context, { service: service, subservice: servicepath});
->>>>>>> ac2254cb
     logger.debug(context, 'Looking for device with name [%s].', name);
 
     query = Device.model.findOne({
@@ -267,7 +232,7 @@
         subservice: servicepath
     });
 
-    query.select({ __v: 0 });
+    query.select({__v: 0});
 
     query.exec(function handleGet(error, data) {
         if (error) {
@@ -320,8 +285,9 @@
 function itemToObject(i) {
     if (i.toObject) {
         return i.toObject();
-    } 
-    return i;
+    } else {
+        return i;
+    }
 }
 
 function getDevicesByAttribute(name, value, service, subservice, callback) {
@@ -341,7 +307,7 @@
     logger.debug(context, 'Looking for device with filter [%j].', filter);
 
     query = Device.model.find(filter);
-    query.select({ __v: 0 });
+    query.select({__v: 0});
 
     query.exec(function handleGet(error, devices) {
         if (error) {
