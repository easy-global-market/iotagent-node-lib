--- conflicted
+++ resolved
@@ -150,7 +150,6 @@
             );
 
             const errorObj = new errors.EntityGenericError(deviceData.id, deviceData.type, body);
-
             callback(errorObj);
         }
     };
@@ -670,18 +669,15 @@
     if (config.getConfig().singleConfigurationMode === true) {
         config.getGroupRegistry().find(deviceObj.service, deviceObj.subservice, handlerGroupFind);
     } else {
-<<<<<<< HEAD
         config
             .getGroupRegistry()
-            .findType(deviceObj.service, deviceObj.subservice, deviceObj.type, deviceObj.apikey, handlerGroupFind);
-=======
-        config.getGroupRegistry().findTypeSilently(
-            deviceObj.service,
-            deviceObj.subservice,
-            deviceObj.type,
-            deviceObj.apikey,
-            handlerGroupFind);
->>>>>>> edbaae65
+            .findTypeSilently(
+                deviceObj.service,
+                deviceObj.subservice,
+                deviceObj.type,
+                deviceObj.apikey,
+                handlerGroupFind
+            );
     }
 }
 
