/*
 * Copyright 2015 Telefonica Investigación y Desarrollo, S.A.U
 *
 * This file is part of fiware-iotagent-lib
 *
 * fiware-iotagent-lib is free software: you can redistribute it and/or
 * modify it under the terms of the GNU Affero General Public License as
 * published by the Free Software Foundation, either version 3 of the License,
 * or (at your option) any later version.
 *
 * fiware-iotagent-lib is distributed in the hope that it will be useful,
 * but WITHOUT ANY WARRANTY; without even the implied warranty of
 * MERCHANTABILITY or FITNESS FOR A PARTICULAR PURPOSE.
 * See the GNU Affero General Public License for more details.
 *
 * You should have received a copy of the GNU Affero General Public
 * License along with fiware-iotagent-lib.
 * If not, see http://www.gnu.org/licenses/.
 *
 * For those usages not covered by the GNU Affero General Public License
 * please contact with::daniel.moranjimenez@telefonica.com
 *
 * Modified by: Federico M. Facca - Martel Innovate
 * Modified by: Daniel Calvo - ATOS Research & Innovation
 */

/* eslint-disable no-prototype-builtins */
/* eslint-disable prefer-spread */
/* eslint-disable prefer-rest-params */
/* eslint-disable consistent-return */

const async = require('async');
const apply = async.apply;
const intoTrans = require('../common/domain').intoTrans;
const groupService = require('../groups/groupService');
const errors = require('../../errors');
const logger = require('logops');
const config = require('../../commonConfig');
const registrationUtils = require('./registrationUtils');
const subscriptions = require('../ngsi/subscriptionService');
const _ = require('underscore');
const context = {
    op: 'IoTAgentNGSI.DeviceService'
};

let deviceHandler;

/**
 * Loads the correct device handler based on the current config.
 */

function init() {
    switch (config.ngsiVersion()) {
        case 'ld':
            deviceHandler = require('./devices-NGSI-LD');
            break;
        case 'v2':
            deviceHandler = require('./devices-NGSI-v2');
            break;
        case 'mixed':
            deviceHandler = require('./devices-NGSI-mixed');
            break;
        default:
            deviceHandler = require('./devices-NGSI-v1');
    }
}

/**
 * Creates the initial entity representing the device in the Context Broker. This is important mainly to allow the
 * rest of the updateContext operations to be performed using an UPDATE action instead of an APPEND one.
 *
 * @param {Object} deviceData       Object containing all the deviceData needed to send the registration.
 * @param {Object} newDevice        Device object that will be stored in the database.
 */
function createInitialEntity(deviceData, newDevice, callback) {
    deviceHandler.createInitialEntity(deviceData, newDevice, callback);
}

/**
 * If the object_id or the name of the attribute is missing, complete it with the other piece of data.
 *
 * @param {Object} attribute            Device attribute
 * @return {*}                          Completed attribute
 */
function setDefaultAttributeIds(attribute) {
    /* jshint camelcase: false */

    if (!attribute.object_id && attribute.name) {
        attribute.object_id = attribute.name;
    }

    if (!attribute.name && attribute.object_id) {
        attribute.name = attribute.object_id;
    }

    return attribute;
}

/**
 * Merge array of attributes coming from the device with another one coming from a configuration. The latter will
 * complete the information in the former if the attribute in the configuration:
 * - does not have a conflicting object_id with any attribute of the device.
 * - does not have a conflicting name with any other attribute in the device
 *
 * @param {Array} original              List of attributes of the device.
 * @param {Array} newArray              List of attributes of the configuration.
 * @return {Array}                      Merge of the attributes of the device and those of the configuration.
 */
function mergeArrays(original, newArray) {
    /* jshint camelcase: false */
    const originalKeys = _.pluck(original, 'object_id');
    const newKeys = _.pluck(newArray, 'object_id');
    const addedKeys = _.difference(newKeys, originalKeys);
    const differenceArray = newArray.filter(function (item) {
        return item.object_id && addedKeys.indexOf(item.object_id) >= 0;
    });
    const originalNames = _.pluck(original, 'name');
    const newNames = _.pluck(newArray, 'name');
    const addedNames = _.difference(newNames, originalNames);
    const differenceNamesArray = newArray.filter(function (item) {
        return addedNames.indexOf(item.name) >= 0 && (!item.object_id || newKeys.indexOf(item.object_id) < 0);
    });

    return original.concat(differenceArray).concat(differenceNamesArray);
}

/**
 * Complete the information of the device with the information in the configuration group (with precedence of the
 * device). The first argument indicates what fields would be merged.
 *
 * @param {Object} fields               Fields that will be merged.
 * @param {Object} deviceData           Device data.
 * @param {Object} configuration        Configuration data.
 */
function mergeDeviceWithConfiguration(fields, defaults, deviceData, configuration, callback) {
    logger.debug(context, 'deviceData before merge with conf: %j', deviceData);
    for (let i = 0; i < fields.length; i++) {
        const confField = fields[i] === 'active' ? 'attributes' : fields[i];
        if (deviceData && deviceData[fields[i]] && ['active', 'lazy', 'commands'].indexOf(fields[i]) >= 0) {
            deviceData[fields[i]] = deviceData[fields[i]].map(setDefaultAttributeIds);
        } else if (deviceData && deviceData[fields[i]] && ['internalAttributes'].indexOf(fields[i]) >= 0) {
            if (!(deviceData[fields[i]] instanceof Array)) {
                deviceData[fields[i]] = [deviceData[fields[i]]];
            }
        }

        if (configuration && configuration[confField] && ['attributes', 'lazy', 'commands'].indexOf(confField) >= 0) {
            configuration[confField] = configuration[confField].map(setDefaultAttributeIds);
        } else if (configuration && configuration[confField] && ['internalAttributes'].indexOf(confField) >= 0) {
            if (!(configuration[confField] instanceof Array)) {
                configuration[confField] = [configuration[confField]];
            }
        }

        if (deviceData[fields[i]] && configuration && configuration[confField]) {
            deviceData[fields[i]] = mergeArrays(deviceData[fields[i]], configuration[confField]);
        } else if (
            !deviceData[fields[i]] &&
            configuration &&
            confField in configuration &&
            configuration[confField] !== undefined
        ) {
            deviceData[fields[i]] = configuration[confField];
        } else if (!deviceData[fields[i]] && (!configuration || !configuration[confField])) {
            deviceData[fields[i]] = defaults[i];
        }
    }

    if (configuration && configuration.cbHost) {
        deviceData.cbHost = configuration.cbHost;
    }
    if (configuration && configuration.ngsiVersion) {
        deviceData.ngsiVersion = configuration.ngsiVersion;
    }

    logger.debug(context, 'deviceData after merge with conf: %j', deviceData);
    callback(null, deviceData);
}

/**
 * Find the configuration group belonging to a given device, with a different criteria depending on whether the
 * agent is in single configuration mode or node.
 *
 * @param {Object} deviceObj        Device data.
 */
function findConfigurationGroup(deviceObj, callback) {
    function handlerGroupFind(error, group) {
        let effectiveGroup = group;

        if (!group && config.getConfig().types[deviceObj.type]) {
            effectiveGroup = config.getConfig().types[deviceObj.type];
        } else if (!group) {
            effectiveGroup = deviceObj;
        }

        callback(null, effectiveGroup);
    }

    if (config.getConfig().singleConfigurationMode === true) {
        config.getGroupRegistry().find(deviceObj.service, deviceObj.subservice, handlerGroupFind);
    } else {
        config
            .getGroupRegistry()
            .findTypeSilently(
                deviceObj.service,
                deviceObj.subservice,
                deviceObj.type,
                deviceObj.apikey,
                handlerGroupFind
            );
    }
}

/**
 * Register a new device identified by the Id and Type in the Context Broker, and the internal registry.
 *
 * The device id and type are required fields for any registration. The rest of the parameters are optional, but, if
 * they are not present in the function call arguments, the type must be registered in the configuration, so the
 * service can infer their default values from the configured type. If an optional attribute is not given in the
 * parameter list and there isn't a default configuration for the given type, a TypeNotFound error is raised.
 *
 * When an optional parameter is not included in the call, a null value must be given in its place.
 *
 * @param {Object} deviceObj                    Object with all the device information (mandatory).
 */
function registerDevice(deviceObj, callback) {
    function checkDuplicates(deviceObj, innerCb) {
        /* eslint-disable-next-line no-unused-vars */
        config.getRegistry().get(deviceObj.id, deviceObj.service, deviceObj.subservice, function (error, device) {
            if (!error) {
                innerCb(new errors.DuplicateDeviceId(deviceObj.id));
            } else {
                innerCb();
            }
        });
    }

    function prepareDeviceData(deviceObj, configuration, callback) {
        const deviceData = _.clone(deviceObj);
        let selectedConfiguration;

        if (!deviceData.type) {
            if (configuration && configuration.type) {
                deviceData.type = configuration.type;
            } else {
                deviceData.type = config.getConfig().defaultType;
            }
        }

        if ('explicitAttrs' in deviceData && deviceData.explicitAttrs === undefined) {
            if (configuration && configuration.explicitAttrs !== undefined) {
                deviceData.explicitAttrs = configuration.explicitAttrs;
            } else {
                deviceData.explicitAttrs = config.getConfig().explicitAttrs;
            }
        }

        if (!deviceData.ngsiVersion) {
            if (configuration && configuration.ngsiVersion) {
                deviceData.ngsiVersion = configuration.ngsiVersion;
            }
        }

        if (!deviceData.name) {
<<<<<<< HEAD
            var conjunction;
            if (configuration && configuration.defaultEntityNameConjunction !== undefined) {
                 conjunction = configuration.defaultEntityNameConjunction;
            } else {
                conjunction = config.getConfig().defaultEntityNameConjunction;
=======
            deviceData.name = deviceData.type + ':' + deviceData.id;
            if (config.checkNgsiLD(configuration)) {
                deviceData.name = 'urn:ngsi-ld:' + deviceData.type + ':' + deviceData.id;
>>>>>>> 2835d6d5
            }
            deviceData.name = deviceData.type + conjunction + deviceData.id;
            if (config.checkNgsiLD()) {
                deviceData.name = 'urn:ngsi-ld:' + deviceData.type + conjunction + deviceData.id;
            }            
            logger.debug(context, 'Device name not found, falling back to deviceType%sdeviceId [%s]', conjunction, deviceData.name);
        }

        if (!configuration && config.getConfig().types[deviceData.type]) {
            selectedConfiguration = config.getConfig().types[deviceData.type];
        } else {
            selectedConfiguration = configuration;
        }
        callback(null, deviceData, selectedConfiguration);
    }

    function completeRegistrations(error, deviceData) {
        if (error) {
            return callback(error);
        }

        logger.debug(context, 'Registering device into NGSI Service:\n%s', JSON.stringify(deviceData, null, 4));

        async.waterfall(
            [
                apply(registrationUtils.sendRegistrations, false, deviceData),
                apply(registrationUtils.processContextRegistration, deviceData),
                apply(createInitialEntity, deviceData)
            ],
            function (error, results) {
                if (error) {
                    callback(error);
                } else {
                    deviceObj.registrationId = results.registrationId;
                    deviceObj.name = deviceData.name;
                    deviceObj.service = deviceData.service;
                    deviceObj.subservice = deviceData.subservice;
                    deviceObj.type = deviceData.type;
                    deviceObj.staticAttributes = deviceData.staticAttributes;
                    deviceObj.commands = deviceData.commands;
                    if ('timestamp' in deviceData && deviceData.timestamp !== undefined) {
                        deviceObj.timestamp = deviceData.timestamp;
                    }
                    if ('autoprovision' in deviceData && deviceData.autoprovision !== undefined) {
                        deviceObj.autoprovision = deviceData.autoprovision;
                    }
                    if ('explicitAttrs' in deviceData && deviceData.explicitAttrs !== undefined) {
                        deviceObj.explicitAttrs = deviceData.explicitAttrs;
                    }
                    config.getRegistry().store(deviceObj, callback);
                }
            }
        );
    }

    async.waterfall(
        [
            apply(checkDuplicates, deviceObj),
            apply(findConfigurationGroup, deviceObj),
            apply(prepareDeviceData, deviceObj),
            apply(
                mergeDeviceWithConfiguration,
                ['lazy', 'active', 'staticAttributes', 'commands', 'subscriptions'],
                [null, null, [], [], [], [], []]
            )
        ],
        completeRegistrations
    );
}

function removeAllSubscriptions(device, callback) {
    function removeSubscription(subscription, callback) {
        subscriptions.unsubscribe(device, subscription.id, callback);
    }

    if (device.subscriptions) {
        async.map(device.subscriptions, removeSubscription, callback);
    } else {
        callback(null, {});
    }
}

/**
 * Unregister a device from the Context broker and the internal registry.
 *
 * @param {String} id           Device ID of the device to register.
 * @param {String} service      Service of the device to unregister.
 * @param {String} subservice   Subservice inside the service for the unregisterd device.
 */
function unregisterDevice(id, service, subservice, callback) {
    function processContextUnregister(body, innerCallback) {
        innerCallback(null);
    }

    function processUnsubscribes(device, innerCallback) {
        innerCallback(null);
    }

    logger.debug(context, 'Removing device register in Device Service');

    config.getRegistry().get(id, service, subservice, function (error, device) {
        if (error) {
            callback(error);
        } else {
            async.waterfall(
                [
                    apply(findConfigurationGroup, device),
                    apply(
                        mergeDeviceWithConfiguration,
                        ['lazy', 'active', 'staticAttributes', 'commands', 'subscriptions'],
                        [null, null, [], [], [], [], []],
                        device
                    )
                ],
                function (error, mergedDevice) {
                    if (error) {
                        callback(error);
                    } else {
                        async.waterfall(
                            [
                                apply(removeAllSubscriptions, mergedDevice),
                                processUnsubscribes,
                                apply(registrationUtils.sendRegistrations, true, mergedDevice),
                                processContextUnregister,
                                apply(config.getRegistry().remove, id, service, subservice)
                            ],
                            callback
                        );
                    }
                }
            );
        }
    });
}

function updateRegisterDevice(deviceObj, callback) {
    deviceHandler.updateRegisterDevice(deviceObj, callback);
}

/**
 * Return a list of all the devices registered in the system. This function can be invoked in three different ways:
 * with just one parameter (the callback) with three parameters (service, subservice and callback) or with five
 * parameters (including limit and offset).
 *
 * @param {String} type         Type for which the devices are requested.
 * @param {String} service      Service for which the devices are requested.
 * @param {String} subservice   Subservice inside the service for which the devices are requested.
 * @param {Number} limit        Maximum number of entries to return.
 * @param {Number} offset       Number of entries to skip for pagination.
 */
function listDevicesWithType(type, service, subservice, limit, offset, callback) {
    if (!callback) {
        if (service && subservice && limit) {
            callback = limit;
        } else if (service) {
            callback = service;
            service = null;
            subservice = null;
        } else {
            logger.fatal(context, "GENERAL-001: Couldn't find callback in listDevices() call.");
        }
    }

    config.getRegistry().list(type, service, subservice, limit, offset, callback);
}

/**
 * Return a list of all the devices registered in the system. This function can be invoked in three different ways:
 * with just one parameter (the callback) with three parameters (service, subservice and callback) or with five
 * parameters (including limit and offset).
 *
 * @param {String} service      Service for which the devices are requested.
 * @param {String} subservice   Subservice inside the service for which the devices are requested.
 * @param {Number} limit        Maximum number of entries to return.
 * @param {Number} offset       Number of entries to skip for pagination.
 */
function listDevices(service, subservice, limit, offset, callback) {
    if (!callback) {
        if (service && subservice && limit) {
            callback = limit;
        } else if (service) {
            callback = service;
            service = null;
            subservice = null;
        } else {
            logger.fatal(context, "GENERAL-001: Couldn't find callback in listDevices() call.");
        }
    }

    config.getRegistry().list(null, service, subservice, limit, offset, callback);
}

/**
 * Retrieve a device from the device registry.
 *
 * @param {String} deviceId         ID of the device to be found.
 * @param {String} service          Service for which the requested device.
 * @param {String} subservice       Subservice inside the service for which the device is requested.
 */
function getDevice(deviceId, service, subservice, callback) {
    config.getRegistry().get(deviceId, service, subservice, callback);
}

/**
 * Retrieve a device from the device registry, allowing not found it (will be created later)
 *
 * @param {String} deviceId         ID of the device to be found.
 * @param {String} service          Service for which the requested device.
 * @param {String} subservice       Subservice inside the service for which the device is requested.
 */
function getDeviceSilently(deviceId, service, subservice, callback) {
    config.getRegistry().getSilently(deviceId, service, subservice, callback);
}

/**
 * Clear all the information in the registry.
 */
function clearRegistry(callback) {
    config.getRegistry().clear(callback);
}

/**
 * Retrieve a device from the registry based on its entity name.
 *
 * @param {String} deviceName       Name of the entity associated to a device.
 * @param {String} service          Service the device belongs to.
 * @param {String} subservice       Division inside the service.
 */
function getDeviceByName(deviceName, service, subservice, callback) {
    config.getRegistry().getByName(deviceName, service, subservice, callback);
}

/**
 * Retrieve a device from the registry based on the value of a given attribute.
 *
 * @param {String} attributeName       Name of the attribute to perform the search with.
 * @param {String} attributeValue      Value of the attribute to perform the selection.
 * @param {String} service             Service the device belongs to.
 * @param {String} subservice          Division inside the service.
 */
function getDevicesByAttribute(attributeName, attributeValue, service, subservice, callback) {
    config.getRegistry().getDevicesByAttribute(attributeName, attributeValue, service, subservice, callback);
}

/**
 * Wraps a function, throwing an exception if the function is invoked before the registry is initialized.
 *
 * @param {Function} fn                 Original function to wrap.
 * @return {Function}                   Wrapped function.
 */
function checkRegistry(fn) {
    return function () {
        const args = Array.prototype.slice.call(arguments);
        const callbacks = args.slice(-1);

        if (config.getRegistry()) {
            fn.apply(null, args);
        } else if (callbacks && callbacks.length === 1 && typeof callbacks[0] === 'function') {
            logger.error(context, 'Tried to access device information before a registry was available');
            callbacks[0](new errors.RegistryNotAvailable());
        } else {
            logger.error(context, 'Tried to access device information without providing a callback');
        }
    };
}

function findOrCreate(deviceId, group, callback) {
    getDeviceSilently(deviceId, group.service, group.subservice, function (error, device) {
        if (!error && device) {
            callback(null, device, group);
        } else if (error.name === 'DEVICE_NOT_FOUND') {
            const newDevice = {
                id: deviceId,
                service: group.service,
                subservice: group.subservice,
                type: group.type
            };

            if (config.getConfig().iotManager && config.getConfig().iotManager.protocol) {
                newDevice.protocol = config.getConfig().iotManager.protocol;
            }

            if ('timestamp' in group && group.timestamp !== undefined) {
                newDevice.timestamp = group.timestamp;
            }
            if ('autoprovision' in group && group.autoprovision !== undefined) {
                newDevice.autoprovision = group.autoprovision;
            }
            if ('ngsiVersion' in group && group.ngsiVersion !== undefined) {
                newDevice.ngsiVersion = group.ngsiVersion;
            }
            registerDevice(newDevice, function (error, device) {
                callback(error, device, group);
            });
        } else {
            callback(error);
        }
    });
}

/**
 * Retrieve a device from the device repository based on the given APIKey and DeviceID, creating one if none is
 * found for the given data.
 *
 * @param {String} deviceId         Device ID of the device that wants to be retrieved or created.
 * @param {String} apiKey           APIKey of the Device Group (or default APIKey).
 */
function retrieveDevice(deviceId, apiKey, callback) {
    if (apiKey === config.getConfig().defaultKey) {
        getDevicesByAttribute('id', deviceId, null, null, function (error, devices) {
            if (error) {
                callback(error);
            } else if (devices && devices.length === 1) {
                callback(null, devices[0]);
            } else {
                logger.error(context, "Couldn't find device data for APIKey [%s] and DeviceId[%s]", deviceId, apiKey);

                callback(new errors.DeviceNotFound(deviceId));
            }
        });
    } else {
        async.waterfall(
            [
                apply(groupService.get, config.getConfig().defaultResource || '', apiKey),
                apply(findOrCreate, deviceId),
                apply(
                    mergeDeviceWithConfiguration,
                    ['lazy', 'active', 'staticAttributes', 'commands', 'subscriptions'],
                    [null, null, [], [], [], [], []]
                )
            ],
            callback
        );
    }
}

exports.listDevices = intoTrans(context, checkRegistry)(listDevices);
exports.listDevicesWithType = intoTrans(context, checkRegistry)(listDevicesWithType);
exports.getDevice = intoTrans(context, checkRegistry)(getDevice);
exports.getDeviceSilently = intoTrans(context, checkRegistry)(getDeviceSilently);
exports.getDevicesByAttribute = intoTrans(context, checkRegistry)(getDevicesByAttribute);
exports.getDeviceByName = intoTrans(context, checkRegistry)(getDeviceByName);
exports.register = intoTrans(context, registerDevice);
exports.updateRegister = intoTrans(context, updateRegisterDevice);
exports.unregister = intoTrans(context, unregisterDevice);
exports.clearRegistry = intoTrans(context, checkRegistry)(clearRegistry);
exports.retrieveDevice = intoTrans(context, checkRegistry)(retrieveDevice);
exports.mergeDeviceWithConfiguration = mergeDeviceWithConfiguration;
exports.findConfigurationGroup = findConfigurationGroup;
exports.init = init;<|MERGE_RESOLUTION|>--- conflicted
+++ resolved
@@ -262,17 +262,11 @@
         }
 
         if (!deviceData.name) {
-<<<<<<< HEAD
             var conjunction;
             if (configuration && configuration.defaultEntityNameConjunction !== undefined) {
                  conjunction = configuration.defaultEntityNameConjunction;
             } else {
                 conjunction = config.getConfig().defaultEntityNameConjunction;
-=======
-            deviceData.name = deviceData.type + ':' + deviceData.id;
-            if (config.checkNgsiLD(configuration)) {
-                deviceData.name = 'urn:ngsi-ld:' + deviceData.type + ':' + deviceData.id;
->>>>>>> 2835d6d5
             }
             deviceData.name = deviceData.type + conjunction + deviceData.id;
             if (config.checkNgsiLD()) {
