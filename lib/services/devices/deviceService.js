/*
 * Copyright 2015 Telefonica Investigación y Desarrollo, S.A.U
 *
 * This file is part of fiware-iotagent-lib
 *
 * fiware-iotagent-lib is free software: you can redistribute it and/or
 * modify it under the terms of the GNU Affero General Public License as
 * published by the Free Software Foundation, either version 3 of the License,
 * or (at your option) any later version.
 *
 * fiware-iotagent-lib is distributed in the hope that it will be useful,
 * but WITHOUT ANY WARRANTY; without even the implied warranty of
 * MERCHANTABILITY or FITNESS FOR A PARTICULAR PURPOSE.
 * See the GNU Affero General Public License for more details.
 *
 * You should have received a copy of the GNU Affero General Public
 * License along with fiware-iotagent-lib.
 * If not, see http://www.gnu.org/licenses/.
 *
 * For those usages not covered by the GNU Affero General Public License
 * please contact with::daniel.moranjimenez@telefonica.com
 *
 * Modified by: Federico M. Facca - Martel Innovate
 * Modified by: Daniel Calvo - ATOS Research & Innovation
 */

/* eslint-disable no-prototype-builtins */
/* eslint-disable prefer-spread */
/* eslint-disable prefer-rest-params */
/* eslint-disable consistent-return */

const request = require('request');
const async = require('async');
const apply = async.apply;
const uuid = require('uuid');
const constants = require('../../constants');
const domain = require('domain');
const intoTrans = require('../common/domain').intoTrans;
const alarms = require('../common/alarmManagement');
const groupService = require('../groups/groupService');
const ngsiService = require('../ngsi/ngsiService');
const errors = require('../../errors');
const logger = require('logops');
const config = require('../../commonConfig');
const ngsiParser = require('./../ngsi/ngsiParser');
const registrationUtils = require('./registrationUtils');
const subscriptions = require('../ngsi/subscriptionService');
const _ = require('underscore');
const utils = require('../northBound/restUtils');
const moment = require('moment');
const context = {
    op: 'IoTAgentNGSI.DeviceService'
};

/**
 * Process the response from a Register Context request for a device, extracting the 'registrationId' and creating the
 * device object that will be stored in the registry.
 *
 * @param {Object} deviceData       Object containing all the deviceData needed to send the registration.
 *
 */
function processContextRegistration(deviceData, body, callback) {
    const newDevice = _.clone(deviceData);

    if (body) {
        newDevice.registrationId = body.registrationId;
    }

    callback(null, newDevice);
}

/**
 * Creates the response handler for the initial entity creation request NGSIv1.
 * This handler basically deals with the errors that could have been rised during
 * the communication with the Context Broker.
 *
 * @param {Object} deviceData       Object containing all the deviceData needed to send the registration.
 * @param {Object} newDevice        Device object that will be stored in the database.
 * @return {function}               Handler to pass to the request() function.
 */
function createInitialEntityHandlerNgsi1(deviceData, newDevice, callback) {
    return function handleInitialEntityResponse(error, response, body) {
        if (error) {
            logger.error(
                context,
                'ORION-001: Connection error creating inital entity in the Context Broker: %s',
                error
            );

            alarms.raise(constants.ORION_ALARM, error);

            callback(error);
        } else if (response && body && response.statusCode === 200) {
            const errorField = ngsiParser.getErrorField(body);

            if (errorField) {
                logger.error(context, 'Update error connecting to the Context Broker: %j', errorField);
                callback(new errors.BadRequest(JSON.stringify(errorField)));
            } else {
                alarms.release(constants.ORION_ALARM);
                logger.debug(context, 'Initial entity created successfully.');
                callback(null, newDevice);
            }
        } else {
            logger.error(
                context,
                'Protocol error connecting to the Context Broker [%d]: %s',
                response.statusCode,
                body
            );

            const errorObj = new errors.EntityGenericError(deviceData.id, deviceData.type, body);

            callback(errorObj);
        }
    };
}

/**
 * Creates the response handler for the initial entity creation request using NGSIv2.
 * This handler basically deals with the errors that could have been rised during
 * the communication with the Context Broker.
 *
 * @param {Object} deviceData       Object containing all the deviceData needed to send the registration.
 * @param {Object} newDevice        Device object that will be stored in the database.
 * @return {function}               Handler to pass to the request() function.
 */
function createInitialEntityHandlerNgsi2(deviceData, newDevice, callback) {
    return function handleInitialEntityResponse(error, response, body) {
        if (error) {
            logger.error(
                context,
                'ORION-001: Connection error creating inital entity in the Context Broker: %s',
                error
            );

            alarms.raise(constants.ORION_ALARM, error);

            callback(error);
        } else if (response && response.statusCode === 204) {
            alarms.release(constants.ORION_ALARM);
            logger.debug(context, 'Initial entity created successfully.');
            callback(null, newDevice);
        } else {
            logger.error(
                context,
                'Protocol error connecting to the Context Broker [%d]: %s',
                response.statusCode,
                body
            );

            const errorObj = new errors.EntityGenericError(deviceData.id, deviceData.type, body);
            callback(errorObj);
        }
    };
}

/**
 * Creates the response handler for the update entity request using NGSIv2. This handler basically deals with the errors
 * that could have been rised during the communication with the Context Broker.
 *
 * @param {Object} deviceData       Object containing all the deviceData needed to send the registration.
 * @param {Object} updatedDevice    Device object that will be stored in the database.
 * @return {function}               Handler to pass to the request() function.
 */
function updateEntityHandlerNgsi2(deviceData, updatedDevice, callback) {
    return function handleEntityResponse(error, response, body) {
        if (error) {
            logger.error(
                context,
                'ORION-001: Connection error creating inital entity in the Context Broker: %s',
                error
            );

            alarms.raise(constants.ORION_ALARM, error);

            callback(error);
        } else if (response && response.statusCode === 204) {
            alarms.release(constants.ORION_ALARM);
            logger.debug(context, 'Entity updated successfully.');
            callback(null, updatedDevice);
        } else {
            logger.error(
                context,
                'Protocol error connecting to the Context Broker [%d]: %s',
                response.statusCode,
                body
            );

            const errorObj = new errors.EntityGenericError(deviceData.id, deviceData.type, body);

            callback(errorObj);
        }
    };
}

function getInitialValueForType(type) {
    switch (type) {
        case constants.LOCATION_TYPE:
            return constants.LOCATION_DEFAULT;
        case constants.DATETIME_TYPE:
            return constants.DATETIME_DEFAULT;
        default:
            return constants.ATTRIBUTE_DEFAULT;
    }
}

/**
 * Concats or merges two JSON objects.
 *
 * @param  {Object} json1           JSON object where objects will be merged.
 * @param  {Object} json2           JSON object to be merged.
 */
function jsonConcat(json1, json2) {
    for (const key in json2) {
        if (json2.hasOwnProperty(key)) {
            json1[key] = json2[key];
        }
    }
}

/**
 * Formats device's attributes in NGSIv2 format.
 *
 * @param  {Object} originalVector  Original vector which contains all the device information and attributes.
 * @param  {Object} staticAtts      Flag that defined if the device'attributes are static.
 * @return {Object}                 List of device's attributes formatted in NGSIv2.
 */
function formatAttributesNgsi2(originalVector, staticAtts) {
    const attributeList = {};

    if (originalVector && originalVector.length) {
        for (let i = 0; i < originalVector.length; i++) {
            // (#628) check if attribute has entity_name:
            // In that case attribute should not be appear in current entity
            /*jshint camelcase: false */

            if (!originalVector[i].entity_name) {
                attributeList[originalVector[i].name] = {
                    type: originalVector[i].type,
                    value: getInitialValueForType(originalVector[i].type)
                };
                if (staticAtts) {
                    attributeList[originalVector[i].name].value = originalVector[i].value;
                } else {
                    attributeList[originalVector[i].name].value = getInitialValueForType(originalVector[i].type);
                }
                if (originalVector[i].metadata) {
                    attributeList[originalVector[i].name].metadata = originalVector[i].metadata;
                }
            }
        }
    }

    return attributeList;
}

/**
 * Formats device's commands in NGSIv2 format.
 *
 * @param  {Object} originalVector  Original vector which contains all the device information and attributes.
 * @return {Object}                 List of device's commands formatted in NGSIv2.
 */
function formatCommandsNgsi2(originalVector) {
    const attributeList = {};

    if (originalVector && originalVector.length) {
        for (let i = 0; i < originalVector.length; i++) {
            attributeList[originalVector[i].name + constants.COMMAND_STATUS_SUFIX] = {
                type: constants.COMMAND_STATUS,
                value: 'UNKNOWN'
            };
            attributeList[originalVector[i].name + constants.COMMAND_RESULT_SUFIX] = {
                type: constants.COMMAND_RESULT,
                value: ' '
            };
        }
    }

    return attributeList;
}

/**
 * Executes a request operation using security information if available
 *
 * @param {String} requestOptions   Request options to be sent.
 * @param {String} deviceData       Device data.
 */
function executeWithSecurity(requestOptions, deviceData, callback) {
    logger.debug(context, 'executeWithSecurity');
    config.getGroupRegistry().getType(deviceData.type, function (error, deviceGroup) {
        let typeInformation;
        if (error) {
            logger.debug(context, 'error %j in get group device', error);
        }

        if (deviceGroup) {
            typeInformation = deviceGroup;
        } else {
            typeInformation = config.getConfig().types[deviceData.type];
        }

        if (config.getConfig().authentication && config.getConfig().authentication.enabled) {
            const security = config.getSecurityService();
            if (typeInformation && typeInformation.trust) {
                async.waterfall(
                    [
                        apply(security.auth, typeInformation.trust),
                        apply(ngsiService.updateTrust, deviceGroup, null, typeInformation.trust),
                        apply(security.getToken, typeInformation.trust)
                    ],
                    function (error, token) {
                        if (error) {
                            callback(new errors.SecurityInformationMissing(typeInformation.type));
                        } else {
                            requestOptions.headers[config.getConfig().authentication.header] = token;
                            request(requestOptions, callback);
                        }
                    }
                );
            } else {
                callback(
                    new errors.SecurityInformationMissing(typeInformation ? typeInformation.type : deviceData.type)
                );
            }
        } else {
            request(requestOptions, callback);
        }
    });
}

/**
 * Creates the initial entity representing the device in the Context Broker using NGSIv2.
 * This is important mainly to allow the rest of the updateContext operations to be performed.
 *
 * @param {Object} deviceData       Object containing all the deviceData needed to send the registration.
 * @param {Object} newDevice        Device object that will be stored in the database.
 */
function createInitialEntityNgsi2(deviceData, newDevice, callback) {
    const options = {
        url: config.getConfig().contextBroker.url + '/v2/entities?options=upsert',
        method: 'POST',
        json: {
            id: String(deviceData.name),
            type: deviceData.type
        },
        headers: {
            'fiware-service': deviceData.service,
            'fiware-servicepath': deviceData.subservice,
            'fiware-correlator': (domain.active && domain.active.corr) || uuid.v4()
        }
    };

    if (deviceData.cbHost && deviceData.cbHost.indexOf('://') !== -1) {
        options.url = deviceData.cbHost + '/v2/entities?options=upsert';
    } else if (deviceData.cbHost && deviceData.cbHost.indexOf('://') === -1) {
        options.url = 'http://' + deviceData.cbHost + '/v2/entities?options=upsert';
    }

    jsonConcat(options.json, formatAttributesNgsi2(deviceData.active, false));
    jsonConcat(options.json, formatAttributesNgsi2(deviceData.staticAttributes, true));
    jsonConcat(options.json, formatCommandsNgsi2(deviceData.commands));

    logger.debug(context, 'deviceData: %j', deviceData);
    if (
        ('timestamp' in deviceData && deviceData.timestamp !== undefined
            ? deviceData.timestamp
            : config.getConfig().timestamp) &&
        !utils.isTimestampedNgsi2(options.json)
    ) {
        logger.debug(context, 'config.timestamp %s %s', deviceData.timestamp, config.getConfig().timestamp);
        options.json[constants.TIMESTAMP_ATTRIBUTE] = {
            type: constants.TIMESTAMP_TYPE_NGSI2,
            value: moment()
        };
    }

    logger.debug(context, 'Creating initial entity in the Context Broker:\n %s', JSON.stringify(options, null, 4));
    executeWithSecurity(options, newDevice, createInitialEntityHandlerNgsi2(deviceData, newDevice, callback));
}

/**
 * Creates the initial entity representing the device in the Context Broker using NGSIv1.
 * This is important mainly to allow the rest of the updateContext operations to be performed
 * using an UPDATE action instead of an APPEND one.
 *
 * @param {Object} deviceData       Object containing all the deviceData needed to send the registration.
 * @param {Object} newDevice        Device object that will be stored in the database.
 */
function createInitialEntityNgsi1(deviceData, newDevice, callback) {
    let cbHost = config.getConfig().contextBroker.url;
    if (deviceData.cbHost && deviceData.cbHost.indexOf('://') !== -1) {
        cbHost = deviceData.cbHost;
    } else if (deviceData.cbHost && deviceData.cbHost.indexOf('://') === -1) {
        cbHost = 'http://' + deviceData.cbHost;
    }
    const options = {
        url: cbHost + '/v1/updateContext',
        method: 'POST',
        json: {
            contextElements: [
                {
                    type: deviceData.type,
                    isPattern: 'false',
                    id: String(deviceData.name),
                    attributes: []
                }
            ],
            updateAction: 'APPEND'
        },
        headers: {
            'fiware-service': deviceData.service,
            'fiware-servicepath': deviceData.subservice,
            'fiware-correlator': (domain.active && domain.active.corr) || uuid.v4()
        }
    };

    function formatAttributes(originalVector) {
        const attributeList = [];

        if (originalVector && originalVector.length) {
            for (let i = 0; i < originalVector.length; i++) {
                // (#628) check if attribute has entity_name:
                // In that case attribute should not be appear in current entity
                /*jshint camelcase: false */
                if (!originalVector[i].entity_name) {
                    attributeList.push({
                        name: originalVector[i].name,
                        type: originalVector[i].type,
                        value: getInitialValueForType(originalVector[i].type)
                    });
                }
            }
        }

        return attributeList;
    }

    function formatCommands(originalVector) {
        const attributeList = [];

        if (originalVector && originalVector.length) {
            for (let i = 0; i < originalVector.length; i++) {
                attributeList.push({
                    name: originalVector[i].name + constants.COMMAND_STATUS_SUFIX,
                    type: constants.COMMAND_STATUS,
                    value: 'UNKNOWN'
                });
                attributeList.push({
                    name: originalVector[i].name + constants.COMMAND_RESULT_SUFIX,
                    type: constants.COMMAND_RESULT,
                    value: ' '
                });
            }
        }

        return attributeList;
    }

    options.json.contextElements[0].attributes = [].concat(
        formatAttributes(deviceData.active),
        deviceData.staticAttributes,
        formatCommands(deviceData.commands)
    );

    if (
        ('timestamp' in deviceData && deviceData.timestamp !== undefined
            ? deviceData.timestamp
            : config.getConfig().timestamp) &&
        !utils.isTimestamped(options.json)
    ) {
        options.json.contextElements[0].attributes.push({
            name: constants.TIMESTAMP_ATTRIBUTE,
            type: constants.TIMESTAMP_TYPE,
            value: ' '
        });
    }

    logger.debug(context, 'Creating initial entity in the Context Broker:\n %s', JSON.stringify(options, null, 4));
    executeWithSecurity(options, newDevice, createInitialEntityHandlerNgsi1(deviceData, newDevice, callback));
}

/**
 * Creates the initial entity representing the device in the Context Broker. This is important mainly to allow the
 * rest of the updateContext operations to be performed using an UPDATE action instead of an APPEND one.
 *
 * @param {Object} deviceData       Object containing all the deviceData needed to send the registration.
 * @param {Object} newDevice        Device object that will be stored in the database.
 */
function createInitialEntity(deviceData, newDevice, callback) {
    if (config.checkNgsi2()) {
        createInitialEntityNgsi2(deviceData, newDevice, callback);
    } else {
        createInitialEntityNgsi1(deviceData, newDevice, callback);
    }
}

/**
 * Updates the entity representing the device in the Context Broker using NGSIv2.
 *
 * @param {Object} deviceData       Object containing all the deviceData needed to send the registration.
 * @param {Object} updatedDevice    Device object that will be stored in the database.
 */
function updateEntityNgsi2(deviceData, updatedDevice, callback) {
    const options = {
        url: config.getConfig().contextBroker.url + '/v2/entities/' + String(deviceData.name) + '/attrs',
        method: 'POST',
        json: {},
        headers: {
            'fiware-service': deviceData.service,
            'fiware-servicepath': deviceData.subservice,
            'fiware-correlator': (domain.active && domain.active.corr) || uuid.v4()
        }
    };

    if (deviceData.cbHost && deviceData.cbHost.indexOf('://') !== -1) {
        options.url = deviceData.cbHost + '/v2/entities/' + String(deviceData.name) + '/attrs';
    } else if (deviceData.cbHost && deviceData.cbHost.indexOf('://') === -1) {
        options.url = 'http://' + deviceData.cbHost + '/v2/entities/' + String(deviceData.name) + '/attrs';
    }

    if (deviceData.type) {
        options.url += '?type=' + deviceData.type;
    }

    jsonConcat(options.json, formatAttributesNgsi2(deviceData.active, false));
    jsonConcat(options.json, formatAttributesNgsi2(deviceData.staticAttributes, true));
    jsonConcat(options.json, formatCommandsNgsi2(deviceData.commands));

    if (
        ('timestamp' in deviceData && deviceData.timestamp !== undefined
            ? deviceData.timestamp
            : config.getConfig().timestamp) &&
        !utils.isTimestampedNgsi2(options.json)
    ) {
        options.json[constants.TIMESTAMP_ATTRIBUTE] = {
            type: constants.TIMESTAMP_TYPE_NGSI2,
            value: moment()
        };
    }

    // FIXME: maybe there is be a better way to theck options.json = {}
    if (Object.keys(options.json).length === 0 && options.json.constructor === Object) {
        logger.debug(context, 'Skip updating entity in the Context Broker (no actual attribute change)');
        callback(null, updatedDevice);
    } else {
        logger.debug(context, 'Updating entity in the Context Broker:\n %s', JSON.stringify(options, null, 4));
        request(options, updateEntityHandlerNgsi2(deviceData, updatedDevice, callback));
    }
}

/**
 * If the object_id or the name of the attribute is missing, complete it with the other piece of data.
 *
 * @param {Object} attribute            Device attribute
 * @return {*}                          Completed attribute
 */
function setDefaultAttributeIds(attribute) {
    /* jshint camelcase: false */

    if (!attribute.object_id && attribute.name) {
        attribute.object_id = attribute.name;
    }

    if (!attribute.name && attribute.object_id) {
        attribute.name = attribute.object_id;
    }

    return attribute;
}

/**
 * Merge array of attributes coming from the device with another one coming from a configuration. The latter will
 * complete the information in the former if the attribute in the configuration:
 * - does not have a conflicting object_id with any attribute of the device.
 * - does not have a conflicting name with any other attribute in the device
 *
 * @param {Array} original              List of attributes of the device.
 * @param {Array} newArray              List of attributes of the configuration.
 * @return {Array}                      Merge of the attributes of the device and those of the configuration.
 */
function mergeArrays(original, newArray) {
    /* jshint camelcase: false */
    const originalKeys = _.pluck(original, 'object_id');
    const newKeys = _.pluck(newArray, 'object_id');
    const addedKeys = _.difference(newKeys, originalKeys);
    const differenceArray = newArray.filter(function (item) {
        return item.object_id && addedKeys.indexOf(item.object_id) >= 0;
    });
    const originalNames = _.pluck(original, 'name');
    const newNames = _.pluck(newArray, 'name');
    const addedNames = _.difference(newNames, originalNames);
    const differenceNamesArray = newArray.filter(function (item) {
        return addedNames.indexOf(item.name) >= 0 && (!item.object_id || newKeys.indexOf(item.object_id) < 0);
    });

    return original.concat(differenceArray).concat(differenceNamesArray);
}

/**
 * Complete the information of the device with the information in the configuration group (with precedence of the
 * device). The first argument indicates what fields would be merged.
 *
 * @param {Object} fields               Fields that will be merged.
 * @param {Object} deviceData           Device data.
 * @param {Object} configuration        Configuration data.
 */
function mergeDeviceWithConfiguration(fields, defaults, deviceData, configuration, callback) {
<<<<<<< HEAD
    logger.debug(context, 'deviceData after merge with conf: %j', deviceData);
    for (let i = 0; i < fields.length; i++) {
        const confField = fields[i] === 'active' ? 'attributes' : fields[i];
=======
    logger.debug(context, 'deviceData before merge with conf: %j', deviceData);
    for (var i = 0; i < fields.length; i++) {
        var confField = (fields[i] === 'active') ? 'attributes' : fields[i];
>>>>>>> 8b3f232d

        if (deviceData && deviceData[fields[i]] && ['active', 'lazy', 'commands'].indexOf(fields[i]) >= 0) {
            deviceData[fields[i]] = deviceData[fields[i]].map(setDefaultAttributeIds);
        } else if (deviceData && deviceData[fields[i]] && ['internalAttributes'].indexOf(fields[i]) >= 0) {
            if (!(deviceData[fields[i]] instanceof Array)) {
                deviceData[fields[i]] = [deviceData[fields[i]]];
            }
        }

        if (configuration && configuration[confField] && ['attributes', 'lazy', 'commands'].indexOf(confField) >= 0) {
            configuration[confField] = configuration[confField].map(setDefaultAttributeIds);
        } else if (configuration && configuration[confField] && ['internalAttributes'].indexOf(confField) >= 0) {
            if (!(configuration[confField] instanceof Array)) {
                configuration[confField] = [configuration[confField]];
            }
        }

        if (deviceData[fields[i]] && configuration && configuration[confField]) {
            deviceData[fields[i]] = mergeArrays(deviceData[fields[i]], configuration[confField]);
        } else if (
            !deviceData[fields[i]] &&
            configuration &&
            confField in configuration &&
            configuration[confField] !== undefined
        ) {
            deviceData[fields[i]] = configuration[confField];
        } else if (!deviceData[fields[i]] && (!configuration || !configuration[confField])) {
            deviceData[fields[i]] = defaults[i];
        }
    }

    if (configuration && configuration.cbHost) {
        deviceData.cbHost = configuration.cbHost;
    }
    logger.debug(context, 'deviceData after merge with conf: %j', deviceData);
    callback(null, deviceData);
}

/**
 * Find the configuration group belonging to a given device, with a different criteria depending on whether the
 * agent is in single configuration mode or node.
 *
 * @param {Object} deviceObj        Device data.
 */
function findConfigurationGroup(deviceObj, callback) {
    function handlerGroupFind(error, group) {
        let effectiveGroup = group;

        if (!group && config.getConfig().types[deviceObj.type]) {
            effectiveGroup = config.getConfig().types[deviceObj.type];
        } else if (!group) {
            effectiveGroup = deviceObj;
        }

        callback(null, effectiveGroup);
    }

    if (config.getConfig().singleConfigurationMode === true) {
        config.getGroupRegistry().find(deviceObj.service, deviceObj.subservice, handlerGroupFind);
    } else {
        config
            .getGroupRegistry()
            .findTypeSilently(
                deviceObj.service,
                deviceObj.subservice,
                deviceObj.type,
                deviceObj.apikey,
                handlerGroupFind
            );
    }
}

/**
 * Register a new device identified by the Id and Type in the Context Broker, and the internal registry.
 *
 * The device id and type are required fields for any registration. The rest of the parameters are optional, but, if
 * they are not present in the function call arguments, the type must be registered in the configuration, so the
 * service can infer their default values from the configured type. If an optional attribute is not given in the
 * parameter list and there isn't a default configuration for the given type, a TypeNotFound error is raised.
 *
 * When an optional parameter is not included in the call, a null value must be given in its place.
 *
 * @param {Object} deviceObj                    Object with all the device information (mandatory).
 */
function registerDevice(deviceObj, callback) {
    function checkDuplicates(deviceObj, innerCb) {
        config
            .getRegistry()
            /* eslint-disable-next-line no-unused-vars */
            .getSilently(deviceObj.id, deviceObj.service, deviceObj.subservice, function (error, device) {
                if (!error) {
                    innerCb(new errors.DuplicateDeviceId(deviceObj.id));
                } else {
                    innerCb();
                }
            });
    }

    function prepareDeviceData(deviceObj, configuration, callback) {
        const deviceData = _.clone(deviceObj);
        let selectedConfiguration;

        if (!deviceData.type) {
            if (configuration && configuration.type) {
                deviceData.type = configuration.type;
            } else {
                deviceData.type = config.getConfig().defaultType;
            }
        }

        if ('explicitAttrs' in deviceData && deviceData.explicitAttrs === undefined) {
            if (configuration && configuration.explicitAttrs !== undefined) {
                deviceData.explicitAttrs = configuration.explicitAttrs;
            } else {
                deviceData.explicitAttrs = config.getConfig().explicitAttrs;
            }
        }

        if (!deviceData.name) {
            deviceData.name = deviceData.type + ':' + deviceData.id;
            logger.debug(context, 'Device name not found, falling back to deviceType:deviceId [%s]', deviceData.name);
        }

        if (!configuration && config.getConfig().types[deviceData.type]) {
            selectedConfiguration = config.getConfig().types[deviceData.type];
        } else {
            selectedConfiguration = configuration;
        }

        callback(null, deviceData, selectedConfiguration);
    }

    function completeRegistrations(error, deviceData) {
        if (error) {
            return callback(error);
        }

        logger.debug(context, 'Registering device into NGSI Service:\n%s', JSON.stringify(deviceData, null, 4));

<<<<<<< HEAD
        async.waterfall(
            [
                apply(registrationUtils.sendRegistrations, false, deviceData),
                apply(processContextRegistration, deviceData),
                apply(createInitialEntity, deviceData)
            ],
            function (error, results) {
                if (error) {
                    callback(error);
                } else {
                    deviceObj.registrationId = results.registrationId;
                    deviceObj.name = deviceData.name;
                    deviceObj.service = deviceData.service;
                    deviceObj.subservice = deviceData.subservice;
                    deviceObj.type = deviceData.type;
                    deviceObj.staticAttributes = deviceData.staticAttributes;
                    if ('timestamp' in deviceData && deviceData.timestamp !== undefined) {
                        deviceObj.timestamp = deviceData.timestamp;
                    }
                    if ('autoprovision' in deviceData && deviceData.autoprovision !== undefined) {
                        deviceObj.autoprovision = deviceData.autoprovision;
                    }
                    if ('explicitAttrs' in deviceData && deviceData.explicitAttrs !== undefined) {
                        deviceObj.explicitAttrs = deviceData.explicitAttrs;
                    }
                    config.getRegistry().store(deviceObj, callback);
=======
        async.waterfall([
            apply(registrationUtils.sendRegistrations, false, deviceData),
            apply(processContextRegistration, deviceData),
            apply(createInitialEntity, deviceData)
        ], function(error, results) {
            if (error) {
                callback(error);
            } else {
                deviceObj.registrationId = results.registrationId;
                deviceObj.name = deviceData.name;
                deviceObj.service = deviceData.service;
                deviceObj.subservice = deviceData.subservice;
                deviceObj.type = deviceData.type;
                deviceObj.staticAttributes = deviceData.staticAttributes;
                deviceObj.commands = deviceData.commands;
                if ('timestamp' in deviceData && deviceData.timestamp !== undefined) {
                    deviceObj.timestamp = deviceData.timestamp;
                }
                if ('autoprovision' in deviceData && deviceData.autoprovision !== undefined) {
                    deviceObj.autoprovision = deviceData.autoprovision;
                }
                if ('explicitAttrs' in deviceData && deviceData.explicitAttrs !== undefined) {
                    deviceObj.explicitAttrs = deviceData.explicitAttrs;
>>>>>>> 8b3f232d
                }
            }
        );
    }

    async.waterfall(
        [
            apply(checkDuplicates, deviceObj),
            apply(findConfigurationGroup, deviceObj),
            apply(prepareDeviceData, deviceObj),
            apply(
                mergeDeviceWithConfiguration,
                ['lazy', 'active', 'staticAttributes', 'commands', 'subscriptions'],
                [null, null, [], [], [], [], []]
            )
        ],
        completeRegistrations
    );
}

function removeAllSubscriptions(device, callback) {
    function removeSubscription(subscription, callback) {
        subscriptions.unsubscribe(device, subscription.id, callback);
    }

    if (device.subscriptions) {
        async.map(device.subscriptions, removeSubscription, callback);
    } else {
        callback(null, {});
    }
}

/**
 * Unregister a device from the Context broker and the internal registry.
 *
 * @param {String} id           Device ID of the device to register.
 * @param {String} service      Service of the device to unregister.
 * @param {String} subservice   Subservice inside the service for the unregisterd device.
 */
function unregisterDevice(id, service, subservice, callback) {
    function processContextUnregister(body, innerCallback) {
        innerCallback(null);
    }

    function processUnsubscribes(device, innerCallback) {
        innerCallback(null);
    }

    logger.debug(context, 'Removing device register in Device Service');

    config.getRegistry().get(id, service, subservice, function (error, device) {
        if (error) {
            callback(error);
        } else {
            async.waterfall(
                [
                    apply(findConfigurationGroup, device),
                    apply(
                        mergeDeviceWithConfiguration,
                        ['lazy', 'active', 'staticAttributes', 'commands', 'subscriptions'],
                        [null, null, [], [], [], [], []],
                        device
                    )
                ],
                function (error, mergedDevice) {
                    if (error) {
                        callback(error);
                    } else {
                        async.waterfall(
                            [
                                apply(removeAllSubscriptions, mergedDevice),
                                processUnsubscribes,
                                apply(registrationUtils.sendRegistrations, true, mergedDevice),
                                processContextUnregister,
                                apply(config.getRegistry().remove, id, service, subservice)
                            ],
                            callback
                        );
                    }
                }
            );
        }
    });
}

/**
 * Updates the register of an existing device identified by the Id and Type in the Context Broker, and the internal
 * registry. It uses NGSIv1.
 *
 * The device id and type are required fields for a registration updated. Only the following attributes will be
 * updated: lazy, active and internalId. Any other change will be ignored. The registration for the lazy attributes
 * of the updated entity will be updated if existing, and created if not. If new active attributes are created,
 * the entity will be updated creating the new attributes.
 *
 * @param {Object} deviceObj                    Object with all the device information (mandatory).
 */
function updateRegisterDeviceNgsi1(deviceObj, callback) {
    if (!deviceObj.id || !deviceObj.type) {
        callback(new errors.MissingAttributes('Id or device missing'));
        return;
    }

    logger.debug(context, 'Update provisioned device in Device Service');

    function combineWithNewDevice(newDevice, oldDevice, callback) {
        if (oldDevice) {
            oldDevice.internalId = newDevice.internalId;
            oldDevice.lazy = newDevice.lazy;
            oldDevice.commands = newDevice.commands;
            oldDevice.staticAttributes = newDevice.staticAttributes;
            oldDevice.active = newDevice.active;
            oldDevice.name = newDevice.name;
            oldDevice.type = newDevice.type;
            oldDevice.polling = newDevice.polling;
            oldDevice.timezone = newDevice.timezone;
            if ('timestamp' in newDevice && newDevice.timestamp !== undefined) {
                oldDevice.timestamp = newDevice.timestamp;
            }
            if ('autoprovision' in newDevice && newDevice.autoprovision !== undefined) {
                oldDevice.autoprovision = newDevice.autoprovision;
            }
            oldDevice.endpoint = newDevice.endpoint || oldDevice.endpoint;

            callback(null, oldDevice);
        } else {
            callback(new errors.DeviceNotFound(newDevice.id));
        }
    }

    function getAttributeDifference(oldArray, newArray) {
        let oldActiveKeys;
        let newActiveKeys;
        let updateKeys;
        let result;

        if (oldArray && newArray) {
            newActiveKeys = _.pluck(newArray, 'name');
            oldActiveKeys = _.pluck(oldArray, 'name');

            updateKeys = _.difference(newActiveKeys, oldActiveKeys);

            result = newArray.filter(function (attribute) {
                return updateKeys.indexOf(attribute.name) >= 0;
            });
        } else if (newArray) {
            result = newArray;
        } else {
            result = [];
        }

        return result;
    }

    function extractDeviceDifference(newDevice, oldDevice, callback) {
        const deviceData = {
            id: oldDevice.id,
            name: oldDevice.name,
            type: oldDevice.type,
            service: oldDevice.service,
            subservice: oldDevice.subservice
        };

        deviceData.active = getAttributeDifference(oldDevice.active, newDevice.active);
        deviceData.lazy = getAttributeDifference(oldDevice.lazy, newDevice.lazy);
        deviceData.commands = getAttributeDifference(oldDevice.commands, newDevice.commands);
        deviceData.staticAttributes = getAttributeDifference(oldDevice.staticAttributes, newDevice.staticAttributes);

        callback(null, deviceData, oldDevice);
    }

    async.waterfall(
        [
            apply(config.getRegistry().get, deviceObj.id, deviceObj.service, deviceObj.subservice),
            apply(extractDeviceDifference, deviceObj),
            createInitialEntity,
            apply(combineWithNewDevice, deviceObj),
            apply(registrationUtils.sendRegistrations, false),
            apply(processContextRegistration, deviceObj),
            config.getRegistry().update
        ],
        callback
    );
}

/**
 * Updates the register of an existing device identified by the Id and Type in the Context Broker, and the internal
 * registry. It uses NGSIv2.
 *
 * The device id and type are required fields for a registration updated. Only the following attributes will be
 * updated: lazy, active and internalId. Any other change will be ignored. The registration for the lazy attributes
 * of the updated entity will be updated if existing, and created if not. If new active attributes are created,
 * the entity will be updated creating the new attributes.
 *
 * @param {Object} deviceObj                    Object with all the device information (mandatory).
 */
function updateRegisterDeviceNgsi2(deviceObj, callback) {
    if (!deviceObj.id || !deviceObj.type) {
        callback(new errors.MissingAttributes('Id or device missing'));
        return;
    }

    logger.debug(context, 'Update provisioned device in Device Service');

    function combineWithNewDevice(newDevice, oldDevice, callback) {
        if (oldDevice) {
            oldDevice.internalId = newDevice.internalId;
            oldDevice.lazy = newDevice.lazy;
            oldDevice.commands = newDevice.commands;
            oldDevice.staticAttributes = newDevice.staticAttributes;
            oldDevice.active = newDevice.active;
            oldDevice.name = newDevice.name;
            oldDevice.type = newDevice.type;
            oldDevice.polling = newDevice.polling;
            oldDevice.timezone = newDevice.timezone;
            if ('timestamp' in newDevice && newDevice.timestamp !== undefined) {
                oldDevice.timestamp = newDevice.timestamp;
            }
            if ('autoprovision' in newDevice && newDevice.autoprovision !== undefined) {
                oldDevice.autoprovision = newDevice.autoprovision;
            }
            if ('explicitAttrs' in newDevice && newDevice.explicitAttrs !== undefined) {
                oldDevice.explicitAttrs = newDevice.explicitAttrs;
            }
            oldDevice.endpoint = newDevice.endpoint || oldDevice.endpoint;

            callback(null, oldDevice);
        } else {
            callback(new errors.DeviceNotFound(newDevice.id));
        }
    }

    function getAttributeDifference(oldArray, newArray) {
        let oldActiveKeys;
        let newActiveKeys;
        let updateKeys;
        let result;

        if (oldArray && newArray) {
            newActiveKeys = _.pluck(newArray, 'name');
            oldActiveKeys = _.pluck(oldArray, 'name');

            updateKeys = _.difference(newActiveKeys, oldActiveKeys);

            result = newArray.filter(function (attribute) {
                return updateKeys.indexOf(attribute.name) >= 0;
            });
        } else if (newArray) {
            result = newArray;
        } else {
            result = [];
        }

        return result;
    }

    function extractDeviceDifference(newDevice, oldDevice, callback) {
        const deviceData = {
            id: oldDevice.id,
            name: oldDevice.name,
            type: oldDevice.type,
            service: oldDevice.service,
            subservice: oldDevice.subservice
        };

        deviceData.active = getAttributeDifference(oldDevice.active, newDevice.active);
        deviceData.lazy = getAttributeDifference(oldDevice.lazy, newDevice.lazy);
        deviceData.commands = getAttributeDifference(oldDevice.commands, newDevice.commands);
        deviceData.staticAttributes = getAttributeDifference(oldDevice.staticAttributes, newDevice.staticAttributes);

        callback(null, deviceData, oldDevice);
    }

    async.waterfall(
        [
            apply(config.getRegistry().get, deviceObj.id, deviceObj.service, deviceObj.subservice),
            apply(extractDeviceDifference, deviceObj),
            updateEntityNgsi2,
            apply(combineWithNewDevice, deviceObj),
            apply(registrationUtils.sendRegistrations, false),
            apply(processContextRegistration, deviceObj),
            config.getRegistry().update
        ],
        callback
    );
}

function updateRegisterDevice(deviceObj, callback) {
    if (config.checkNgsi2()) {
        updateRegisterDeviceNgsi2(deviceObj, callback);
    } else {
        updateRegisterDeviceNgsi1(deviceObj, callback);
    }
}

/**
 * Return a list of all the devices registered in the system. This function can be invoked in three different ways:
 * with just one parameter (the callback) with three parameters (service, subservice and callback) or with five
 * parameters (including limit and offset).
 *
 * @param {String} type         Type for which the devices are requested.
 * @param {String} service      Service for which the devices are requested.
 * @param {String} subservice   Subservice inside the service for which the devices are requested.
 * @param {Number} limit        Maximum number of entries to return.
 * @param {Number} offset       Number of entries to skip for pagination.
 */
function listDevicesWithType(type, service, subservice, limit, offset, callback) {
    if (!callback) {
        if (service && subservice && limit) {
            callback = limit;
        } else if (service) {
            callback = service;
            service = null;
            subservice = null;
        } else {
            logger.fatal(context, "GENERAL-001: Couldn't find callback in listDevices() call.");
        }
    }

    config.getRegistry().list(type, service, subservice, limit, offset, callback);
}

/**
 * Return a list of all the devices registered in the system. This function can be invoked in three different ways:
 * with just one parameter (the callback) with three parameters (service, subservice and callback) or with five
 * parameters (including limit and offset).
 *
 * @param {String} service      Service for which the devices are requested.
 * @param {String} subservice   Subservice inside the service for which the devices are requested.
 * @param {Number} limit        Maximum number of entries to return.
 * @param {Number} offset       Number of entries to skip for pagination.
 */
function listDevices(service, subservice, limit, offset, callback) {
    if (!callback) {
        if (service && subservice && limit) {
            callback = limit;
        } else if (service) {
            callback = service;
            service = null;
            subservice = null;
        } else {
            logger.fatal(context, "GENERAL-001: Couldn't find callback in listDevices() call.");
        }
    }

    config.getRegistry().list(null, service, subservice, limit, offset, callback);
}

/**
 * Retrieve a device from the device registry.
 *
 * @param {String} deviceId         ID of the device to be found.
 * @param {String} service          Service for which the requested device.
 * @param {String} subservice       Subservice inside the service for which the device is requested.
 */
function getDevice(deviceId, service, subservice, callback) {
    config.getRegistry().get(deviceId, service, subservice, callback);
}

/**
 * Retrieve a device from the device registry, allowing not found it (will be created later)
 *
 * @param {String} deviceId         ID of the device to be found.
 * @param {String} service          Service for which the requested device.
 * @param {String} subservice       Subservice inside the service for which the device is requested.
 */
function getDeviceSilently(deviceId, service, subservice, callback) {
    config.getRegistry().getSilently(deviceId, service, subservice, callback);
}

/**
 * Clear all the information in the registry.
 */
function clearRegistry(callback) {
    config.getRegistry().clear(callback);
}

/**
 * Retrieve a device from the registry based on its entity name.
 *
 * @param {String} deviceName       Name of the entity associated to a device.
 * @param {String} service          Service the device belongs to.
 * @param {String} subservice       Division inside the service.
 */
function getDeviceByName(deviceName, service, subservice, callback) {
    config.getRegistry().getByName(deviceName, service, subservice, callback);
}

/**
 * Retrieve a device from the registry based on the value of a given attribute.
 *
 * @param {String} attributeName       Name of the attribute to perform the search with.
 * @param {String} attributeValue      Value of the attribute to perform the selection.
 * @param {String} service             Service the device belongs to.
 * @param {String} subservice          Division inside the service.
 */
function getDevicesByAttribute(attributeName, attributeValue, service, subservice, callback) {
    config.getRegistry().getDevicesByAttribute(attributeName, attributeValue, service, subservice, callback);
}

/**
 * Wraps a function, throwing an exception if the function is invoked before the registry is initialized.
 *
 * @param {Function} fn                 Original function to wrap.
 * @return {Function}                   Wrapped function.
 */
function checkRegistry(fn) {
    return function () {
        const args = Array.prototype.slice.call(arguments);
        const callbacks = args.slice(-1);

        if (config.getRegistry()) {
            fn.apply(null, args);
        } else if (callbacks && callbacks.length === 1 && typeof callbacks[0] === 'function') {
            logger.error(context, 'Tried to access device information before a registry was available');
            callbacks[0](new errors.RegistryNotAvailable());
        } else {
            logger.error(context, 'Tried to access device information without providing a callback');
        }
    };
}

function findOrCreate(deviceId, group, callback) {
    getDeviceSilently(deviceId, group.service, group.subservice, function (error, device) {
        if (!error && device) {
            callback(null, device, group);
        } else if (error.name === 'DEVICE_NOT_FOUND') {
            const newDevice = {
                id: deviceId,
                service: group.service,
                subservice: group.subservice,
                type: group.type
            };

            if (config.getConfig().iotManager && config.getConfig().iotManager.protocol) {
                newDevice.protocol = config.getConfig().iotManager.protocol;
            }

            if ('timestamp' in group && group.timestamp !== undefined) {
                newDevice.timestamp = group.timestamp;
            }
            if ('autoprovision' in group && group.autoprovision !== undefined) {
                newDevice.autoprovision = group.autoprovision;
            }

            registerDevice(newDevice, function (error, device) {
                callback(error, device, group);
            });
        } else {
            callback(error);
        }
    });
}

/**
 * Retrieve a device from the device repository based on the given APIKey and DeviceID, creating one if none is
 * found for the given data.
 *
 * @param {String} deviceId         Device ID of the device that wants to be retrieved or created.
 * @param {String} apiKey           APIKey of the Device Group (or default APIKey).
 */
function retrieveDevice(deviceId, apiKey, callback) {
    if (apiKey === config.getConfig().defaultKey) {
        getDevicesByAttribute('id', deviceId, null, null, function (error, devices) {
            if (error) {
                callback(error);
            } else if (devices && devices.length === 1) {
                callback(null, devices[0]);
            } else {
                logger.error(context, "Couldn't find device data for APIKey [%s] and DeviceId[%s]", deviceId, apiKey);

                callback(new errors.DeviceNotFound(deviceId));
            }
        });
    } else {
        async.waterfall(
            [
                apply(groupService.get, config.getConfig().defaultResource || '', apiKey),
                apply(findOrCreate, deviceId),
                apply(
                    mergeDeviceWithConfiguration,
                    ['lazy', 'active', 'staticAttributes', 'commands', 'subscriptions'],
                    [null, null, [], [], [], [], []]
                )
            ],
            callback
        );
    }
}

exports.listDevices = intoTrans(context, checkRegistry)(listDevices);
exports.listDevicesWithType = intoTrans(context, checkRegistry)(listDevicesWithType);
exports.getDevice = intoTrans(context, checkRegistry)(getDevice);
exports.getDeviceSilently = intoTrans(context, checkRegistry)(getDeviceSilently);
exports.getDevicesByAttribute = intoTrans(context, checkRegistry)(getDevicesByAttribute);
exports.getDeviceByName = intoTrans(context, checkRegistry)(getDeviceByName);
exports.register = intoTrans(context, registerDevice);
exports.updateRegister = intoTrans(context, updateRegisterDevice);
exports.unregister = intoTrans(context, unregisterDevice);
exports.clearRegistry = intoTrans(context, checkRegistry)(clearRegistry);
exports.retrieveDevice = intoTrans(context, checkRegistry)(retrieveDevice);
exports.mergeDeviceWithConfiguration = mergeDeviceWithConfiguration;
exports.findConfigurationGroup = findConfigurationGroup;
exports.executeWithSecurity = executeWithSecurity;<|MERGE_RESOLUTION|>--- conflicted
+++ resolved
@@ -150,6 +150,7 @@
             );
 
             const errorObj = new errors.EntityGenericError(deviceData.id, deviceData.type, body);
+
             callback(errorObj);
         }
     };
@@ -606,15 +607,9 @@
  * @param {Object} configuration        Configuration data.
  */
 function mergeDeviceWithConfiguration(fields, defaults, deviceData, configuration, callback) {
-<<<<<<< HEAD
-    logger.debug(context, 'deviceData after merge with conf: %j', deviceData);
+    logger.debug(context, 'deviceData before merge with conf: %j', deviceData);
     for (let i = 0; i < fields.length; i++) {
         const confField = fields[i] === 'active' ? 'attributes' : fields[i];
-=======
-    logger.debug(context, 'deviceData before merge with conf: %j', deviceData);
-    for (var i = 0; i < fields.length; i++) {
-        var confField = (fields[i] === 'active') ? 'attributes' : fields[i];
->>>>>>> 8b3f232d
 
         if (deviceData && deviceData[fields[i]] && ['active', 'lazy', 'commands'].indexOf(fields[i]) >= 0) {
             deviceData[fields[i]] = deviceData[fields[i]].map(setDefaultAttributeIds);
@@ -754,7 +749,6 @@
 
         logger.debug(context, 'Registering device into NGSI Service:\n%s', JSON.stringify(deviceData, null, 4));
 
-<<<<<<< HEAD
         async.waterfall(
             [
                 apply(registrationUtils.sendRegistrations, false, deviceData),
@@ -771,6 +765,7 @@
                     deviceObj.subservice = deviceData.subservice;
                     deviceObj.type = deviceData.type;
                     deviceObj.staticAttributes = deviceData.staticAttributes;
+                    deviceObj.commands = deviceData.commands;
                     if ('timestamp' in deviceData && deviceData.timestamp !== undefined) {
                         deviceObj.timestamp = deviceData.timestamp;
                     }
@@ -781,31 +776,6 @@
                         deviceObj.explicitAttrs = deviceData.explicitAttrs;
                     }
                     config.getRegistry().store(deviceObj, callback);
-=======
-        async.waterfall([
-            apply(registrationUtils.sendRegistrations, false, deviceData),
-            apply(processContextRegistration, deviceData),
-            apply(createInitialEntity, deviceData)
-        ], function(error, results) {
-            if (error) {
-                callback(error);
-            } else {
-                deviceObj.registrationId = results.registrationId;
-                deviceObj.name = deviceData.name;
-                deviceObj.service = deviceData.service;
-                deviceObj.subservice = deviceData.subservice;
-                deviceObj.type = deviceData.type;
-                deviceObj.staticAttributes = deviceData.staticAttributes;
-                deviceObj.commands = deviceData.commands;
-                if ('timestamp' in deviceData && deviceData.timestamp !== undefined) {
-                    deviceObj.timestamp = deviceData.timestamp;
-                }
-                if ('autoprovision' in deviceData && deviceData.autoprovision !== undefined) {
-                    deviceObj.autoprovision = deviceData.autoprovision;
-                }
-                if ('explicitAttrs' in deviceData && deviceData.explicitAttrs !== undefined) {
-                    deviceObj.explicitAttrs = deviceData.explicitAttrs;
->>>>>>> 8b3f232d
                 }
             }
         );
