--- conflicted
+++ resolved
@@ -24,7 +24,11 @@
  * Modified by: Daniel Calvo - ATOS Research & Innovation
  */
 
-<<<<<<< HEAD
+/* eslint-disable no-prototype-builtins */
+/* eslint-disable prefer-spread */
+/* eslint-disable prefer-rest-params */
+/* eslint-disable consistent-return */
+
 const async = require('async');
 const apply = async.apply;
 const intoTrans = require('../common/domain').intoTrans;
@@ -35,551 +39,34 @@
 const registrationUtils = require('./registrationUtils');
 const subscriptions = require('../ngsi/subscriptionService');
 const _ = require('underscore');
-=======
-/* eslint-disable no-prototype-builtins */
-/* eslint-disable prefer-spread */
-/* eslint-disable prefer-rest-params */
-/* eslint-disable consistent-return */
-
-const request = require('request');
-const async = require('async');
-const apply = async.apply;
-const uuid = require('uuid');
-const constants = require('../../constants');
-const domain = require('domain');
-const intoTrans = require('../common/domain').intoTrans;
-const alarms = require('../common/alarmManagement');
-const groupService = require('../groups/groupService');
-const ngsiService = require('../ngsi/ngsiService');
-const errors = require('../../errors');
-const logger = require('logops');
-const config = require('../../commonConfig');
-const ngsiParser = require('./../ngsi/ngsiParser');
-const registrationUtils = require('./registrationUtils');
-const subscriptions = require('../ngsi/subscriptionService');
-const _ = require('underscore');
-const utils = require('../northBound/restUtils');
-const moment = require('moment');
->>>>>>> 510ae371
 const context = {
     op: 'IoTAgentNGSI.DeviceService'
 };
 
-<<<<<<< HEAD
 let deviceHandler;
 
-/** 
+/**
  * Loads the correct device handler based on the current config.
  */
-function init(){
+function init() {
     if (config.checkNgsiLD()) {
         deviceHandler = require('./devices-NGSI-LD');
     } else if (config.checkNgsi2()) {
         deviceHandler = require('./devices-NGSI-v2');
     } else {
-        deviceHandler =  require('./devices-NGSI-v1');
-=======
-/**
- * Process the response from a Register Context request for a device, extracting the 'registrationId' and creating the
- * device object that will be stored in the registry.
- *
- * @param {Object} deviceData       Object containing all the deviceData needed to send the registration.
- *
- */
-function processContextRegistration(deviceData, body, callback) {
-    const newDevice = _.clone(deviceData);
-
-    if (body) {
-        newDevice.registrationId = body.registrationId;
-    }
-
-    callback(null, newDevice);
-}
-
-/**
- * Creates the response handler for the initial entity creation request NGSIv1.
- * This handler basically deals with the errors that could have been rised during
- * the communication with the Context Broker.
+        deviceHandler = require('./devices-NGSI-v1');
+    }
+}
+
+/**
+ * Creates the initial entity representing the device in the Context Broker. This is important mainly to allow the
+ * rest of the updateContext operations to be performed using an UPDATE action instead of an APPEND one.
  *
  * @param {Object} deviceData       Object containing all the deviceData needed to send the registration.
  * @param {Object} newDevice        Device object that will be stored in the database.
- * @return {function}               Handler to pass to the request() function.
- */
-function createInitialEntityHandlerNgsi1(deviceData, newDevice, callback) {
-    return function handleInitialEntityResponse(error, response, body) {
-        if (error) {
-            logger.error(
-                context,
-                'ORION-001: Connection error creating inital entity in the Context Broker: %s',
-                error
-            );
-
-            alarms.raise(constants.ORION_ALARM, error);
-
-            callback(error);
-        } else if (response && body && response.statusCode === 200) {
-            const errorField = ngsiParser.getErrorField(body);
-
-            if (errorField) {
-                logger.error(context, 'Update error connecting to the Context Broker: %j', errorField);
-                callback(new errors.BadRequest(JSON.stringify(errorField)));
-            } else {
-                alarms.release(constants.ORION_ALARM);
-                logger.debug(context, 'Initial entity created successfully.');
-                callback(null, newDevice);
-            }
-        } else {
-            logger.error(
-                context,
-                'Protocol error connecting to the Context Broker [%d]: %s',
-                response.statusCode,
-                body
-            );
-
-            const errorObj = new errors.EntityGenericError(deviceData.id, deviceData.type, body);
-
-            callback(errorObj);
-        }
-    };
-}
-
-/**
- * Creates the response handler for the initial entity creation request using NGSIv2.
- * This handler basically deals with the errors that could have been rised during
- * the communication with the Context Broker.
- *
- * @param {Object} deviceData       Object containing all the deviceData needed to send the registration.
- * @param {Object} newDevice        Device object that will be stored in the database.
- * @return {function}               Handler to pass to the request() function.
- */
-function createInitialEntityHandlerNgsi2(deviceData, newDevice, callback) {
-    return function handleInitialEntityResponse(error, response, body) {
-        if (error) {
-            logger.error(
-                context,
-                'ORION-001: Connection error creating inital entity in the Context Broker: %s',
-                error
-            );
-
-            alarms.raise(constants.ORION_ALARM, error);
-
-            callback(error);
-        } else if (response && response.statusCode === 204) {
-            alarms.release(constants.ORION_ALARM);
-            logger.debug(context, 'Initial entity created successfully.');
-            callback(null, newDevice);
-        } else {
-            logger.error(
-                context,
-                'Protocol error connecting to the Context Broker [%d]: %s',
-                response.statusCode,
-                body
-            );
-
-            const errorObj = new errors.EntityGenericError(deviceData.id, deviceData.type, body);
-
-            callback(errorObj);
-        }
-    };
-}
-
-/**
- * Creates the response handler for the update entity request using NGSIv2. This handler basically deals with the errors
- * that could have been rised during the communication with the Context Broker.
- *
- * @param {Object} deviceData       Object containing all the deviceData needed to send the registration.
- * @param {Object} updatedDevice    Device object that will be stored in the database.
- * @return {function}               Handler to pass to the request() function.
- */
-function updateEntityHandlerNgsi2(deviceData, updatedDevice, callback) {
-    return function handleEntityResponse(error, response, body) {
-        if (error) {
-            logger.error(
-                context,
-                'ORION-001: Connection error creating inital entity in the Context Broker: %s',
-                error
-            );
-
-            alarms.raise(constants.ORION_ALARM, error);
-
-            callback(error);
-        } else if (response && response.statusCode === 204) {
-            alarms.release(constants.ORION_ALARM);
-            logger.debug(context, 'Entity updated successfully.');
-            callback(null, updatedDevice);
-        } else {
-            logger.error(
-                context,
-                'Protocol error connecting to the Context Broker [%d]: %s',
-                response.statusCode,
-                body
-            );
-
-            const errorObj = new errors.EntityGenericError(deviceData.id, deviceData.type, body);
-
-            callback(errorObj);
-        }
-    };
-}
-
-function getInitialValueForType(type) {
-    switch (type) {
-        case constants.LOCATION_TYPE:
-            return constants.LOCATION_DEFAULT;
-        case constants.DATETIME_TYPE:
-            return constants.DATETIME_DEFAULT;
-        default:
-            return constants.ATTRIBUTE_DEFAULT;
-    }
-}
-
-/**
- * Concats or merges two JSON objects.
- *
- * @param  {Object} json1           JSON object where objects will be merged.
- * @param  {Object} json2           JSON object to be merged.
- */
-function jsonConcat(json1, json2) {
-    for (const key in json2) {
-        if (json2.hasOwnProperty(key)) {
-            json1[key] = json2[key];
-        }
-    }
-}
-
-/**
- * Formats device's attributes in NGSIv2 format.
- *
- * @param  {Object} originalVector  Original vector which contains all the device information and attributes.
- * @param  {Object} staticAtts      Flag that defined if the device'attributes are static.
- * @return {Object}                 List of device's attributes formatted in NGSIv2.
- */
-function formatAttributesNgsi2(originalVector, staticAtts) {
-    const attributeList = {};
-
-    if (originalVector && originalVector.length) {
-        for (let i = 0; i < originalVector.length; i++) {
-            // (#628) check if attribute has entity_name:
-            // In that case attribute should not be appear in current entity
-            /*jshint camelcase: false */
-
-            if (!originalVector[i].entity_name) {
-                attributeList[originalVector[i].name] = {
-                    type: originalVector[i].type,
-                    value: getInitialValueForType(originalVector[i].type)
-                };
-                if (staticAtts) {
-                    attributeList[originalVector[i].name].value = originalVector[i].value;
-                } else {
-                    attributeList[originalVector[i].name].value = getInitialValueForType(originalVector[i].type);
-                }
-                if (originalVector[i].metadata) {
-                    attributeList[originalVector[i].name].metadata = originalVector[i].metadata;
-                }
-            }
-        }
-    }
-
-    return attributeList;
-}
-
-/**
- * Formats device's commands in NGSIv2 format.
- *
- * @param  {Object} originalVector  Original vector which contains all the device information and attributes.
- * @return {Object}                 List of device's commands formatted in NGSIv2.
- */
-function formatCommandsNgsi2(originalVector) {
-    const attributeList = {};
-
-    if (originalVector && originalVector.length) {
-        for (let i = 0; i < originalVector.length; i++) {
-            attributeList[originalVector[i].name + constants.COMMAND_STATUS_SUFIX] = {
-                type: constants.COMMAND_STATUS,
-                value: 'UNKNOWN'
-            };
-            attributeList[originalVector[i].name + constants.COMMAND_RESULT_SUFIX] = {
-                type: constants.COMMAND_RESULT,
-                value: ' '
-            };
-        }
-    }
-
-    return attributeList;
-}
-
-/**
- * Executes a request operation using security information if available
- *
- * @param {String} requestOptions   Request options to be sent.
- * @param {String} deviceData       Device data.
- */
-function executeWithSecurity(requestOptions, deviceData, callback) {
-    logger.debug(context, 'executeWithSecurity');
-    config.getGroupRegistry().getType(deviceData.type, function (error, deviceGroup) {
-        let typeInformation;
-        if (error) {
-            logger.debug(context, 'error %j in get group device', error);
-        }
-
-        if (deviceGroup) {
-            typeInformation = deviceGroup;
-        } else {
-            typeInformation = config.getConfig().types[deviceData.type];
-        }
-
-        if (config.getConfig().authentication && config.getConfig().authentication.enabled) {
-            const security = config.getSecurityService();
-            if (typeInformation && typeInformation.trust) {
-                async.waterfall(
-                    [
-                        apply(security.auth, typeInformation.trust),
-                        apply(ngsiService.updateTrust, deviceGroup, null, typeInformation.trust),
-                        apply(security.getToken, typeInformation.trust)
-                    ],
-                    function (error, token) {
-                        if (error) {
-                            callback(new errors.SecurityInformationMissing(typeInformation.type));
-                        } else {
-                            requestOptions.headers[config.getConfig().authentication.header] = token;
-                            request(requestOptions, callback);
-                        }
-                    }
-                );
-            } else {
-                callback(
-                    new errors.SecurityInformationMissing(typeInformation ? typeInformation.type : deviceData.type)
-                );
-            }
-        } else {
-            request(requestOptions, callback);
-        }
-    });
-}
-
-/**
- * Creates the initial entity representing the device in the Context Broker using NGSIv2.
- * This is important mainly to allow the rest of the updateContext operations to be performed.
- *
- * @param {Object} deviceData       Object containing all the deviceData needed to send the registration.
- * @param {Object} newDevice        Device object that will be stored in the database.
- */
-function createInitialEntityNgsi2(deviceData, newDevice, callback) {
-    const options = {
-        url: config.getConfig().contextBroker.url + '/v2/entities?options=upsert',
-        method: 'POST',
-        json: {
-            id: String(deviceData.name),
-            type: deviceData.type
-        },
-        headers: {
-            'fiware-service': deviceData.service,
-            'fiware-servicepath': deviceData.subservice,
-            'fiware-correlator': (domain.active && domain.active.corr) || uuid.v4()
-        }
-    };
-
-    if (deviceData.cbHost && deviceData.cbHost.indexOf('://') !== -1) {
-        options.url = deviceData.cbHost + '/v2/entities?options=upsert';
-    } else if (deviceData.cbHost && deviceData.cbHost.indexOf('://') === -1) {
-        options.url = 'http://' + deviceData.cbHost + '/v2/entities?options=upsert';
-    }
-
-    jsonConcat(options.json, formatAttributesNgsi2(deviceData.active, false));
-    jsonConcat(options.json, formatAttributesNgsi2(deviceData.staticAttributes, true));
-    jsonConcat(options.json, formatCommandsNgsi2(deviceData.commands));
-
-    logger.debug(context, 'deviceData: %j', deviceData);
-    if (
-        ('timestamp' in deviceData && deviceData.timestamp !== undefined
-            ? deviceData.timestamp
-            : config.getConfig().timestamp) &&
-        !utils.isTimestampedNgsi2(options.json)
-    ) {
-        logger.debug(context, 'config.timestamp %s %s', deviceData.timestamp, config.getConfig().timestamp);
-        options.json[constants.TIMESTAMP_ATTRIBUTE] = {
-            type: constants.TIMESTAMP_TYPE_NGSI2,
-            value: moment()
-        };
->>>>>>> 510ae371
-    }
-}
-
-<<<<<<< HEAD
-=======
-/**
- * Creates the initial entity representing the device in the Context Broker using NGSIv1.
- * This is important mainly to allow the rest of the updateContext operations to be performed
- * using an UPDATE action instead of an APPEND one.
- *
- * @param {Object} deviceData       Object containing all the deviceData needed to send the registration.
- * @param {Object} newDevice        Device object that will be stored in the database.
- */
-function createInitialEntityNgsi1(deviceData, newDevice, callback) {
-    let cbHost = config.getConfig().contextBroker.url;
-    if (deviceData.cbHost && deviceData.cbHost.indexOf('://') !== -1) {
-        cbHost = deviceData.cbHost;
-    } else if (deviceData.cbHost && deviceData.cbHost.indexOf('://') === -1) {
-        cbHost = 'http://' + deviceData.cbHost;
-    }
-    const options = {
-        url: cbHost + '/v1/updateContext',
-        method: 'POST',
-        json: {
-            contextElements: [
-                {
-                    type: deviceData.type,
-                    isPattern: 'false',
-                    id: String(deviceData.name),
-                    attributes: []
-                }
-            ],
-            updateAction: 'APPEND'
-        },
-        headers: {
-            'fiware-service': deviceData.service,
-            'fiware-servicepath': deviceData.subservice,
-            'fiware-correlator': (domain.active && domain.active.corr) || uuid.v4()
-        }
-    };
-
-    function formatAttributes(originalVector) {
-        const attributeList = [];
-
-        if (originalVector && originalVector.length) {
-            for (let i = 0; i < originalVector.length; i++) {
-                // (#628) check if attribute has entity_name:
-                // In that case attribute should not be appear in current entity
-                /*jshint camelcase: false */
-                if (!originalVector[i].entity_name) {
-                    attributeList.push({
-                        name: originalVector[i].name,
-                        type: originalVector[i].type,
-                        value: getInitialValueForType(originalVector[i].type)
-                    });
-                }
-            }
-        }
-
-        return attributeList;
-    }
-
-    function formatCommands(originalVector) {
-        const attributeList = [];
-
-        if (originalVector && originalVector.length) {
-            for (let i = 0; i < originalVector.length; i++) {
-                attributeList.push({
-                    name: originalVector[i].name + constants.COMMAND_STATUS_SUFIX,
-                    type: constants.COMMAND_STATUS,
-                    value: 'UNKNOWN'
-                });
-                attributeList.push({
-                    name: originalVector[i].name + constants.COMMAND_RESULT_SUFIX,
-                    type: constants.COMMAND_RESULT,
-                    value: ' '
-                });
-            }
-        }
-
-        return attributeList;
-    }
-
-    options.json.contextElements[0].attributes = [].concat(
-        formatAttributes(deviceData.active),
-        deviceData.staticAttributes,
-        formatCommands(deviceData.commands)
-    );
-
-    if (
-        ('timestamp' in deviceData && deviceData.timestamp !== undefined
-            ? deviceData.timestamp
-            : config.getConfig().timestamp) &&
-        !utils.isTimestamped(options.json)
-    ) {
-        options.json.contextElements[0].attributes.push({
-            name: constants.TIMESTAMP_ATTRIBUTE,
-            type: constants.TIMESTAMP_TYPE,
-            value: ' '
-        });
-    }
-
-    logger.debug(context, 'Creating initial entity in the Context Broker:\n %s', JSON.stringify(options, null, 4));
-    executeWithSecurity(options, newDevice, createInitialEntityHandlerNgsi1(deviceData, newDevice, callback));
-}
->>>>>>> 510ae371
-
-/**
- * Creates the initial entity representing the device in the Context Broker. This is important mainly to allow the
- * rest of the updateContext operations to be performed using an UPDATE action instead of an APPEND one.
- *
- * @param {Object} deviceData       Object containing all the deviceData needed to send the registration.
- * @param {Object} newDevice        Device object that will be stored in the database.
  */
 function createInitialEntity(deviceData, newDevice, callback) {
-<<<<<<< HEAD
     deviceHandler.createInitialEntity(deviceData, newDevice, callback);
-=======
-    if (config.checkNgsi2()) {
-        createInitialEntityNgsi2(deviceData, newDevice, callback);
-    } else {
-        createInitialEntityNgsi1(deviceData, newDevice, callback);
-    }
-}
-
-/**
- * Updates the entity representing the device in the Context Broker using NGSIv2.
- *
- * @param {Object} deviceData       Object containing all the deviceData needed to send the registration.
- * @param {Object} updatedDevice    Device object that will be stored in the database.
- */
-function updateEntityNgsi2(deviceData, updatedDevice, callback) {
-    const options = {
-        url: config.getConfig().contextBroker.url + '/v2/entities/' + String(deviceData.name) + '/attrs',
-        method: 'POST',
-        json: {},
-        headers: {
-            'fiware-service': deviceData.service,
-            'fiware-servicepath': deviceData.subservice,
-            'fiware-correlator': (domain.active && domain.active.corr) || uuid.v4()
-        }
-    };
-
-    if (deviceData.cbHost && deviceData.cbHost.indexOf('://') !== -1) {
-        options.url = deviceData.cbHost + '/v2/entities/' + String(deviceData.name) + '/attrs';
-    } else if (deviceData.cbHost && deviceData.cbHost.indexOf('://') === -1) {
-        options.url = 'http://' + deviceData.cbHost + '/v2/entities/' + String(deviceData.name) + '/attrs';
-    }
-
-    if (deviceData.type) {
-        options.url += '?type=' + deviceData.type;
-    }
-
-    jsonConcat(options.json, formatAttributesNgsi2(deviceData.active, false));
-    jsonConcat(options.json, formatAttributesNgsi2(deviceData.staticAttributes, true));
-    jsonConcat(options.json, formatCommandsNgsi2(deviceData.commands));
-
-    if (
-        ('timestamp' in deviceData && deviceData.timestamp !== undefined
-            ? deviceData.timestamp
-            : config.getConfig().timestamp) &&
-        !utils.isTimestampedNgsi2(options.json)
-    ) {
-        options.json[constants.TIMESTAMP_ATTRIBUTE] = {
-            type: constants.TIMESTAMP_TYPE_NGSI2,
-            value: moment()
-        };
-    }
-
-    // FIXME: maybe there is be a better way to theck options.json = {}
-    if (Object.keys(options.json).length === 0 && options.json.constructor === Object) {
-        logger.debug(context, 'Skip updating entity in the Context Broker (no actual attribute change)');
-        callback(null, updatedDevice);
-    } else {
-        logger.debug(context, 'Updating entity in the Context Broker:\n %s', JSON.stringify(options, null, 4));
-        request(options, updateEntityHandlerNgsi2(deviceData, updatedDevice, callback));
-    }
->>>>>>> 510ae371
 }
 
 /**
@@ -617,21 +104,13 @@
     const originalKeys = _.pluck(original, 'object_id');
     const newKeys = _.pluck(newArray, 'object_id');
     const addedKeys = _.difference(newKeys, originalKeys);
-<<<<<<< HEAD
-    const differenceArray = newArray.filter(function(item) {
-=======
     const differenceArray = newArray.filter(function (item) {
->>>>>>> 510ae371
         return item.object_id && addedKeys.indexOf(item.object_id) >= 0;
     });
     const originalNames = _.pluck(original, 'name');
     const newNames = _.pluck(newArray, 'name');
     const addedNames = _.difference(newNames, originalNames);
-<<<<<<< HEAD
-    const differenceNamesArray = newArray.filter(function(item) {
-=======
     const differenceNamesArray = newArray.filter(function (item) {
->>>>>>> 510ae371
         return addedNames.indexOf(item.name) >= 0 && (!item.object_id || newKeys.indexOf(item.object_id) < 0);
     });
 
@@ -650,10 +129,6 @@
     logger.debug(context, 'deviceData before merge with conf: %j', deviceData);
     for (let i = 0; i < fields.length; i++) {
         const confField = fields[i] === 'active' ? 'attributes' : fields[i];
-<<<<<<< HEAD
-=======
-
->>>>>>> 510ae371
         if (deviceData && deviceData[fields[i]] && ['active', 'lazy', 'commands'].indexOf(fields[i]) >= 0) {
             deviceData[fields[i]] = deviceData[fields[i]].map(setDefaultAttributeIds);
         } else if (deviceData && deviceData[fields[i]] && ['internalAttributes'].indexOf(fields[i]) >= 0) {
@@ -716,15 +191,9 @@
         config
             .getGroupRegistry()
             .findTypeSilently(
-<<<<<<< HEAD
-                deviceObj.service, 
-                deviceObj.subservice,
-                deviceObj.type, 
-=======
                 deviceObj.service,
                 deviceObj.subservice,
                 deviceObj.type,
->>>>>>> 510ae371
                 deviceObj.apikey,
                 handlerGroupFind
             );
@@ -745,26 +214,14 @@
  */
 function registerDevice(deviceObj, callback) {
     function checkDuplicates(deviceObj, innerCb) {
-<<<<<<< HEAD
-        config.getRegistry().get(deviceObj.id, deviceObj.service, deviceObj.subservice, function(error, device) {
+        /* eslint-disable-next-line no-unused-vars */
+        config.getRegistry().get(deviceObj.id, deviceObj.service, deviceObj.subservice, function (error, device) {
             if (!error) {
                 innerCb(new errors.DuplicateDeviceId(deviceObj.id));
             } else {
                 innerCb();
             }
         });
-=======
-        config
-            .getRegistry()
-            /* eslint-disable-next-line no-unused-vars */
-            .getSilently(deviceObj.id, deviceObj.service, deviceObj.subservice, function (error, device) {
-                if (!error) {
-                    innerCb(new errors.DuplicateDeviceId(deviceObj.id));
-                } else {
-                    innerCb();
-                }
-            });
->>>>>>> 510ae371
     }
 
     function prepareDeviceData(deviceObj, configuration, callback) {
@@ -787,7 +244,6 @@
             }
         }
 
-
         if (!deviceData.name) {
             deviceData.name = deviceData.type + ':' + deviceData.id;
             if (config.checkNgsiLD()) {
@@ -811,35 +267,10 @@
 
         logger.debug(context, 'Registering device into NGSI Service:\n%s', JSON.stringify(deviceData, null, 4));
 
-<<<<<<< HEAD
-        async.waterfall([
-            apply(registrationUtils.sendRegistrations, false, deviceData),
-            apply(registrationUtils.processContextRegistration, deviceData),
-            apply(createInitialEntity, deviceData)
-        ], function(error, results) {
-            if (error) {
-                callback(error);
-            } else {
-                deviceObj.registrationId = results.registrationId;
-                deviceObj.name = deviceData.name;
-                deviceObj.service = deviceData.service;
-                deviceObj.subservice = deviceData.subservice;
-                deviceObj.type = deviceData.type;
-                deviceObj.staticAttributes = deviceData.staticAttributes;
-                deviceObj.commands = deviceData.commands;
-                if ('timestamp' in deviceData && deviceData.timestamp !== undefined) {
-                    deviceObj.timestamp = deviceData.timestamp;
-                }
-                if ('autoprovision' in deviceData && deviceData.autoprovision !== undefined) {
-                    deviceObj.autoprovision = deviceData.autoprovision;
-                }
-                if ('explicitAttrs' in deviceData && deviceData.explicitAttrs !== undefined) {
-                    deviceObj.explicitAttrs = deviceData.explicitAttrs;
-=======
         async.waterfall(
             [
                 apply(registrationUtils.sendRegistrations, false, deviceData),
-                apply(processContextRegistration, deviceData),
+                apply(registrationUtils.processContextRegistration, deviceData),
                 apply(createInitialEntity, deviceData)
             ],
             function (error, results) {
@@ -863,7 +294,6 @@
                         deviceObj.explicitAttrs = deviceData.explicitAttrs;
                     }
                     config.getRegistry().store(deviceObj, callback);
->>>>>>> 510ae371
                 }
             }
         );
@@ -928,11 +358,7 @@
                         device
                     )
                 ],
-<<<<<<< HEAD
-                function(error, mergedDevice) {
-=======
                 function (error, mergedDevice) {
->>>>>>> 510ae371
                     if (error) {
                         callback(error);
                     } else {
@@ -953,210 +379,6 @@
     });
 }
 
-<<<<<<< HEAD
-=======
-/**
- * Updates the register of an existing device identified by the Id and Type in the Context Broker, and the internal
- * registry. It uses NGSIv1.
- *
- * The device id and type are required fields for a registration updated. Only the following attributes will be
- * updated: lazy, active and internalId. Any other change will be ignored. The registration for the lazy attributes
- * of the updated entity will be updated if existing, and created if not. If new active attributes are created,
- * the entity will be updated creating the new attributes.
- *
- * @param {Object} deviceObj                    Object with all the device information (mandatory).
- */
-function updateRegisterDeviceNgsi1(deviceObj, callback) {
-    if (!deviceObj.id || !deviceObj.type) {
-        callback(new errors.MissingAttributes('Id or device missing'));
-        return;
-    }
-
-    logger.debug(context, 'Update provisioned device in Device Service');
-
-    function combineWithNewDevice(newDevice, oldDevice, callback) {
-        if (oldDevice) {
-            oldDevice.internalId = newDevice.internalId;
-            oldDevice.lazy = newDevice.lazy;
-            oldDevice.commands = newDevice.commands;
-            oldDevice.staticAttributes = newDevice.staticAttributes;
-            oldDevice.active = newDevice.active;
-            oldDevice.name = newDevice.name;
-            oldDevice.type = newDevice.type;
-            oldDevice.polling = newDevice.polling;
-            oldDevice.timezone = newDevice.timezone;
-            if ('timestamp' in newDevice && newDevice.timestamp !== undefined) {
-                oldDevice.timestamp = newDevice.timestamp;
-            }
-            if ('autoprovision' in newDevice && newDevice.autoprovision !== undefined) {
-                oldDevice.autoprovision = newDevice.autoprovision;
-            }
-            oldDevice.endpoint = newDevice.endpoint || oldDevice.endpoint;
-
-            callback(null, oldDevice);
-        } else {
-            callback(new errors.DeviceNotFound(newDevice.id));
-        }
-    }
-
-    function getAttributeDifference(oldArray, newArray) {
-        let oldActiveKeys;
-        let newActiveKeys;
-        let updateKeys;
-        let result;
-
-        if (oldArray && newArray) {
-            newActiveKeys = _.pluck(newArray, 'name');
-            oldActiveKeys = _.pluck(oldArray, 'name');
-
-            updateKeys = _.difference(newActiveKeys, oldActiveKeys);
-
-            result = newArray.filter(function (attribute) {
-                return updateKeys.indexOf(attribute.name) >= 0;
-            });
-        } else if (newArray) {
-            result = newArray;
-        } else {
-            result = [];
-        }
-
-        return result;
-    }
-
-    function extractDeviceDifference(newDevice, oldDevice, callback) {
-        const deviceData = {
-            id: oldDevice.id,
-            name: oldDevice.name,
-            type: oldDevice.type,
-            service: oldDevice.service,
-            subservice: oldDevice.subservice
-        };
-
-        deviceData.active = getAttributeDifference(oldDevice.active, newDevice.active);
-        deviceData.lazy = getAttributeDifference(oldDevice.lazy, newDevice.lazy);
-        deviceData.commands = getAttributeDifference(oldDevice.commands, newDevice.commands);
-        deviceData.staticAttributes = getAttributeDifference(oldDevice.staticAttributes, newDevice.staticAttributes);
-
-        callback(null, deviceData, oldDevice);
-    }
-
-    async.waterfall(
-        [
-            apply(config.getRegistry().get, deviceObj.id, deviceObj.service, deviceObj.subservice),
-            apply(extractDeviceDifference, deviceObj),
-            createInitialEntity,
-            apply(combineWithNewDevice, deviceObj),
-            apply(registrationUtils.sendRegistrations, false),
-            apply(processContextRegistration, deviceObj),
-            config.getRegistry().update
-        ],
-        callback
-    );
-}
-
-/**
- * Updates the register of an existing device identified by the Id and Type in the Context Broker, and the internal
- * registry. It uses NGSIv2.
- *
- * The device id and type are required fields for a registration updated. Only the following attributes will be
- * updated: lazy, active and internalId. Any other change will be ignored. The registration for the lazy attributes
- * of the updated entity will be updated if existing, and created if not. If new active attributes are created,
- * the entity will be updated creating the new attributes.
- *
- * @param {Object} deviceObj                    Object with all the device information (mandatory).
- */
-function updateRegisterDeviceNgsi2(deviceObj, callback) {
-    if (!deviceObj.id || !deviceObj.type) {
-        callback(new errors.MissingAttributes('Id or device missing'));
-        return;
-    }
-
-    logger.debug(context, 'Update provisioned device in Device Service');
-
-    function combineWithNewDevice(newDevice, oldDevice, callback) {
-        if (oldDevice) {
-            oldDevice.internalId = newDevice.internalId;
-            oldDevice.lazy = newDevice.lazy;
-            oldDevice.commands = newDevice.commands;
-            oldDevice.staticAttributes = newDevice.staticAttributes;
-            oldDevice.active = newDevice.active;
-            oldDevice.name = newDevice.name;
-            oldDevice.type = newDevice.type;
-            oldDevice.polling = newDevice.polling;
-            oldDevice.timezone = newDevice.timezone;
-            if ('timestamp' in newDevice && newDevice.timestamp !== undefined) {
-                oldDevice.timestamp = newDevice.timestamp;
-            }
-            if ('autoprovision' in newDevice && newDevice.autoprovision !== undefined) {
-                oldDevice.autoprovision = newDevice.autoprovision;
-            }
-            if ('explicitAttrs' in newDevice && newDevice.explicitAttrs !== undefined) {
-                oldDevice.explicitAttrs = newDevice.explicitAttrs;
-            }
-            oldDevice.endpoint = newDevice.endpoint || oldDevice.endpoint;
-
-            callback(null, oldDevice);
-        } else {
-            callback(new errors.DeviceNotFound(newDevice.id));
-        }
-    }
-
-    function getAttributeDifference(oldArray, newArray) {
-        let oldActiveKeys;
-        let newActiveKeys;
-        let updateKeys;
-        let result;
-
-        if (oldArray && newArray) {
-            newActiveKeys = _.pluck(newArray, 'name');
-            oldActiveKeys = _.pluck(oldArray, 'name');
-
-            updateKeys = _.difference(newActiveKeys, oldActiveKeys);
-
-            result = newArray.filter(function (attribute) {
-                return updateKeys.indexOf(attribute.name) >= 0;
-            });
-        } else if (newArray) {
-            result = newArray;
-        } else {
-            result = [];
-        }
-
-        return result;
-    }
-
-    function extractDeviceDifference(newDevice, oldDevice, callback) {
-        const deviceData = {
-            id: oldDevice.id,
-            name: oldDevice.name,
-            type: oldDevice.type,
-            service: oldDevice.service,
-            subservice: oldDevice.subservice
-        };
-
-        deviceData.active = getAttributeDifference(oldDevice.active, newDevice.active);
-        deviceData.lazy = getAttributeDifference(oldDevice.lazy, newDevice.lazy);
-        deviceData.commands = getAttributeDifference(oldDevice.commands, newDevice.commands);
-        deviceData.staticAttributes = getAttributeDifference(oldDevice.staticAttributes, newDevice.staticAttributes);
-
-        callback(null, deviceData, oldDevice);
-    }
-
-    async.waterfall(
-        [
-            apply(config.getRegistry().get, deviceObj.id, deviceObj.service, deviceObj.subservice),
-            apply(extractDeviceDifference, deviceObj),
-            updateEntityNgsi2,
-            apply(combineWithNewDevice, deviceObj),
-            apply(registrationUtils.sendRegistrations, false),
-            apply(processContextRegistration, deviceObj),
-            config.getRegistry().update
-        ],
-        callback
-    );
-}
-
->>>>>>> 510ae371
 function updateRegisterDevice(deviceObj, callback) {
     deviceHandler.updateRegisterDevice(deviceObj, callback);
 }
@@ -1273,11 +495,7 @@
  * @return {Function}                   Wrapped function.
  */
 function checkRegistry(fn) {
-<<<<<<< HEAD
-    return function() {
-=======
     return function () {
->>>>>>> 510ae371
         const args = Array.prototype.slice.call(arguments);
         const callbacks = args.slice(-1);
 
@@ -1339,11 +557,7 @@
             } else if (devices && devices.length === 1) {
                 callback(null, devices[0]);
             } else {
-<<<<<<< HEAD
-                logger.error(context, 'Couldn\'t find device data for APIKey [%s] and DeviceId[%s]', deviceId, apiKey);
-=======
                 logger.error(context, "Couldn't find device data for APIKey [%s] and DeviceId[%s]", deviceId, apiKey);
->>>>>>> 510ae371
 
                 callback(new errors.DeviceNotFound(deviceId));
             }
