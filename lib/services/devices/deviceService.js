--- conflicted
+++ resolved
@@ -557,6 +557,8 @@
  * @return {*}                          Completed attribute
  */
 function setDefaultAttributeIds(attribute) {
+    /* jshint camelcase: false */
+
     if (!attribute.object_id && attribute.name) {
         attribute.object_id = attribute.name;
     }
@@ -579,6 +581,7 @@
  * @return {Array}                      Merge of the attributes of the device and those of the configuration.
  */
 function mergeArrays(original, newArray) {
+    /* jshint camelcase: false */
     const originalKeys = _.pluck(original, 'object_id');
     const newKeys = _.pluck(newArray, 'object_id');
     const addedKeys = _.difference(newKeys, originalKeys);
@@ -687,7 +690,7 @@
  */
 function registerDevice(deviceObj, callback) {
     function checkDuplicates(deviceObj, innerCb) {
-        /* eslint-disable-next-line  no-unused-vars */
+        /* eslint-disable-next-line no-unused-vars */
         config.getRegistry().get(deviceObj.id, deviceObj.service, deviceObj.subservice, function(error, device) {
             if (!error) {
                 innerCb(new errors.DuplicateDeviceId(deviceObj.id));
@@ -759,15 +762,11 @@
                     if ('autoprovision' in deviceData && deviceData.autoprovision !== undefined) {
                         deviceObj.autoprovision = deviceData.autoprovision;
                     }
+                    if ('explicitAttrs' in deviceData && deviceData.explicitAttrs !== undefined) {
+                        deviceObj.explicitAttrs = deviceData.explicitAttrs;
+                    }
                     config.getRegistry().store(deviceObj, callback);
                 }
-<<<<<<< HEAD
-=======
-                if ('explicitAttrs' in deviceData && deviceData.explicitAttrs !== undefined) {
-                    deviceObj.explicitAttrs = deviceData.explicitAttrs;
-                }
-                config.getRegistry().store(deviceObj, callback);
->>>>>>> 4519d150
             }
         );
     }
