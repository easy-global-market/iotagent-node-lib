--- conflicted
+++ resolved
@@ -233,6 +233,7 @@
                 deviceData.explicitAttrs = config.getConfig().explicitAttrs;
             }
         }
+
 
         if (!deviceData.name) {
             deviceData.name = deviceData.type + ':' + deviceData.id;
@@ -278,15 +279,11 @@
                     if ('autoprovision' in deviceData && deviceData.autoprovision !== undefined) {
                         deviceObj.autoprovision = deviceData.autoprovision;
                     }
+                    if ('explicitAttrs' in deviceData && deviceData.explicitAttrs !== undefined) {
+                        deviceObj.explicitAttrs = deviceData.explicitAttrs;
+                    }
                     config.getRegistry().store(deviceObj, callback);
                 }
-<<<<<<< HEAD
-=======
-                if ('explicitAttrs' in deviceData && deviceData.explicitAttrs !== undefined) {
-                    deviceObj.explicitAttrs = deviceData.explicitAttrs;
-                }
-                config.getRegistry().store(deviceObj, callback);
->>>>>>> 39c86f90
             }
         );
     }
@@ -371,205 +368,6 @@
     });
 }
 
-<<<<<<< HEAD
-=======
-/**
- * Updates the register of an existing device identified by the Id and Type in the Context Broker, and the internal
- * registry. It uses NGSIv1.
- *
- * The device id and type are required fields for a registration updated. Only the following attributes will be
- * updated: lazy, active and internalId. Any other change will be ignored. The registration for the lazy attributes
- * of the updated entity will be updated if existing, and created if not. If new active attributes are created,
- * the entity will be updated creating the new attributes.
- *
- * @param {Object} deviceObj                    Object with all the device information (mandatory).
- */
-function updateRegisterDeviceNgsi1(deviceObj, callback) {
-    if (!deviceObj.id || !deviceObj.type) {
-        callback(new errors.MissingAttributes('Id or device missing'));
-        return;
-    }
-
-    logger.debug(context, 'Update provisioned device in Device Service');
-
-    function combineWithNewDevice(newDevice, oldDevice, callback) {
-        if (oldDevice) {
-            oldDevice.internalId = newDevice.internalId;
-            oldDevice.lazy = newDevice.lazy;
-            oldDevice.commands = newDevice.commands;
-            oldDevice.staticAttributes = newDevice.staticAttributes;
-            oldDevice.active = newDevice.active;
-            oldDevice.name = newDevice.name;
-            oldDevice.type = newDevice.type;
-            oldDevice.polling = newDevice.polling;
-            oldDevice.timezone = newDevice.timezone;
-            if ('timestamp' in newDevice && newDevice.timestamp !== undefined) {
-                oldDevice.timestamp = newDevice.timestamp;
-            }
-            if ('autoprovision' in newDevice && newDevice.autoprovision !== undefined) {
-                oldDevice.autoprovision = newDevice.autoprovision;
-            }
-            oldDevice.endpoint = newDevice.endpoint || oldDevice.endpoint;
-
-            callback(null, oldDevice);
-        } else {
-            callback(new errors.DeviceNotFound(newDevice.id));
-        }
-    }
-
-    function getAttributeDifference(oldArray, newArray) {
-        var oldActiveKeys,
-            newActiveKeys,
-            updateKeys,
-            result;
-
-        if (oldArray && newArray) {
-            newActiveKeys = _.pluck(newArray, 'name');
-            oldActiveKeys = _.pluck(oldArray, 'name');
-
-            updateKeys = _.difference(newActiveKeys, oldActiveKeys);
-
-            result = newArray.filter(function(attribute) {
-                return updateKeys.indexOf(attribute.name) >= 0;
-            });
-        } else if (newArray) {
-            result = newArray;
-        } else {
-            result = [];
-        }
-
-        return result;
-    }
-
-    function extractDeviceDifference(newDevice, oldDevice, callback) {
-        var deviceData = {
-                id: oldDevice.id,
-                name: oldDevice.name,
-                type: oldDevice.type,
-                service: oldDevice.service,
-                subservice: oldDevice.subservice
-            };
-
-        deviceData.active = getAttributeDifference(oldDevice.active, newDevice.active);
-        deviceData.lazy = getAttributeDifference(oldDevice.lazy, newDevice.lazy);
-        deviceData.commands = getAttributeDifference(oldDevice.commands, newDevice.commands);
-        deviceData.staticAttributes = getAttributeDifference(oldDevice.staticAttributes, newDevice.staticAttributes);
-
-        callback(null, deviceData, oldDevice);
-    }
-
-    async.waterfall([
-        apply(config.getRegistry().get, deviceObj.id, deviceObj.service, deviceObj.subservice),
-        apply(extractDeviceDifference, deviceObj),
-        createInitialEntity,
-        apply(combineWithNewDevice, deviceObj),
-        apply(registrationUtils.sendRegistrations, false),
-        apply(processContextRegistration, deviceObj),
-        config.getRegistry().update
-    ], callback);
-}
-
-/**
- * Updates the register of an existing device identified by the Id and Type in the Context Broker, and the internal
- * registry. It uses NGSIv2.
- *
- * The device id and type are required fields for a registration updated. Only the following attributes will be
- * updated: lazy, active and internalId. Any other change will be ignored. The registration for the lazy attributes
- * of the updated entity will be updated if existing, and created if not. If new active attributes are created,
- * the entity will be updated creating the new attributes.
- *
- * @param {Object} deviceObj                    Object with all the device information (mandatory).
- */
-function updateRegisterDeviceNgsi2(deviceObj, callback) {
-    if (!deviceObj.id || !deviceObj.type) {
-        callback(new errors.MissingAttributes('Id or device missing'));
-        return;
-    }
-
-    logger.debug(context, 'Update provisioned device in Device Service');
-
-    function combineWithNewDevice(newDevice, oldDevice, callback) {
-        if (oldDevice) {
-            oldDevice.internalId = newDevice.internalId;
-            oldDevice.lazy = newDevice.lazy;
-            oldDevice.commands = newDevice.commands;
-            oldDevice.staticAttributes = newDevice.staticAttributes;
-            oldDevice.active = newDevice.active;
-            oldDevice.name = newDevice.name;
-            oldDevice.type = newDevice.type;
-            oldDevice.polling = newDevice.polling;
-            oldDevice.timezone = newDevice.timezone;
-            if ('timestamp' in newDevice && newDevice.timestamp !== undefined) {
-                oldDevice.timestamp = newDevice.timestamp;
-            }
-            if ('autoprovision' in newDevice && newDevice.autoprovision !== undefined) {
-                oldDevice.autoprovision = newDevice.autoprovision;
-            }
-            if ('explicitAttrs' in newDevice && newDevice.explicitAttrs !== undefined) {
-                oldDevice.explicitAttrs = newDevice.explicitAttrs;
-            }
-            oldDevice.endpoint = newDevice.endpoint || oldDevice.endpoint;
-
-            callback(null, oldDevice);
-        } else {
-            callback(new errors.DeviceNotFound(newDevice.id));
-        }
-    }
-
-    function getAttributeDifference(oldArray, newArray) {
-        var oldActiveKeys,
-            newActiveKeys,
-            updateKeys,
-            result;
-
-        if (oldArray && newArray) {
-            newActiveKeys = _.pluck(newArray, 'name');
-            oldActiveKeys = _.pluck(oldArray, 'name');
-
-            updateKeys = _.difference(newActiveKeys, oldActiveKeys);
-
-            result = newArray.filter(function(attribute) {
-                return updateKeys.indexOf(attribute.name) >= 0;
-            });
-        } else if (newArray) {
-            result = newArray;
-        } else {
-            result = [];
-        }
-
-        return result;
-    }
-
-    function extractDeviceDifference(newDevice, oldDevice, callback) {
-        var deviceData = {
-                id: oldDevice.id,
-                name: oldDevice.name,
-                type: oldDevice.type,
-                service: oldDevice.service,
-                subservice: oldDevice.subservice
-            };
-
-        deviceData.active = getAttributeDifference(oldDevice.active, newDevice.active);
-        deviceData.lazy = getAttributeDifference(oldDevice.lazy, newDevice.lazy);
-        deviceData.commands = getAttributeDifference(oldDevice.commands, newDevice.commands);
-        deviceData.staticAttributes = getAttributeDifference(oldDevice.staticAttributes, newDevice.staticAttributes);
-
-        callback(null, deviceData, oldDevice);
-    }
-
-    async.waterfall([
-        apply(config.getRegistry().get, deviceObj.id, deviceObj.service, deviceObj.subservice),
-        apply(extractDeviceDifference, deviceObj),
-        updateEntityNgsi2,
-        apply(combineWithNewDevice, deviceObj),
-        apply(registrationUtils.sendRegistrations, false),
-        apply(processContextRegistration, deviceObj),
-        config.getRegistry().update
-    ], callback);
-}
-
-
->>>>>>> 39c86f90
 function updateRegisterDevice(deviceObj, callback) {
     deviceHandler.updateRegisterDevice(deviceObj, callback);
 }
