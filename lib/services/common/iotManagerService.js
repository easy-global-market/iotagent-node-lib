--- conflicted
+++ resolved
@@ -57,11 +57,8 @@
             autoprovision: service.autoprovision,
             explicitAttrs: service.explicitAttrs,
             expressionLanguage: service.expressionLanguage,
-<<<<<<< HEAD
             defaultEntityNameConjunction: service.defaultEntityNameConjunction
-=======
             ngsiVersion: service.ngsiVersion
->>>>>>> 2835d6d5
         };
     }
 
