--- conflicted
+++ resolved
@@ -22,10 +22,7 @@
  *
  * Modified by: Daniel Calvo - ATOS Research & Innovation
  */
-<<<<<<< HEAD
 
-=======
->>>>>>> 510ae371
 class RegistrationError {
     constructor(id, type) {
         this.name = 'REGISTRATION_ERROR';
@@ -99,10 +96,6 @@
         this.code = 404;
     }
 }
-<<<<<<< HEAD
-=======
-
->>>>>>> 510ae371
 class AttributeNotFound {
     constructor() {
         this.name = 'ATTRIBUTE_NOT_FOUND';
@@ -110,10 +103,6 @@
         this.code = 404;
     }
 }
-<<<<<<< HEAD
-=======
-
->>>>>>> 510ae371
 class DuplicateDeviceId {
     constructor(id) {
         this.name = 'DUPLICATE_DEVICE_ID';
@@ -173,13 +162,9 @@
     }
 }
 class MismatchedService {
-<<<<<<< HEAD
-=======
     /* eslint-disable-next-line no-unused-vars */
->>>>>>> 510ae371
     constructor(service, subservice) {
         this.name = 'MISMATCHED_SERVICE';
-
         this.message = "The declared service didn't match the stored one in the entity";
         this.code = 403;
     }
@@ -224,7 +209,7 @@
         } else if (fields) {
             this.message = 'Couldn\t find device group for fields: ' + JSON.stringify(fields);
         } else {
-            this.message = "Couldn't find device group";
+            this.message = 'Couldn\t find device group';
         }
         this.code = 404;
     }
@@ -264,7 +249,6 @@
         this.code = 400;
     }
 }
-<<<<<<< HEAD
 class BadGeocoordinates {
     constructor(payload) {
         this.name = 'BAD_GEOCOORDINATES';
@@ -272,8 +256,6 @@
         this.code = 400;
     }
 }
-=======
->>>>>>> 510ae371
 
 module.exports = {
     RegistrationError,
@@ -286,13 +268,8 @@
     UnsupportedContentType,
     TypeNotFound,
     MissingAttributes,
-<<<<<<< HEAD
     DeviceNotFound,
     AttributeNotFound,
-=======
-    AttributeNotFound,
-    DeviceNotFound,
->>>>>>> 510ae371
     DuplicateDeviceId,
     DuplicateGroup,
     SecurityInformationMissing,
@@ -311,10 +288,6 @@
     WrongExpressionType,
     InvalidExpression,
     BadAnswer,
-<<<<<<< HEAD
     BadTimestamp,
     BadGeocoordinates
-=======
-    BadTimestamp
->>>>>>> 510ae371
 };