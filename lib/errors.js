/*
 * Copyright 2014 Telefonica Investigación y Desarrollo, S.A.U
 *
 * This file is part of fiware-iotagent-lib
 *
 * fiware-iotagent-lib is free software: you can redistribute it and/or
 * modify it under the terms of the GNU Affero General Public License as
 * published by the Free Software Foundation, either version 3 of the License,
 * or {
 constructor(at your option) any later version.
 *
 * fiware-iotagent-lib is distributed in the hope that it will be useful,
 * but WITHOUT ANY WARRANTY; without even the implied warranty of
 * MERCHANTABILITY or FITNESS FOR A PARTICULAR PURPOSE.
 * See the GNU Affero General Public License for more details.
 *
 * You should have received a copy of the GNU Affero General Public
 * License along with fiware-iotagent-lib.
 * If not, see http://www.gnu.org/licenses/.
 *
 * For those usages not covered by the GNU Affero General Public License
 * please contact with::daniel.moranjimenez@telefonica.com
 *
 * Modified by: Daniel Calvo - ATOS Research & Innovation
 */
class RegistrationError {
    constructor(id, type) {
        this.name = 'REGISTRATION_ERROR';
        this.message = 'Error registering context provider for device: ' + id + ' of type: ' + type;
    }
}
class UnregistrationError {
    constructor(id, type) {
        this.name = 'UNREGISTRATION_ERROR';
        this.message = 'Error unregistering context provider for device: ' + id + ' of type: ' + type;
    }
}
class EntityGenericError {
    constructor(id, type, details, code) {
        this.name = 'ENTITY_GENERIC_ERROR';
        this.message = 'Error accesing entity data for device: ' + id + ' of type: ' + type;
        this.details = details || {};
        this.code = code || 200;
    }
}
class EntityNotFound {
    constructor(id) {
        this.name = 'ENTITY_NOT_FOUND';
        this.message = 'The entity with the requested id [' + id + '] was not found.';
        this.code = 404;
    }
}
class RegistryNotAvailable {
    constructor() {
        this.name = 'REGISTRY_NOT_AVAILABLE';
        this.message = 'No device registry is available.';
    }
}
class InternalDbError {
    constructor(msg) {
        this.name = 'INTERNAL_DB_ERROR';
        this.message = 'An internal DB Error happened: ' + msg;
    }
}
class BadRequest {
    constructor(msg) {
        this.name = 'BAD_REQUEST';
        this.message = 'Request error connecting to the Context Broker: ' + msg;
        this.code = 400;
    }
}
class UnsupportedContentType {
    constructor(type) {
        this.name = 'UNSUPPORTED_CONTENT_TYPE';
        this.message = 'Unsuported content type in the context request: ' + type;
        this.code = 400;
    }
}
class TypeNotFound {
    constructor(id, type) {
        this.name = 'TYPE_NOT_FOUND';
        this.message = 'Type : ' + type + ' not found for device with id: ' + id;
        this.code = 500;
    }
}
class MissingAttributes {
    constructor(msg) {
        this.name = 'MISSING_ATTRIBUTES';
        this.message = 'The request was not well formed:' + msg;
    }
}
class DeviceNotFound {
    constructor(id) {
        this.name = 'DEVICE_NOT_FOUND';
        this.message = 'No device was found with id:' + id;
        this.code = 404;
<<<<<<< HEAD
    }
}
class DuplicateDeviceId {
    constructor(id) {
=======
    },
    AttributeNotFound: function(){
        this.name = 'ATTRIBUTE_NOT_FOUND';
        this.message = 'Some of the attributes does not exist';
        this.code = 404;
    },
    DuplicateDeviceId: function(id) {
>>>>>>> 25b690aa
        this.name = 'DUPLICATE_DEVICE_ID';
        this.message = 'A device with the same pair (Service, DeviceId) was found:' + id;
        this.code = 409;
    }
}
class DuplicateGroup {
    constructor(res, key) {
        this.name = 'DUPLICATE_GROUP';
        this.message = 'A device configuration already exists for resource ' + res + ' and API Key ' + key;
        this.code = 409;
    }
}
class SecurityInformationMissing {
    constructor(type) {
        this.name = 'SECURITY_INFORMATION_MISSING';
        this.message = 'Some security information was missing for device type:' + type;
    }
}
class TokenRetrievalError {
    constructor(trust, msg) {
        this.name = 'TOKEN_RETRIEVAL_ERROR';
        this.message = 'An error occurred trying to retrieve a token with trust [' + trust + ']: ' + msg;
    }
}
class AccessForbidden {
    constructor(token, service, subservice) {
        this.name = 'ACCESS_FORBIDDEN';
        this.message =
            'The access to the CB was rejected for service [' +
            service +
            '] subservice [ ' +
            subservice +
            ' ] and token [' +
            token +
            ']';
    }
}
class AuthenticationError {
    constructor(trust) {
        this.name = 'AUTHENTICATION_ERROR';
        this.message = 'The trust configured for the device was rejected: [' + trust + ']';
    }
}
class BadConfiguration {
    constructor(msg) {
        this.name = 'BAD_CONFIGURATION';
        this.message = 'The application startup failed due to a bad configuration:' + msg;
    }
}
class MissingHeaders {
    constructor(msg) {
        this.name = 'MISSING_HEADERS';
        this.message = 'Some headers were missing from the request: ' + msg;
        this.code = 400;
    }
}
class MismatchedService {
    /* eslint-disable-next-line no-unused-vars */
    constructor(service, subservice) {
        this.name = 'MISMATCHED_SERVICE';

        this.message = "The declared service didn't match the stored one in the entity";
        this.code = 403;
    }
}
class WrongSyntax {
    constructor(msg) {
        this.name = 'WRONG_SYNTAX';
        this.message = 'Wrong syntax in request: ' + msg;
        this.code = 400;
    }
}
class CommandNotFound {
    constructor(name) {
        this.name = 'COMMAND_NOT_FOUND';
        this.message = "Couldn't update the command because no command with the name [" + name + '] was found.';
        this.code = 400;
    }
}
class MissingConfigParams {
    constructor(missing) {
        this.name = 'MISSING_CONFIG_PARAMS';
        this.message = 'The following mandatory configuration parameters were missing: ' + JSON.stringify(missing);
        this.code = 400;
    }
}
class NotificationError {
    constructor(code) {
        this.name = 'NOTIFICATION_ERROR';
        this.message = 'Incoming notification with non-200 status code: ' + code;
        this.code = 400;
    }
}
class DeviceGroupNotFound {
    constructor(fields, values) {
        this.name = 'DEVICE_GROUP_NOT_FOUND';
        if (values && fields) {
            this.message = 'Couldn\t find device group for fields: ' + fields + ' and values: ' + values;
        } else {
            this.message = "Couldn't find device group";
        }
        this.code = 404;
    }
}
class GroupNotFound {
    constructor(service, subservice) {
        this.name = 'GROUP_NOT_FOUND';
        this.message = 'Group not found for service [' + service + '] and subservice [' + subservice + ']';
        this.code = 404;
    }
}
class WrongExpressionType {
    constructor(type) {
        this.name = 'WRONG_EXPRESSION_TYPE';
        this.message = 'Invalid type evaluating expression [' + type + ']';
        this.code = 400;
    }
}
class InvalidExpression {
    constructor(expression) {
        this.name = 'INVALID_EXPRESSION';
        this.message = 'Invalid expression in evaluation [' + expression + ']';
        this.code = 400;
    }
}
class BadAnswer {
    constructor(statusCode, operation) {
        this.name = 'BAD_ANSWER';
        this.message = 'Invalid statusCode in operation [' + operation + ']';
        this.code = 400;
    }
}
class BadTimestamp {
    constructor(payload) {
        this.name = 'BAD_TIMESTAMP';
        this.message = 'Invalid ISO8601 timestamp [' + payload + ']';
        this.code = 400;
    }
}

module.exports = {
    RegistrationError,
    UnregistrationError,
    EntityGenericError,
    EntityNotFound,
    RegistryNotAvailable,
    InternalDbError,
    BadRequest,
    UnsupportedContentType,
    TypeNotFound,
    MissingAttributes,
    DeviceNotFound,
    DuplicateDeviceId,
    DuplicateGroup,
    SecurityInformationMissing,
    TokenRetrievalError,
    AccessForbidden,
    AuthenticationError,
    BadConfiguration,
    MissingHeaders,
    MismatchedService,
    WrongSyntax,
    CommandNotFound,
    MissingConfigParams,
    NotificationError,
    DeviceGroupNotFound,
    GroupNotFound,
    WrongExpressionType,
    InvalidExpression,
    BadAnswer,
    BadTimestamp
};<|MERGE_RESOLUTION|>--- conflicted
+++ resolved
@@ -94,20 +94,19 @@
         this.name = 'DEVICE_NOT_FOUND';
         this.message = 'No device was found with id:' + id;
         this.code = 404;
-<<<<<<< HEAD
-    }
-}
+    }
+}
+
+class AttributeNotFound {
+    constructor() {
+        this.name = 'ATTRIBUTE_NOT_FOUND';
+        this.message = 'Some of the attributes does not exist';
+        this.code = 404;
+    }
+}
+
 class DuplicateDeviceId {
     constructor(id) {
-=======
-    },
-    AttributeNotFound: function(){
-        this.name = 'ATTRIBUTE_NOT_FOUND';
-        this.message = 'Some of the attributes does not exist';
-        this.code = 404;
-    },
-    DuplicateDeviceId: function(id) {
->>>>>>> 25b690aa
         this.name = 'DUPLICATE_DEVICE_ID';
         this.message = 'A device with the same pair (Service, DeviceId) was found:' + id;
         this.code = 409;
@@ -259,6 +258,7 @@
     UnsupportedContentType,
     TypeNotFound,
     MissingAttributes,
+    AttributeNotFound,
     DeviceNotFound,
     DuplicateDeviceId,
     DuplicateGroup,
