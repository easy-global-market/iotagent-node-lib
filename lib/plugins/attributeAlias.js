/*
 * Copyright 2015 Telefonica Investigación y Desarrollo, S.A.U
 *
 * This file is part of fiware-iotagent-lib
 *
 * fiware-iotagent-lib is free software: you can redistribute it and/or
 * modify it under the terms of the GNU Affero General Public License as
 * published by the Free Software Foundation, either version 3 of the License,
 * or (at your option) any later version.
 *
 * fiware-iotagent-lib is distributed in the hope that it will be useful,
 * but WITHOUT ANY WARRANTY; without even the implied warranty of
 * MERCHANTABILITY or FITNESS FOR A PARTICULAR PURPOSE.
 * See the GNU Affero General Public License for more details.
 *
 * You should have received a copy of the GNU Affero General Public
 * License along with fiware-iotagent-lib.
 * If not, see http://www.gnu.org/licenses/.
 *
 * For those usages not covered by the GNU Affero General Public License
 * please contact with::daniel.moranjimenez@telefonica.com
 *
 * Modified by: Daniel Calvo - ATOS Research & Innovation
 */

const config = require('../commonConfig');
const utils = require('./pluginUtils');

/* eslint-disable-next-line  no-unused-vars */
const logger = require('logops');
/* eslint-disable-next-line  no-unused-vars */
const context = {
    op: 'IoTAgentNGSI.attributeAlias'
};
const ngsiService = require('../services/ngsi/ngsiService');

function extractSingleMapping(previous, current) {
<<<<<<< HEAD
=======
    /* jshint camelcase: false */
>>>>>>> 13f67ead
    previous.direct[current.object_id] = current.name;
    previous.types[current.object_id] = current.type;
    previous.metadata[current.object_id] = current.metadata;
    previous.inverse[current.name] = current.object_id; // collision using multientity
    return previous;
}

/**
 * Extract all the alias information for the attributes from the provisioning information provided for a device.
 *
 * @param {Object} typeInformation          Provisioning information about the device represented by the entity.
 * @return {{direct: {}, inverse: {}}}      Object containing the direct and reverse name mappings.
 */
function extractAllMappings(typeInformation) {
<<<<<<< HEAD
    let mappings = { direct: {}, inverse: {}, types: {} };
=======
    var mappings = { direct: {}, inverse: {}, types: {}, metadata: {}};
>>>>>>> 13f67ead

    if (typeInformation.active) {
        mappings = typeInformation.active.reduce(extractSingleMapping, mappings);
    }

    if (typeInformation.lazy) {
        mappings = typeInformation.lazy.reduce(extractSingleMapping, mappings);
    }

    if (typeInformation.commands) {
        mappings = typeInformation.commands.reduce(extractSingleMapping, mappings);
    }
    return mappings;
}

/**
 * Create a map function to apply a set of mappings to a vector of attributes.
 *
 * @param {Object} mappings             Mappings to be applied.
 * @return {aliasApplier}               Map function that will apply the mappings to collections of objects.
 */
function applyAlias(mappings) {
    return function aliasApplier(attribute) {
        if (mappings.direct[attribute.name]) {
            if (config.checkNgsi2()) {
                attribute.object_id = attribute.name; // inverse not usefull due to collision
            }
            attribute.metadata = mappings.metadata[attribute.name];
            attribute.type = mappings.types[attribute.name];
            attribute.name = mappings.direct[attribute.name];
        }
        return attribute;
    };
}

/**
 * Filter to map attribute Ids into attribute names based on provisioning information.
 *
 * @param {Object} entity                   The entity to be modified, representing the information in a device.
 * @param {Object} typeInformation          Provisioning information about the device represented by the entity.
 */
function updateAttribute(entity, typeInformation, callback) {
    const mappings = extractAllMappings(typeInformation);
    if (config.checkNgsi2()) {
        let attsArray = utils.extractAttributesArrayFromNgsi2Entity(entity);
        attsArray = attsArray.map(applyAlias(mappings));
        entity = utils.createNgsi2Entity(entity.id, entity.type, attsArray, true);
        ngsiService.castJsonNativeAttributes(entity);
    } else {
        entity.contextElements[0].attributes = entity.contextElements[0].attributes.map(applyAlias(mappings));
    }

    callback(null, entity, typeInformation);
}

function queryAttribute(entity, typeInformation, callback) {
    callback(null, entity, typeInformation);
}

exports.update = updateAttribute;
exports.query = queryAttribute;
exports.extractAllMappings = extractAllMappings;<|MERGE_RESOLUTION|>--- conflicted
+++ resolved
@@ -23,22 +23,20 @@
  * Modified by: Daniel Calvo - ATOS Research & Innovation
  */
 
+/* eslint-disable no-unused-vars */
+
 const config = require('../commonConfig');
 const utils = require('./pluginUtils');
-
-/* eslint-disable-next-line  no-unused-vars */
+/*jshint unused:false*/
 const logger = require('logops');
-/* eslint-disable-next-line  no-unused-vars */
+/*jshint unused:false*/
 const context = {
     op: 'IoTAgentNGSI.attributeAlias'
 };
 const ngsiService = require('../services/ngsi/ngsiService');
 
 function extractSingleMapping(previous, current) {
-<<<<<<< HEAD
-=======
     /* jshint camelcase: false */
->>>>>>> 13f67ead
     previous.direct[current.object_id] = current.name;
     previous.types[current.object_id] = current.type;
     previous.metadata[current.object_id] = current.metadata;
@@ -53,11 +51,7 @@
  * @return {{direct: {}, inverse: {}}}      Object containing the direct and reverse name mappings.
  */
 function extractAllMappings(typeInformation) {
-<<<<<<< HEAD
-    let mappings = { direct: {}, inverse: {}, types: {} };
-=======
-    var mappings = { direct: {}, inverse: {}, types: {}, metadata: {}};
->>>>>>> 13f67ead
+    let mappings = { direct: {}, inverse: {}, types: {}, metadata: {} };
 
     if (typeInformation.active) {
         mappings = typeInformation.active.reduce(extractSingleMapping, mappings);
@@ -83,6 +77,7 @@
     return function aliasApplier(attribute) {
         if (mappings.direct[attribute.name]) {
             if (config.checkNgsi2()) {
+                /*jshint camelcase: false */
                 attribute.object_id = attribute.name; // inverse not usefull due to collision
             }
             attribute.metadata = mappings.metadata[attribute.name];
