/*
 * Copyright 2016 Telefonica Investigación y Desarrollo, S.A.U
 *
 * This file is part of fiware-iotagent-lib
 *
 * fiware-iotagent-lib is free software: you can redistribute it and/or
 * modify it under the terms of the GNU Affero General Public License as
 * published by the Free Software Foundation, either version 3 of the License,
 * or (at your option) any later version.
 *
 * fiware-iotagent-lib is distributed in the hope that it will be useful,
 * but WITHOUT ANY WARRANTY; without even the implied warranty of
 * MERCHANTABILITY or FITNESS FOR A PARTICULAR PURPOSE.
 * See the GNU Affero General Public License for more details.
 *
 * You should have received a copy of the GNU Affero General Public
 * License along with fiware-iotagent-lib.
 * If not, seehttp://www.gnu.org/licenses/.
 *
 * For those usages not covered by the GNU Affero General Public License
 * please contact with::daniel.moranjimenez@telefonica.com
 *
 * Modified by: Daniel Calvo - ATOS Research & Innovation
 */

'use strict';

/* jshint camelcase: false */

var _ = require('underscore'),
    parser = require('./expressionParser'),
    config = require('../commonConfig'),
     /*jshint unused:false*/
    logger = require('logops'),
     /*jshint unused:false*/
    context = {
        op: 'IoTAgentNGSI.MultiEntityPlugin'
    },
    utils = require('./pluginUtils'),
    aliasPlugin = require('./attributeAlias');


function hasEntityName(item) {
    return item.entity_name;
}

/**
 * Return a list of all the attributes that don't have a multientity option. It considers NGSIv1.
 *
 * @param {Array} originalAttrs        Array of original attributes coming from the single-entity device.
 * @param {Array} meAttributes         Array of all the multientity attributes.
 * @return {Array}                     List of all the attrbiutes without multientity flag.
 */
function filterOutMultientitiesNgsi1(originalAttrs, meAttributes) {
    return originalAttrs.filter(function(item) {
        return !_.contains(meAttributes, item.name);
    });
}

/**
 * Return a list of all the attributes that don't have a multientity option. It considers NGSIv2.
 *
 * @param {Array} originalAttrs        Array of original attributes coming from the single-entity device.
 * @param {Array} meAttributes         Array of all the multientity attributes.
 * @return {Array}                     List of all the attrbiutes without multientity flag.
 */
function filterOutMultientitiesNgsi2(originalAttrs, meAttributes) {
    var result = {};
    for (var att in originalAttrs) {
        if (originalAttrs.hasOwnProperty(att)) {
            if (!_.contains(meAttributes, att)) {
                result[att] = originalAttrs[att];
            }
        }
    }

    return result;
}

/**
 * Generate new Context Elements for each new Entity, with the attributes of the original entity matching its
 * entity_name. It considers Ngsiv1.
 *
 * @param {Object} entity                   The original entity
 * @param {Array} newEntities               List of the new entities that will be generated
 * @param {Array} entityTypes               Map of the types for each entity ID
 * @param {Object} typeInformation          Object with all the data about the device type
 * @param {Array} multiEntityAttributes     List of attributes with multientity option
 * @return {Array}                          List of the new Context Entities
 */
function generateNewCEsNgsi1(entity, newEntities, entityTypes, typeInformation, multiEntityAttributes) {
    var result = [],
        newEntityAttributes,
        newEntityAttributeNames,
        entityName,
        ctx;

    function filterByEntityName(entityName) {
        return function(item) {
            return item.entity_name === entityName;
        };
    }

    function filterByAttributeNames(item) {
        return _.contains(newEntityAttributeNames, item.name);
    }

    ctx = parser.extractContext(entity.contextElements[0].attributes);

    for (var i = 0; i < newEntities.length; i++) {
        newEntityAttributeNames = _.pluck(multiEntityAttributes.filter(filterByEntityName(newEntities[i])), 'name');

        newEntityAttributes = entity.contextElements[0].attributes.filter(filterByAttributeNames);
        // Fix duplicated attributes in entity
        newEntityAttributes = _.uniq(newEntityAttributes, JSON.stringify);
        entityName = parser.applyExpression(newEntities[i], ctx, typeInformation);

        result.push({
            type: entityTypes[newEntities[i]],
            isPattern: 'false',
            id: entityName,
            attributes: newEntityAttributes
        });
    }

    return result;
}


/**
 * Generate new Context Elements for each new Entity, with the attributes of the original entity matching its
 * entity_name. It considers Ngsiv2.
 *
 * @param {Object} entity                   The original entity
 * @param {Array} newEntities               List of the new entities that will be generated
 * @param {Array} entityTypes               Map of the types for each entity ID
 * @param {Object} typeInformation          Object with all the data about the device type
 * @param {Array} multiEntityAttributes     List of attributes with multientity option
 * @return {Array}                          List of the new Context Entities
 */
function generateNewCEsNgsi2(entity, newEntities, entityTypes, typeInformation, multiEntityAttributes) {

    var result = [],
        newEntityAttributes,
        newEntityAttributeNames,
        newEntityAttributeObjectIds,
        entityName,
        ctx;

    function filterByEntityName(entityName) {
        return function(item) {
            return item.entity_name === entityName;
        };
    }

    function filterAttributes() {
        var result = {};
        var mappings = aliasPlugin.extractAllMappings(typeInformation);
        for (var att in entity) {
            if (entity.hasOwnProperty(att)) {
                if (_.contains(newEntityAttributeNames, att)) {
                    if (entity[att].multi && entity[att].multi.length > 0) {
                        // jshint maxdepth:7
                        if (mappings.inverse[att] && mappings.inverse[att].length > 0) {
                            for (var j in (mappings.inverse[att])) {
                                if (_.contains(newEntityAttributeObjectIds, mappings.inverse[att][j])) {
                                    result[att] =  _.clone(entity[att]);
                                    delete entity[att].object_id;
                                    delete result[att].multi;
                                }
                            }
                        }
                        // jshint maxdepth:7
                        for (var k in entity[att].multi) {
                            if (entity[att].multi[k].object_id && _.contains(newEntityAttributeObjectIds,
                                entity[att].multi[k].object_id)) {
                                result[att] = entity[att].multi[k];
                                delete entity[att].multi[k].object_id;
                            }                            
                        }
                    } else {
                        result[att] = entity[att];
                    }

                }
            }
        }

        return result;
    }

    function filterByAttributeObjectIds() {
        var result = {};
        for (var att in entity) {
            if (entity.hasOwnProperty(att)) {
                if (_.contains(newEntityAttributeNames, att)) {
                    if (entity[att].object_id && _.contains(newEntityAttributeObjectIds, entity[att].object_id )){
                        result[att] = entity[att];
                        delete entity[att].object_id;
                    } else {
                        // Check matches in rest of multientity attributes with same name (#635)
                        if (entity[att].multi) {
                            for (var j in entity[att].multi) {
                                if (entity[att].multi[j].object_id && _.contains(newEntityAttributeObjectIds, entity[att].multi[j].object_id)) {
                                    result[att] = entity[att].multi[j];
                                    delete entity[att].multi[j].object_id;
                                }
                            }
                        }
                    }
                }
            }
        }
        return result;
    }

    var attsArray = utils.extractAttributesArrayFromNgsi2Entity(entity);
    ctx = parser.extractContext(attsArray);

    for (var i = 0; i < newEntities.length; i++) {
        newEntityAttributeNames = _.pluck(multiEntityAttributes.filter(filterByEntityName(newEntities[i])), 'name');
<<<<<<< HEAD
        newEntityAttributeObjectIds = _.pluck(multiEntityAttributes.filter(
            filterByEntityName(newEntities[i])), 'object_id');
        newEntityAttributes = filterAttributes();
=======
        newEntityAttributeObjectIds = _.pluck(multiEntityAttributes.filter(filterByEntityName(newEntities[i])), 'object_id');
        newEntityAttributes = filterByAttributeObjectIds();
>>>>>>> 32699a8e
        entityName = parser.applyExpression(newEntities[i], ctx, typeInformation);

        newEntityAttributes.type = entityTypes[newEntities[i]];
        newEntityAttributes.id = entityName;

        result.push(newEntityAttributes);
    }

    return result;
}

function extractTypes(attributeList, defaultType) {
    var typeMap = {};

    for (var i = 0; i < attributeList.length; i++) {
        typeMap[attributeList[i].entity_name] = attributeList[i].entity_type || defaultType;
    }

    return typeMap;
}


function updateAttributeNgsi1(entity, typeInformation, callback) {
    if (typeInformation.active) {
        var multiEntityAttributes = typeInformation.active.filter(hasEntityName),
            newEntities = _.pluck(multiEntityAttributes, 'entity_name'),
            attributesList = _.pluck(multiEntityAttributes, 'name'),
            entityTypes = extractTypes(multiEntityAttributes, entity.contextElements[0].type),
            resultAttributes;

        resultAttributes = filterOutMultientitiesNgsi1(entity.contextElements[0].attributes, attributesList);

        entity.contextElements = entity.contextElements.concat(
            generateNewCEsNgsi1(entity, newEntities, entityTypes, typeInformation, multiEntityAttributes));

        entity.contextElements[0].attributes = resultAttributes;
    }

    callback(null, entity, typeInformation);
}

function updateAttributeNgsi2(entity, typeInformation, callback) {
    var entities = [];
    if (typeInformation.active) {
        entities.push(entity);

        var multiEntityAttributes = typeInformation.active.filter(hasEntityName),
            newEntities = _.pluck(multiEntityAttributes, 'entity_name'),
            attributesList = _.pluck(multiEntityAttributes, 'name'),
            entityTypes = extractTypes(multiEntityAttributes, typeInformation.type),
            resultAttributes;

        if (multiEntityAttributes.length > 0) {
            resultAttributes = filterOutMultientitiesNgsi2(entity, attributesList);
            var newCes = generateNewCEsNgsi2(entity, newEntities, entityTypes, typeInformation,
                multiEntityAttributes);
            entities = entities.concat(newCes);
            entities[0] = resultAttributes;
        } else {
            entities = entity;
        }
    }
    callback(null, entities, typeInformation);
}

function updateAttribute(entity, typeInformation, callback) {
    if (config.checkNgsi2()) {
        updateAttributeNgsi2(entity, typeInformation, callback);
    } else {
        updateAttributeNgsi1(entity, typeInformation, callback);
    }
}

exports.update = updateAttribute;<|MERGE_RESOLUTION|>--- conflicted
+++ resolved
@@ -199,9 +199,11 @@
                         delete entity[att].object_id;
                     } else {
                         // Check matches in rest of multientity attributes with same name (#635)
+                        // jshint maxdepth:7
                         if (entity[att].multi) {
                             for (var j in entity[att].multi) {
-                                if (entity[att].multi[j].object_id && _.contains(newEntityAttributeObjectIds, entity[att].multi[j].object_id)) {
+                                if (entity[att].multi[j].object_id &&
+                                    _.contains(newEntityAttributeObjectIds, entity[att].multi[j].object_id)) {
                                     result[att] = entity[att].multi[j];
                                     delete entity[att].multi[j].object_id;
                                 }
@@ -219,14 +221,9 @@
 
     for (var i = 0; i < newEntities.length; i++) {
         newEntityAttributeNames = _.pluck(multiEntityAttributes.filter(filterByEntityName(newEntities[i])), 'name');
-<<<<<<< HEAD
         newEntityAttributeObjectIds = _.pluck(multiEntityAttributes.filter(
             filterByEntityName(newEntities[i])), 'object_id');
-        newEntityAttributes = filterAttributes();
-=======
-        newEntityAttributeObjectIds = _.pluck(multiEntityAttributes.filter(filterByEntityName(newEntities[i])), 'object_id');
         newEntityAttributes = filterByAttributeObjectIds();
->>>>>>> 32699a8e
         entityName = parser.applyExpression(newEntities[i], ctx, typeInformation);
 
         newEntityAttributes.type = entityTypes[newEntities[i]];
