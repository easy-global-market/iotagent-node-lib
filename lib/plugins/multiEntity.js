--- conflicted
+++ resolved
@@ -30,7 +30,6 @@
 const constants = require('../constants');
 const parser = require('./expressionParser');
 const config = require('../commonConfig');
-
 /* eslint-disable-next-line  no-unused-vars */
 const logger = require('logops');
 /* eslint-disable-next-line  no-unused-vars */
@@ -38,6 +37,7 @@
     op: 'IoTAgentNGSI.MultiEntityPlugin'
 };
 const utils = require('./pluginUtils');
+/* eslint-disable-next-line  no-unused-vars */
 const aliasPlugin = require('./attributeAlias');
 
 function hasEntityName(item) {
@@ -148,45 +148,6 @@
             return item.entity_name === entityName;
         };
     }
-<<<<<<< HEAD
-    /* eslint-disable-next-line  no-unused-vars */
-    function filterAttributes() {
-        const result = {};
-        const mappings = aliasPlugin.extractAllMappings(typeInformation);
-        for (const att in entity) {
-            if (entity.hasOwnProperty(att)) {
-                if (_.contains(newEntityAttributeNames, att)) {
-                    if (entity[att].multi && entity[att].multi.length > 0) {
-                        if (mappings.inverse[att] && mappings.inverse[att].length > 0) {
-                            for (const j in mappings.inverse[att]) {
-                                if (_.contains(newEntityAttributeObjectIds, mappings.inverse[att][j])) {
-                                    result[att] = _.clone(entity[att]);
-                                    delete entity[att].object_id;
-                                    delete result[att].multi;
-                                }
-                            }
-                        }
-
-                        for (const k in entity[att].multi) {
-                            if (
-                                entity[att].multi[k].object_id &&
-                                _.contains(newEntityAttributeObjectIds, entity[att].multi[k].object_id)
-                            ) {
-                                result[att] = entity[att].multi[k];
-                                delete entity[att].multi[k].object_id;
-                            }
-                        }
-                    } else {
-                        result[att] = entity[att];
-                    }
-                }
-            }
-        }
-
-        return result;
-    }
-=======
->>>>>>> 39c86f90
 
     function filterByAttributeObjectIds() {
         const result = {};
@@ -197,9 +158,6 @@
                         result[att] = entity[att];
                         delete entity[att].object_id;
                     } else if (entity[att].multi) {
-                        // Check matches in rest of multientity attributes with same name (#635)
-<<<<<<< HEAD
-
                         for (const j in entity[att].multi) {
                             if (
                                 entity[att].multi[j].object_id &&
@@ -207,17 +165,7 @@
                             ) {
                                 result[att] = entity[att].multi[j];
                                 delete entity[att].multi[j].object_id;
-=======
-                        // jshint maxdepth:7
-                        if (entity[att].multi) {
-                            for (var j in entity[att].multi) {
-                                if (entity[att].multi[j].object_id &&
-                                    _.contains(newEntityAttributeObjectIds, entity[att].multi[j].object_id)) {
-                                    result[att] = entity[att].multi[j];
-                                    delete entity[att].multi[j].object_id;
-                                    break; // stop in first ocurrence (#635)
-                                }
->>>>>>> 39c86f90
+                                break; // stop in first ocurrence (#635)
                             }
                         }
                     }
@@ -271,7 +219,6 @@
  *
  */
 function propagateTimestamp(entity, entities) {
-    let att;
     const ts = entity[constants.TIMESTAMP_ATTRIBUTE];
     if (!ts) {
         return;
@@ -279,7 +226,7 @@
 
     entities.map(function(en) {
         // Set timestamp metadata in attributes (except TimeInstant attribute itself)
-        for (att in en && att !== constants.TIMESTAMP_ATTRIBUTE) {
+        for (const att in en && att !== constants.TIMESTAMP_ATTRIBUTE) {
             if (en.hasOwnProperty(att) && att !== 'id' && att !== 'type') {
                 if (!en[att].metadata) {
                     en[att].metadata = {};
@@ -298,7 +245,6 @@
         const newEntities = _.pluck(multiEntityAttributes, 'entity_name');
         const attributesList = _.pluck(multiEntityAttributes, 'name');
         const entityTypes = extractTypes(multiEntityAttributes, entity.contextElements[0].type);
-
         const resultAttributes = filterOutMultientitiesNgsi1(entity.contextElements[0].attributes, attributesList);
 
         entity.contextElements = entity.contextElements.concat(
