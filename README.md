# FIWARE IoT Agent Node.js Library

[![FIWARE IoT Agents](https://nexus.lab.fiware.org/static/badges/chapters/iot-agents.svg)](https://www.fiware.org/developers/catalogue/)
[![License: APGL](https://img.shields.io/github/license/telefonicaid/iotagent-node-lib.svg)](https://opensource.org/licenses/AGPL-3.0)
[![Support badge](https://nexus.lab.fiware.org/repository/raw/public/badges/stackoverflow/iot-agents.svg)](https://stackoverflow.com/questions/tagged/fiware+iot)
<br/>
[![Documentation badge](https://img.shields.io/readthedocs/iotagent-node-lib.svg)](http://iotagent-node-lib.readthedocs.org/en/latest/?badge=latest)
[![Build badge](https://img.shields.io/travis/telefonicaid/iotagent-node-lib.svg)](https://travis-ci.org/telefonicaid/iotagent-node-lib/)
[![Coverage Status](https://coveralls.io/repos/github/telefonicaid/iotagent-node-lib/badge.svg?branch=master)](https://coveralls.io/github/telefonicaid/iotagent-node-lib?branch=master)
![Status](https://nexus.lab.fiware.org/static/badges/statuses/iot-node-lib.svg)

This project aims to provide a Node.js module to enable IoT Agent developers to
build custom agents for their devices that can easily connect to NGSI Context
Brokers (such as [Orion](https://github.com/telefonicaid/fiware-orion)).

An IoT Agent is a component that lets groups of devices send their data to and
be managed from a FIWARE NGSI Context Broker using their own native protocols.
IoT Agents should also be able to deal with security aspects of the FIWARE
platform (authentication and authorization of the channel) and provide other
common services to the device programmer.

This project is part of [FIWARE](https://www.fiware.org/). For more information
check the FIWARE Catalogue entry for the
[IoT Agents](https://github.com/Fiware/catalogue/tree/master/iot-agents).

| :books: [Documentation](https://iotagent-node-lib.rtfd.io) | :mortar_board: [Academy](https://fiware-academy.readthedocs.io/en/latest/iot-agents/idas) | :dart: [Roadmap](https://github.com/telefonicaid/iotagent-node-lib/blob/master/docs/roadmap.md) |
|---|---|---|

## Index

-   [Background](#background)
-   [Install](#install)
-   [API](#api)
-   [Usage](#usage)
-   [Testing](#testing)
    -   [Agent Console](#agent-console)
    -   [Agent tester](#agent-tester)
-   [Licence](#licence)

## Background

<<<<<<< HEAD
### Description

There is more information about specific topics in the following documents:

-   [User manual](doc/usermanual.md): library reference for IoTA implementation.
    Contains the complete list of library functions and implementation topics.
-   [Installation and configuration guide](doc/installationguide.md):
    information for the configuration of the library.
-   [Operations manual](doc/operations.md): guide of logs and alarms raised by
    the library.
-   [IoTA Design HowTo](doc/howto.md): step-by-step howto about how to implement
    an IoT Agent.

### Device to NGSI Mapping

Each Device will be mapped as an Entity associated to a Context Provider: the
Device Id will be mapped by default to the entity ID and the type of the entity
will be selected by the IoT Agent in a protocol-dependent way (e.g: with
different URLs for different types). Both the name and type will be configurable
by the user, either by type configuration or with the device preprovisioning.

Each of the measures obtained from the device should be mapped to a different
attribute. The name and type of the attribute will be configured by the user
(globally for all the types in the IoT Agent configuration or in a per device
basis preprovisioning the devices). Device measures can have three different
behaviors:

-   **Active attributes**: are measures that are pushed from the device to the
    IoT agent. This measure changes will be sent to the Context Broker as
    updateContext requests over the device entity. NGSI queries to the context
    broker will be resolved in the Broker database.

-   **Lazy attributes**: some sensors will be passive, and will wait for the IoT
    Agent to request for data. For those measures, the IoT Agent will register
    itself in the Context Broker as a Context Provider (for all the lazy
    measures of that device), so if any component asks the Context Broker for
    the value of that sensor, its request will be redirected to the IoT Agent
    (that behaves as a NGSI10 Context Provider). This operation will be
    synchronous from the customer perspective: the Context Broker won't return a
    response until the device has returned its response to the IoT Agent.

-   **Commands**: in this case, the interaction will begin by setting an
    attribute in the device's entity, for which the IoT Agent will be regitered
    as CP. The IoT Agent will return an immediate response to the Context
    Broker, and will be held responsible of contacting the device to perform the
    command itself, updating special `status` and `info` attributes in the
    entity as soon as it has any information of the command progress.

The following sequence diagram shows the different NGSI interactions an IoT
Agent makes with the Context Broker, explained in the following subsections
(using the example of a OMA Lightweight M2M device).

![General ](./doc/img/ngsiInteractions.png "NGSI Interactions")

Be aware that the IoT Agents are only required to support NGSI10 operations
`updateContext` and `queryContext` in their standard formats (currently in JSON
format; XML deprecated) but will not answer to NGSI9 operations (or NGSI
convenience operations of any kind).

#### Configurations and Device provisioning information

In order for a device to connect to the IoTA, the device should be provisioned
(although there may be occasions where this registration is not needed). The
provision process is meant to provide the IoTA with the following information:

-   **Entity translation information**: information about how to convert the
    data coming from the South Bound into NGSI information. This includes things
    as the entity name and type and the name and type of all the attributes that
    will be created in the entity. This includes the service and subservice the
    entity belongs to.

-   **Southbound protocol identification**: attributes that will identify a
    particular device when a new measure comes to the Southbound (typically the
    Device ID and API Key).

-   **Security information**: trust token for the devices to be inserted in a
    PEP Protected Context Broker.

-   **Other information**: as timezone or alternative Context Brokers.

In order to provide this information, the IoTAgent Northbound API provides two
resources: Device and Configuration provisioning.

**Configurations** may be used when a set of similar devices will be connected
to the IoTA, to avoid provisioning the same set of information for every device.
Custom APIKeys can be only provided with the use of Configurations for device
groups. When a device is provisioned, it is assigned to a configuration _if
there is one that matches its type, its service and its subservice_. In that
case, all the default information in the Configuration is merged with the device
information to create the definitive Device object that will be stored in the
system.

Particular IoT Agents _may_ support autoregistration of devices into
configurations, if enough information is given from the Southbound.

#### Configurations and subservices

Configurations are meant to be a mean of simplifying the device provisioning for
groups of very similar devices. Considering that different groups of devices may
be created in the same subservice that may require different configurations,
multiple configurations are allowed for each subservice. Considering the key in
the association between Device and Configuration was the triplet (service,
subservice, type), all of these elements are considered mandatory.

This statement doesn't hold true for older IoT Agents, though. In older versions
of the IoT Agents, each device configuration was assigned to a particular
subservice and just one configuration was allowed per subservice, so the
relation between a Device and a Configuration didn't need the type to
discriminate between Configurations. That's why for those agents, type was not a
mandatory parameter.

In order to allow backward-compatibility with those agents, the IoT Agent
Library now implement a compatibility mode: the **Single Configuration Mode**,
that makes the agent behave like the old agents. In this mode:

-   Each Subservice can contain just one Configuration. If a second
    Configuration is created for a Subservice, an error is raised.

-   Each Device provisioned for a Subservice is automatically assigned to the
    Subservice one Configuration if there is any.

This compatibility has to be set for the whole IoT Agent, and there is no option
of having both modes simultaneously running. Transitions from one mode to the
other should be made with care, and may involve data migration.

#### Registration

Whenever a device is registered, the IoT Agent reads the device's entity
information from the request or, if that information is not in the request, from
the default values for that type of device. Among this information, there should
be the list of device attributes that will be considered lazy (or passive). With
this information, the IoT Agent sends a new `registerContext` request to the
Context Broker, registering itself as ContextProvider of all the lazy attributes
for the device's entity. The `registrationId` is then stored along the other
device information inside the IoT Agent device registry.

As NGSI9 does not allow the context registrations to be removed, when the device
is removed from the IoT Agent, the registration is updated to an expiration date
of 1s, so it is effectively disabled. Once it has been disabled, the device is
removed from the IoT Agent's internal registry.

#### Lazy attributes

When a request for data from a lazy attribute arrives to the Context Broker, it
forwards the request to the Context Provider of that entity, in this case the
IoT Agent. The IoT Agent will in turn ask the device for the information needed,
transform that information to a NSGI format and return it to the Context Broker.
The latter will the forward the response to the caller, transparently.

#### Commands

**IMPORTANT NOTE:** at the present moment, commands (both push and poll) are
supported only in the case of explictely provisioned agents. For autoprovisioned
agents commands are not currently supported, although
[an issue](https://github.com/telefonicaid/iotagent-node-lib/issues/572) has
been created about this functionality.

Commands are modelled as updates over a lazy attribute. As in the case of the
lazy attributes, updates over a command will be forwarded by the Context Broker
to the IoT Agent, that will in turn interact with the device to perform the
requested action. Parameters for the command will be passed inside the command
value.

There are two differences with the lazy attributes:

-   First of all, for every command defined in a device, two new attributes are
    created in the entity with the same name as the command but with a prefix:

    - `_info`: this attribute reflect the current execution status of the command.
    When a command request is issued by the Context Broker, the IoT Agent
    library generates this attribute with 'PENDING' value. The value of this
    attribute will be changed each time a command error or result is issued to
    the IoT Agent.
    - `_result`: this attribute reflect the result of the execution of the defined command.

-   Commands can also be updated when new information about its execution
    arrives to the agent. This information will be mapped to the command's
    utility attributes `_info` and `_result` leaving alone the command attribute
    itself. The values for this attributes are stored locally in the Context
    Broker (instead of being redirected with the Context Provider operations).

There are two types of commands:

-   **Push commands**: when a command of this type arrives to the IoTAgent, the
    IoTAgent will immediately forward the command request to the device,
    translating the request to the proper protocol (that will depend on the type
    of IoTAgent). The library implement this kind of commands by offering a set
    functions that can be used to set an IoTAgent-specific handler for incoming
    commands. In order for this type of commands to work properly, the devices
    must be preprovisioned with an endpoint of the proper protocol, where it can
    be accessed by the IoTAgent who pushes de commits.

-   **Poll commands**: polling commands are meant to be used on those cases
    where the device can't be online the whole time waiting for commands. In
    this case, the IoTAgents must store the received commands, offering a way
    for the device to retrieve the pending commands upon connection. To enable
    this feature, the Library offers a set of functions to manage command
    storage, and a mechanism to automatically store incoming commands for those
    devices marked as 'polling devices'.

The distinction between push and poll commands will be made based on the
presence of a `polling` flag in the device provisioning data. The details on how
this flag is derived for provisioning data would depend on the particular IOT
Agent implementation using this libray (in other words, there isn't any standard
way of doing so). The default option (with the flag with value `false` or not
present) is to use push commands (as they were the only ones available until the
latest versions).

Polling commands could be subjected to expiration: two configuration properties
`pollingExpiration` and `pollingDaemonFrequency` can be set to start a daemon
that will remove expired commands from the DB if the device is taking too much
to pick them up. See the configuration section for details.

The library does not deal with protocol transformation or South Bound
communications for neither of the command types (that's the task for those
specific IoTAgents using the library).

#### Active attributes

Whenever a device proactively sends a message to the IoT Agent, it should
tranform its data to the appropriate NGSI format, and send it to the Context
Broker as an `updateContext` request.

### Features

These are the features an IoT Agent is supposed to expose (those not supported
yet by this library are marked as PENDING):

-   **Device registration**: multiple devices will be connected to each IoT
    Agent, each one of those mapped to a CB entity. The IoT Agent will register
    itself as a Context Provider for each device, answering to requests and
    updates on any lazy attribute of the device.

-   **Device information update**: whenever a device haves new measures to
    publish, it should send the information to the IoT Agent in its own native
    language. This message should , in turn, should be sent as an
    `updateContext` request to the Context Broker, were the measures will be
    updated in the device entity.

-   **Device command execution and value updates**: as a Context Provider, the
    IoT Agent should receive update operations from the Context Broker
    subscriptions, and relay them to the corresponding device (decoding it using
    its ID and Type, and other possible metadata). This commands will arrive as
    `updateContext` operations redirected from the Context Broker to the IoT
    Agent (Command execution PENDING; value updates available).

-   **Device management**: the IoT Agent should offer a device repository where
    the devices can be registered, holding data needed for the connection to the
    Context Broker as the following: service and subservice for the device, API
    Key the device will be using to connect to the IoT Agent, Trust token the
    device will be using to retrieve the Keystone token to connect to the
    Context Broker.

-   **Device provisioning**: the IoT Agent should offer an external API to make
    a preprovision of any devices. This preprovision should enable the user to
    customize the device's entity name and type as well as their service
    information.

-   **Type configuration**: if a device is registered without a preregistration,
    only its `id` and `type` attributes are mandatory. The IoT Agent should
    provide a mechanism to provide default values to the device attributes based
    on its type.

Almost all of these features are common for every agent, so they can be
abstracted into a library or external module. The objective of this project is
to provide that abstraction. As all this common tasks are abstracted, the main
task of the concrete IoT Agent implementations will be to map between the native
device protocol and the library API.

The following figure offers a graphical example of how a COAP IoT Agent work,
ordered from the registration of the device to a command update to the device.

![General ](./doc/img/iotAgentLib.png "Architecture Overview")

### The `TimeInstant` element

As part of the device to entity mapping process the IoT Agent creates and
updates automatically a special timestamp. This timestamp is represented as two
different properties of the mapped entity::

-   An attribute metadata named `TimeInstant` per dynamic attribute mapped,
    which captures as an ISO8601 timestamp when the associated measurement
    (represented as attribute value) was observed.

-   An entity attribute named `TimeInstant` which captures as an ISO8601
    timestamp when the last measurement received from the device was observed.

If no information about the measurement timestamp is received by the IoTAgent,
the arrival time of the measurement will be used to generate a `TimeInstant` for
both the entity and the attribute's metadata.

Take into account that:

-   the timestamp of different attributes belonging to the same measurement
    record may not be equal.
-   the arrival time and the measurement timestamp will not be the same in the
    general case.
-   if `timezone` field is defined as part of the provisioning of the device or
    group, timestamp fields will be generated using it. For instance, if
    `timezone` is set to `America/Los_Angeles`, a possible timestamp could be
    `2025-08-05T00:35:01.468-07:00`. If `timezone` field is not defined, by
    default Zulu Time Zone (UTC +0) will be used. Following the previous
    example, timestamp could be `2015-08-05T07:35:01.468Z`.

E.g.: in the case of a device that can take measurements every hour of both
temperature and humidity and sends the data once every day, at midnight, the
`TimeInstant` reported for each measurement will be the hour when that
measurement was observed (e.g. 4:00 PM), while all the measurements will have an
arrival time around midnight. If no timestamps were reported with such
measurements, the `TimeInstant` attribute would take those values around
midnight.

This functionality can be turned on and off through the use of the `timestamp` configuration flag (described in the
configuration), as well as 'timestamp' flag in device or group provision.


### Implementation decisions

Given the aforementioned requirements, there are some aspects of the
implementation that were chosen, and are particularly under consideration:

-   Aside from its configuration, the IoT Agent Lib is considered to be
    stateless. To be precise, the library mantains a state (the list of
    entities/devices whose information the agent can provide) but that state is
    considered to be transient. It's up to the particular implementation of the
    agent to consider whether it should have a persistent storage to hold the
    device information (so the internal list of devices is read from a DB) or to
    register the devices each time a device sends a measure. To this extent, two
    flavours of the Device Registry has been provided: a transient one
    (In-memory Registry) and a persistent one (based in MongoDB).
-   The IoT Agent does not care about the origin of the data, its type or
    structure. The mapping from raw data to the entity model, if there is any,
    is a responsability of the particular IoT Agent implementation, or of
    another third party library.

## Install

Information about how to configure the Library can be found at the corresponding
section of the
[Installation & Administration Guide](doc/installationguide.md).

## Usage

This library has no packaging or build processes. Usage of the library is
explained in the
[User & Programmers Manual](doc/usermanual.md).

The following features are listed as [deprecated](doc/deprecated.md).

## API

### About API

The library provides a simple operation to retrieve information about the
library and the IoTA using it. A GET request to the `/iot/about` path, will show
a payload like the following:

```json
{
    "libVersion": "2.7.0",
    "port": "4041",
    "baseRoot": "/",
    "version": "1.7.0"
}
```

the `version` field will be read from the `iotaVersion` field of the config, if
it exists.

### Device Provisioning API

#### Overview

The IoT Agents offer a provisioning API where devices can be preregistered, so
all the information about service and subservice mapping, security information
and attribute configuration can be specified in a per device way instead of
relaying on the type configuration. The following section specifies the format
of the device payload; this will be the payload accepted by all the write
operations and that will be returned by all the read operations. Take care of
the exception of the POST operation: in this case, the device objects must be
specified as an array, as multiple devices can be provided simultaneusly for the
same service.

Two parameters in this payload are given a special treatment: service and
subservice. This two parameters are needed to fill the `fiware-service` and
`fiware-servicepath` mandatory headers that will be used in the interactions
with the Context Broker. This parameters should not be passed along with the
rest of the body, but they will be taken from the same headers, as received by
the Device Provisioning API (this two headers are, thus, mandatory both for
incoming and outgoing requests).

Note that there is a 1:1 correspondence between payload fields and DB fields
(but using a different capitalization, e.g. `service_path` vs. `servicePath`).

#### Device model

The next table shows the information held in the Device resource. The table also
contains the correspondence between the API resource fields and the same fields
in the database model.

| Payload Field       | DB Field           | Definition                                                                                                                             | Example of value                                |
| ------------------- | ------------------ | :------------------------------------------------------------------------------------------------------------------------------------- | :---------------------------------------------- |
| device_id           | id                 | Device ID that will be used to identify the device.                                                                                    | UO834IO                                         |
| service             | service            | Name of the service the device belongs to (will be used in the fiware-service header).                                                 | smartGondor                                     |
| service_path        | subservice         | Name of the subservice the device belongs to (used in the fiware-servicepath header).                                                  | /gardens                                        |
| entity_name         | name               | Name of the entity representing the device in the Context Broker                                                                       | ParkLamplight12                                 |
| entity_type         | type               | Type of the entity in the Context Broker                                                                                               | Lamplights                                      |
| timezone            | timezone           | Time zone of the sensor if it has any                                                                                                  | America/Santiago                                |
| timestamp.          | timestamp          | Optional flag about add or not the TimeInstant attribute to devide entity created, as well  as a TimeInstant metadata to each attribute, with the current timestamp   | true                           |
| apikey	          | apikey             | Optional Apikey key string to use instead of group apikey
|  9n4hb1vpwbjozzmw9f0flf9c2                          |
| endpoint            | endpoint           | Endpoint where the device is going to receive commands, if any.                                                                        | http://theDeviceUrl:1234/commands               |
| protocol            | protocol           | Name of the device protocol, for its use with an IoT Manager.                                                                          | IoTA-UL                                         |
| transport           | transport          | Name of the device transport protocol, for the IoT Agents with multiple transport protocols.                                           | MQTT                                            |
| attributes          | active             | List of active attributes of the device                                                                                                | `[ { "name": "attr_name", "type": "string" } ]` |
| lazy                | lazy               | List of lazy attributes of the device                                                                                                  | `[ { "name": "attr_name", "type": "string" } ]` |
| commands            | commands           | List of commands of the device                                                                                                         | `[ { "name": "attr_name", "type": "string" } ]` |
| internal_attributes | internalAttributes | List of internal attributes with free format for specific IoT Agent configuration                                                      | LWM2M mappings from object URIs to attributes   |
| static_attributes   | staticAttributes   | List of static attributes to append to the entity. All the updateContext requests to the CB will have this set of attributes appended. | `[ { "name": "attr_name", "type": "string" } ]` |

#### Attribute lists

In the device model there are three list of attributes that can be declared:
attributes, lazy and commands. All of them have the same syntax, an object
containing the following attributes:

-   **object_id** (optional): name of the attribute as coming from the device.
-   **name** (mandatory): id of the attribute in the target entity in the
    Context Broker.
-   **type** (mandatory): name of the type of the attribute in the target
    entity.

Some transformation plugins also allow the use of the following optional
attributes:

-   **expression**: indicates that the value of the target attribute will not be
    the plain value or the measurement, but an expression based on a combination
    of the reported values. See the
    [Expression Language definition](doc/expressionLanguage.md) for details
-   **entity_name**: the presence of this attribute indicates that the value
    will not be stored in the original device entity but in a new entity with an
    ID given by this attribute. The type of this additional entity can be
    configured with the `entity_type` attribute. If no type is configured, the
    device entity type is used instead. Entity names can be defined as
    expressions, using the
    [Expression Language definition](doc/expressionLanguage.md).
-   **entity_type**: configures the type of an alternative entity.
-   **reverse**: add bidirectionality expressions to the attribute. See the
    **bidirectionality** transformation plugin in the
    [Data Mapping Plugins section](#data-mapping-plugins) for details.

See the transformation plugins Section for more details.

#### API Actions

##### POST /iot/devices

Provision a new device in the IoT Agent's device registry. Takes a Device in
JSON format as the payload.

Returns:

-   200 OK if successful.
-   500 SERVER ERROR if there was any error not contemplated above.

Payload example:

```json
{
    "devices": [
        {
            "device_id": "DevID1",
            "entity_name": "TheDevice1",
            "entity_type": "DeviceType",
            "attributes": [
                { "object_id": "t", "name": "temperature", "type": "float" },
                { "object_id": "h", "name": "humidity", "type": "float" }
            ],
            "lazy": [
                { "object_id": "l", "name": "luminosity", "type": "percentage" }
            ],
            "commands": [
                { "object_id": "t", "name": "turn", "type": "string" }
            ],
            "static_attributes": [{ "name": "serialID", "type": "02598347" }]
        }
    ]
}
```

##### GET /iot/devices

Returns a list of all the devices in the device registry with all its data.

Query parameters:

-   limit: if present, limits the number of devices returned in the list.
-   offset: if present, skip that number of devices from the original query.

Returns:

-   200 OK if successful, and the selected Device payload in JSON format.
-   404 NOT FOUND if the device was not found in the database.
-   500 SERVER ERROR if there was any error not contemplated above.

Example of return payload:

```json
{
  "count": 2,
  "devices": [
    {
      "device_id": "DevID0",
      "service": "ServiceTest",
      "service_path": "/testSubservice",
      "entity_name": "TheDevice0",
      "entity_type": "DeviceType",
      "attributes": [
        {
          "type": "float",
          "name": "temperature",
          "object_id": "t"
        },
        {
          "type": "float",
          "name": "humidity",
          "object_id": "h"
        }
      ],
      "lazy": [],
      "static_attributes": [],
      "internal_attributes": []
    },
    {
      "device_id": "DevID1",
      "service": "ServiceTest",
      "service_path": "/testSubservice",
      "entity_name": "TheDevice1",
      "entity_type": "DeviceType",
      "attributes": [
        {
          "type": "float",
          "name": "temperature",
          "object_id": "t"
        },
        {
          "type": "float",
          "name": "humidity",
          "object_id": "h"
        }
      ],
      "lazy": [
        {
          "type": "percentage",
          "name": "luminosity",
          "object_id": "l"
        }
      ],
      "static_attributes": [
        {
          "type": "02598347",
          "name": "serialID"
        }
      ],
      "internal_attributes": []
    }
  ]
}
```

##### GET /iot/devices/:deviceId

Returns all the information about a particular device.

Returns:

-   200 OK if successful, and the selected Device payload in JSON format.
-   404 NOT FOUND if the device was not found in the database.
-   500 SERVER ERROR if there was any error not contemplated above.

Example of return payload:

```json
{
    "device_id": "DevID1",
    "service": "ServiceTest",
    "service_path": "/testSubservice",
    "entity_name": "TheDevice1",
    "entity_type": "DeviceType",
    "attributes": [
        {
            "object_id": "t",
            "name": "temperature",
            "type": "float"
        },
        {
            "object_id": "h",
            "name": "humidity",
            "type": "float"
        }
    ],
    "lazy": [
        {
            "object_id": "l",
            "name": "luminosity",
            "type": "percentage"
        }
    ],
    "static_attributes": [
        {
            "name": "serialID",
            "type": "02598347"
        }
    ],
    "internal_attributes": []
}
```

##### DELETE /iot/devices/:deviceId

Remove a device from the device registry. No payload is required or received.

Returns:

-   200 OK if successful, with no payload.
-   404 NOT FOUND if the device was not found in the database.
-   500 SERVER ERROR if there was any error not contemplated above.

##### PUT /iot/devices/:deviceId

Changes the stored values for the device with the provided Device payload.
Neither the name, the type nor the ID of the device can be changed using this
method (as they are used to link the already created entities in the CB to the
information in the device). Service and servicepath, being taken from the
headers, can't be changed also.

Returns:

-   200 OK if successful, with no payload.
-   404 NOT FOUND if the device was not found in the database.
-   500 SERVER ERROR if there was any error not contemplated above.

Payload example:

```json
{
    "attributes": [
        { "object_id": "t", "name": "temperature", "type": "float" },
        { "object_id": "h", "name": "humidity", "type": "float" },
        { "object_id": "p", "name": "pressure", "type": "float" }
    ],
    "lazy": [{ "object_id": "l", "name": "luminosity", "type": "percentage" }],
    "commands": [{ "object_id": "t", "name": "turn", "type": "string" }],
    "static_attributes": [{ "name": "serialID", "type": "02598347" }]
}
```

### Configuration API

For some services, there will be no need to provision individual devices, but it
will make more sense to provision different device groups, each of one mapped to
a different type of entity in the context broker. How the type of entity is
assigned to a device will depend on the Southbound technology (e.g.: path, port,
APIKey...). Once the device has an assigned type, its configuration values can
be extracted from those of the type.

The IoT Agents provide two means to define those device groups:

-   Static **Type Configuration**: configuring the `ngsi.types` property in the
    `config.js` file.
-   Dynamic **Configuration API**: making use of the API URLS in the
    configuration URI, `/iot/services`. Please, note that the configuration API
    manage servers under an URL that requires the `server.name` parameter to be
    set (the name of the IoT Agent we are using). If no name is configured
    `default` is taken as the default one.

Both approaches provide the same configuration information for the types (and
they, in fact, end up in the same configuration collection).

Both approaches are better described in the sections bellow.

#### Overview

The following sections show the available operations for the Configuration API.
Every operation in the API require the `fiware-service` and `fiware-servicepath`
to be defined; the operations are performed in the scope of those headers. For
the list case, the special wildcard servicepath can be specified, `/*`. In this
case, the operation applies to all the subservices of the service given by the
`fiware-service` header.

For every Device Group, the pair (resource, apikey) _must_ be unique (as it is
used to identify which group to assign to which device). Those operations of the
API targeting specific resources will need the use of the `resource` and
`apikey` parameters to select the apropriate instance.

Note that there is a 1:1 correspondence between payload fields and DB fields
(but with some changes in the attribute naming; e.g.: subservice ->
service_path).

##### Device Group Model

The next table shows the information held in the Device Group resource. The
table also contains the correspondence between the API resource fields and the
same fields in the database model.

| Payload Field       | DB Field           | Definition                                                                                                                          |
| ------------------- | ------------------ | :---------------------------------------------------------------------------------------------------------------------------------- |
| service             | service            | Service of the devices of this type                                                                                                 |
| subservice          | subservice         | Subservice of the devices of this type.                                                                                             |
| resource            | resource           | string representing the Southbound resource that will be used to assign a type to a device (e.g.: pathname in the southbound port). |
| apikey              | apikey             | API Key string.                                                                                                                     |
| timestamp	      | timestamp          | Optional flag about add or not the TimeInstant attribute to devide entity created, as well  as a TimeInstant metadata to each attribute, with the current timestamp   |
| entity_type         | entity_type        | name of the type to assign to the group.                                                                                            |
| trust               | trust              | trust token to use for secured access to the Context Broker for this type of devices (optional; only needed for secured scenarios). |
| cbHost              | cbHost             | Context Broker connection information. This options can be used to override the global ones for specific types of devices.          |
| lazy                | lazy               | list of lazy attributes of the device. For each attribute, its `name` and `type` must be provided.                                  |
| commands            | commands           | list of commands attributes of the device. For each attribute, its `name` and `type` must be provided.                              |
| attributes          | attributes         | list of active attributes of the device. For each attribute, its `name` and `type` must be provided.                                |
| static_attributes   | staticAttributes   | this attributes will be added to all the entities of this group 'as is'.                                                            |
| internal_attributes | internalAttributes | optional section with free format, to allow specific IoT Agents to store information along with the devices in the Device Registry. |

##### POST /iot/services

Creates a set of device groups for the given service and service path. The
service and subservice information will taken from the headers, overwritting any
preexisting values.

Body params:

-   services: list of device groups to create. Each one adheres to the Device
    Group Model.

E.g.:

```json
{
    "services": [
        {
            "resource": "/deviceTest",
            "apikey": "801230BJKL23Y9090DSFL123HJK09H324HV8732",
            "type": "Light",
            "trust": "8970A9078A803H3BL98PINEQRW8342HBAMS",
            "cbHost": "http://unexistentHost:1026",
            "commands": [
                {
                    "name": "wheel1",
                    "type": "Wheel"
                }
            ],
            "lazy": [
                {
                    "name": "luminescence",
                    "type": "Lumens"
                }
            ],
            "attributes": [
                {
                    "name": "status",
                    "type": "Boolean"
                }
            ]
        }
    ]
}
```

Returns:

-   200 OK if successful, with no payload.
-   400 MISSING_HEADERS if any of the mandatory headers is not present.
-   400 WRONG_SYNTAX if the body doesn't comply with the schema.
-   500 SERVER ERROR if there was any error not contemplated above.

##### GET /iot/services
=======
The main concept of the **IoT Agent node library** is to provide a common framework for provisioning IoT devices,
allowing each individual IoT Agent to access standardized mapping data for devices and to offer a series common utility
functions.
>>>>>>> 96e12e12

-   For southbound communications, the library listens to changes in context entities and raises callbacks for the IoT
    Agent to process.
-   For northbound communications, the library offers an interface which accepts structured input data so that all NGSI
    communications are left to the library.
-   Standardized OAuth2-based security is available to enable each IoT Agent to connect to several common Identity
    Managers (e.g. Keystone and Keyrock) so that communications can be restricted to trusted components.
-   A series of additional plugins are offered where necessary to allow for expression parsing, attribute aliasing and
    the processing of timestamp metadata.

Each individual IoT Agent offers is driven by a `config.js` configuration file contains explicit custom settings based
on the protocol and payload the IoT Agent is translating. It will also contain some common flags for common
functionality provided by the IoT Agent node lin (e.g. for contecting to a conext broker or for authentication). The
**IoT Agent node library** offers a standard API for provisioning devices and ensures that each IoT Agent can configure
its device communications using a common vocabulary regardless of the payload, syntax or transport protocol used by the
device itself.


## Install

The **IoT Agent node library** is not a standalone product and should be added as a dependency to `package.json` of the
IoT Agent

```json
...
"dependencies": {
    "iotagent-node-lib": "*",
}
```

In order to use the library within your own IoT Agent, you must first you require it before use:

```javascript
const iotagentLib = require("iotagent-node-lib");
```

Information about how to configure the Library can be found at the corresponding
section of the
[Installation & Administration Guide](doc/installationguide.md).

## Usage

This library has no packaging or build processes. The [Getting Started](doc/gettin-started.md) is a good place to start. 
Usage of the library is explained in the [User & Programmers Manual](doc/usermanual.md).

-  Details of the architecture of an IoT Agent be found [here](doc/architecture.md).
-  Further Advanced topics can be found [here](doc/advanced-topics.md).
-  The following features are listed as [deprecated](doc/deprecated.md).

## API

The **IoT Agent node library** offers a simple REST API which provides common functionality to access, provision and
decommission devices.
[API](doc/api.md).

## Testing


Contribitions to development can be found [here](doc/development.md) - additional contributions are welcome.

### Agent Console

A command-line client to experiment with the library is packed with it. The
command-line client can be started using the following command:

```console
bin/agentConsole.js
```

The client offers an API similar to the one offered by the library: it can start
and stop an IoT agent, register and unregister devices, send measures mimicking
the device and receive updates of the device data. Take into account that, by
default, the console uses the same `config.js` file than the IoT Agent.

The command-line client creates a console that offers the following options:

```text
stressInit

	Start recording a stress batch.

stressCommit <delay> <times> <threads> <initTime>

	Executes the recorded batch as many times as requested, with delay (ms) between commands.
	The "threads" parameter indicates how many agents will repeat that same sequence. The "initTime" (ms)
	parameter indicates the mean of the random initial waiting times for each agent.

exit

	Exit from the command-line.

start

	Start the IoT Agent

stop

	Stop the IoT Agent

register <id> <type>

	Register a new device in the IoT Agent. The attributes to register will be extracted from the
	type configuration

unregister <id> <type>

	Unregister the selected device

showConfig

	Show the current configuration file

config <newConfig>

	Change the configuration file to a new one

updatevalue <deviceId> <deviceType> <attributes>

	Update a device value in the Context Broker. The attributes should be triads with the following
	format: "name/type/value" sepparated by commas.

listdevices

	List all the devices that have been registered in this IoT Agent session
```

### Agent tester

#### Command-line testing

The library also offers a Context Broker and IoT Agent client that can be used
to:

-   Simulate operations to the Context Broker used by the IoT Agent, triggering
    Context Provider forwardings for lazy attributes and checking the
    appropriate values for active ones.
-   Simulate operations to the Device Provisioning API and Configuration API of
    the IoT Agent.

The tester can be started with the following command, from the root folder of
the project:

```console
bin/iotAgentTester.js
```

From the command-line, the `help` command can be used to show a description of
the currently supported features. These are the following:

```text
stressInit

	Start recording a stress batch.

stressCommit <delay> <times> <threads> <initTime>

	Executes the recorded batch as many times as requested, with delay (ms) between commands.
	The "threads" parameter indicates how many agents will repeat that same sequence. The "initTime" (ms)
	parameter indicates the mean of the random initial waiting times for each agent.

exit

	Exit from the command-line.

update <entity> <type> <attributes>

	Update the values of the defined set of attributes, using the following format: name#type=value(|name#type=value)*

append <entity> <type> <attributes>

	Append a new Entity with the defined set of attributes, using the following format: name:type=value(,name:type=value)*

query <entity> <type>

	Get all the information on the selected object.

queryAttr <entity> <type> <attributes>

	Get information on the selected object for the selected attributes.

discover <entity> <type>

	Get all the context providers for a entity and type.

configCb <host> <port> <service> <subservice>

	Config a new host and port for the remote Context Broker.

showConfigCb

	Show the current configuration of the client for the Context Broker.

configIot <host> <port> <service> <subservice>

	Config a new host and port for the remote IoT Agent.

showConfigIot

	Show the current configuration of the client for the IoT Agent.

provision <filename>

	Provision a new device using the Device Provisioning API. The device configuration is
	read from the file specified in the "filename" parameter.

provisionGroup <template> <data> <type>

	Provision a group of devices with the selected template, taking the information needed to
	fill the template from a CSV with two columns, DEVICE_ID and DEVICE_NAME. The third parameter, type
	will be used to replace the DEVICE_TYPE field in the template. All the devices will be provisioned
	to the same IoT Agent, once the templates have been fulfilled.

listProvisioned

	List all the provisioned devices in an IoT Agent.

removeProvisioned <deviceId>

	Remove the selected provisioned device from the IoT Agent, specified by its Device ID.

addGroup <filename>

	Add a new device group to the specified IoT Agent through the Configuration API. The
	body is taken from the file specified in the "filename" parameter.

listGroups

	List all the device groups created in the selected IoT Agent for the configured service

removeGroup <apiKey> <resource>

	Remove the device group corresponding to the current configured subservice.

authenticate <host> <port> <user> <password> <service>

	Authenticates to the given authentication server, and use the token in subsequent requests.

setProtocol <protocol>

	Sets the protocol to use in the requests (http or https). Defaults to http.

configMigration <host> <port> <originDb>

	Sets the configuration for a migration between a C++ IoTA and a Node.js one.

showConfigMigration

	Shows the current migration configuration.

addProtocols <protocols>

	Add a protocol translation table, in the following format:
		protocolOrigin1=protocolTarget1;protocolOrigin2=protocolTarget2...


migrate <targetDb> <service> <subservice>

	Migrate all the devices and services for the selected service and subservice into the
	specified Mongo database. To perform the migration for all the services or all the
	subservices, use the "*" value.
```

The agent session stores transient configuration data about the target Context
Broker and the target IoT Agent. This configuration is independent, and can be
checked with the `showConfigCb` and `showConfigIot` commands, respectively.
Their values can be changed with the `configCb` and `configIot` commands
respectively. The new configurations will be deleted upon startup.

#### Creating specialized testers

The command-line testing tools make use of the
[command-node Node.js library](https://github.com/telefonicaid/command-shell-lib)
for command-line utils. In order to help creating testing tools for IoTAgents of
specific protocols, all the commands of the library tester are offered as a
array that can be directly imported into other Command-Line tools, using the
following steps:

-   Require the `iotagent-node-lib` command-line module in your command-line
    tool:

```javascript
  var iotaCommands = require('iotagent-node-lib').commandLine;
```

-   Initialize the command-line utils (the initialization function takes two
    arguments, that will be explained in detail below:

```javascript
iotaCommands.init(configCb, configIot);
```

-   Add the IOTA Lib commands to your array of commands

```javascript
commands = commands.concat(commands, iotaCommands.commands);
```

-   Execute the command-line interpreter as usual:

```javascript
clUtils.initialize(commandLine.commands, 'IoT Agent tester> ');
```

The command-line module makes use of two configuration objects. Both can be
shown and edited in the command-line using the provided commands, but a default
value must be present.

The Context Broker configuration object holds all the information about the
Context Broker where the IoT Agent to be tested is connected. It MUST contain
the following attributes:

-   **host**: host where the Context Broker instance is located.
-   **port**: port where the Context Broker instance is listening.
-   **service**: service that will be used in all the NGSI operations.
-   **subservice**: service that will be used in all the NGSI operations.

The IoT Agent configuration object holds information about the IoT Agent that is
being tested. It MUST contain the following attributes:

-   **host**: host where the IoT Agent instance is located.
-   **port**: port where the IoT Agent instance is listening.
-   **service**: service that will be used to group devices and device
    information.
-   **subservice**: subservice that will be used to group devices and device
    information.

---

## Licence

The IoT Agent Node Library is licensed under [Affero General Public License (GPL)
version 3](./LICENSE).

© 2019 Telefonica Investigación y Desarrollo, S.A.U



### Are there any legal issues with AGPL 3.0? Is it safe for me to use?

There is absolutely no problem in using a product licensed under AGPL 3.0. Issues with GPL
(or AGPL) licenses are mostly related with the fact that different people assign different
interpretations on the meaning of the term “derivate work” used in these licenses. Due to this,
some people believe that there is a risk in just _using_ software under GPL or AGPL licenses
(even without _modifying_ it).

For the avoidance of doubt, the owners of this software licensed under an AGPL-3.0 license
wish to make a clarifying public statement as follows:

> Please note that software derived as a result of modifying the source code of this
> software in order to fix a bug or incorporate enhancements is considered a derivative
> work of the product. Software that merely uses or aggregates (i.e. links to) an otherwise
> unmodified version of existing software is not considered a derivative work, and therefore
> it does not need to be released as under the same license, or even released as open source.<|MERGE_RESOLUTION|>--- conflicted
+++ resolved
@@ -9,22 +9,19 @@
 [![Coverage Status](https://coveralls.io/repos/github/telefonicaid/iotagent-node-lib/badge.svg?branch=master)](https://coveralls.io/github/telefonicaid/iotagent-node-lib?branch=master)
 ![Status](https://nexus.lab.fiware.org/static/badges/statuses/iot-node-lib.svg)
 
-This project aims to provide a Node.js module to enable IoT Agent developers to
-build custom agents for their devices that can easily connect to NGSI Context
-Brokers (such as [Orion](https://github.com/telefonicaid/fiware-orion)).
-
-An IoT Agent is a component that lets groups of devices send their data to and
-be managed from a FIWARE NGSI Context Broker using their own native protocols.
-IoT Agents should also be able to deal with security aspects of the FIWARE
-platform (authentication and authorization of the channel) and provide other
-common services to the device programmer.
-
-This project is part of [FIWARE](https://www.fiware.org/). For more information
-check the FIWARE Catalogue entry for the
+This project aims to provide a Node.js module to enable IoT Agent developers to build custom agents for their devices
+that can easily connect to NGSI Context Brokers (such as [Orion](https://github.com/telefonicaid/fiware-orion)).
+
+An IoT Agent is a component that lets groups of devices send their data to and be managed from a FIWARE NGSI Context
+Broker using their own native protocols. IoT Agents should also be able to deal with security aspects of the FIWARE
+platform (authentication and authorization of the channel) and provide other common services to the device programmer.
+
+This project is part of [FIWARE](https://www.fiware.org/). For more information check the FIWARE Catalogue entry for the
 [IoT Agents](https://github.com/Fiware/catalogue/tree/master/iot-agents).
 
 | :books: [Documentation](https://iotagent-node-lib.rtfd.io) | :mortar_board: [Academy](https://fiware-academy.readthedocs.io/en/latest/iot-agents/idas) | :dart: [Roadmap](https://github.com/telefonicaid/iotagent-node-lib/blob/master/docs/roadmap.md) |
-|---|---|---|
+| ---------------------------------------------------------- | ----------------------------------------------------------------------------------------- | ----------------------------------------------------------------------------------------------- |
+
 
 ## Index
 
@@ -39,786 +36,9 @@
 
 ## Background
 
-<<<<<<< HEAD
-### Description
-
-There is more information about specific topics in the following documents:
-
--   [User manual](doc/usermanual.md): library reference for IoTA implementation.
-    Contains the complete list of library functions and implementation topics.
--   [Installation and configuration guide](doc/installationguide.md):
-    information for the configuration of the library.
--   [Operations manual](doc/operations.md): guide of logs and alarms raised by
-    the library.
--   [IoTA Design HowTo](doc/howto.md): step-by-step howto about how to implement
-    an IoT Agent.
-
-### Device to NGSI Mapping
-
-Each Device will be mapped as an Entity associated to a Context Provider: the
-Device Id will be mapped by default to the entity ID and the type of the entity
-will be selected by the IoT Agent in a protocol-dependent way (e.g: with
-different URLs for different types). Both the name and type will be configurable
-by the user, either by type configuration or with the device preprovisioning.
-
-Each of the measures obtained from the device should be mapped to a different
-attribute. The name and type of the attribute will be configured by the user
-(globally for all the types in the IoT Agent configuration or in a per device
-basis preprovisioning the devices). Device measures can have three different
-behaviors:
-
--   **Active attributes**: are measures that are pushed from the device to the
-    IoT agent. This measure changes will be sent to the Context Broker as
-    updateContext requests over the device entity. NGSI queries to the context
-    broker will be resolved in the Broker database.
-
--   **Lazy attributes**: some sensors will be passive, and will wait for the IoT
-    Agent to request for data. For those measures, the IoT Agent will register
-    itself in the Context Broker as a Context Provider (for all the lazy
-    measures of that device), so if any component asks the Context Broker for
-    the value of that sensor, its request will be redirected to the IoT Agent
-    (that behaves as a NGSI10 Context Provider). This operation will be
-    synchronous from the customer perspective: the Context Broker won't return a
-    response until the device has returned its response to the IoT Agent.
-
--   **Commands**: in this case, the interaction will begin by setting an
-    attribute in the device's entity, for which the IoT Agent will be regitered
-    as CP. The IoT Agent will return an immediate response to the Context
-    Broker, and will be held responsible of contacting the device to perform the
-    command itself, updating special `status` and `info` attributes in the
-    entity as soon as it has any information of the command progress.
-
-The following sequence diagram shows the different NGSI interactions an IoT
-Agent makes with the Context Broker, explained in the following subsections
-(using the example of a OMA Lightweight M2M device).
-
-![General ](./doc/img/ngsiInteractions.png "NGSI Interactions")
-
-Be aware that the IoT Agents are only required to support NGSI10 operations
-`updateContext` and `queryContext` in their standard formats (currently in JSON
-format; XML deprecated) but will not answer to NGSI9 operations (or NGSI
-convenience operations of any kind).
-
-#### Configurations and Device provisioning information
-
-In order for a device to connect to the IoTA, the device should be provisioned
-(although there may be occasions where this registration is not needed). The
-provision process is meant to provide the IoTA with the following information:
-
--   **Entity translation information**: information about how to convert the
-    data coming from the South Bound into NGSI information. This includes things
-    as the entity name and type and the name and type of all the attributes that
-    will be created in the entity. This includes the service and subservice the
-    entity belongs to.
-
--   **Southbound protocol identification**: attributes that will identify a
-    particular device when a new measure comes to the Southbound (typically the
-    Device ID and API Key).
-
--   **Security information**: trust token for the devices to be inserted in a
-    PEP Protected Context Broker.
-
--   **Other information**: as timezone or alternative Context Brokers.
-
-In order to provide this information, the IoTAgent Northbound API provides two
-resources: Device and Configuration provisioning.
-
-**Configurations** may be used when a set of similar devices will be connected
-to the IoTA, to avoid provisioning the same set of information for every device.
-Custom APIKeys can be only provided with the use of Configurations for device
-groups. When a device is provisioned, it is assigned to a configuration _if
-there is one that matches its type, its service and its subservice_. In that
-case, all the default information in the Configuration is merged with the device
-information to create the definitive Device object that will be stored in the
-system.
-
-Particular IoT Agents _may_ support autoregistration of devices into
-configurations, if enough information is given from the Southbound.
-
-#### Configurations and subservices
-
-Configurations are meant to be a mean of simplifying the device provisioning for
-groups of very similar devices. Considering that different groups of devices may
-be created in the same subservice that may require different configurations,
-multiple configurations are allowed for each subservice. Considering the key in
-the association between Device and Configuration was the triplet (service,
-subservice, type), all of these elements are considered mandatory.
-
-This statement doesn't hold true for older IoT Agents, though. In older versions
-of the IoT Agents, each device configuration was assigned to a particular
-subservice and just one configuration was allowed per subservice, so the
-relation between a Device and a Configuration didn't need the type to
-discriminate between Configurations. That's why for those agents, type was not a
-mandatory parameter.
-
-In order to allow backward-compatibility with those agents, the IoT Agent
-Library now implement a compatibility mode: the **Single Configuration Mode**,
-that makes the agent behave like the old agents. In this mode:
-
--   Each Subservice can contain just one Configuration. If a second
-    Configuration is created for a Subservice, an error is raised.
-
--   Each Device provisioned for a Subservice is automatically assigned to the
-    Subservice one Configuration if there is any.
-
-This compatibility has to be set for the whole IoT Agent, and there is no option
-of having both modes simultaneously running. Transitions from one mode to the
-other should be made with care, and may involve data migration.
-
-#### Registration
-
-Whenever a device is registered, the IoT Agent reads the device's entity
-information from the request or, if that information is not in the request, from
-the default values for that type of device. Among this information, there should
-be the list of device attributes that will be considered lazy (or passive). With
-this information, the IoT Agent sends a new `registerContext` request to the
-Context Broker, registering itself as ContextProvider of all the lazy attributes
-for the device's entity. The `registrationId` is then stored along the other
-device information inside the IoT Agent device registry.
-
-As NGSI9 does not allow the context registrations to be removed, when the device
-is removed from the IoT Agent, the registration is updated to an expiration date
-of 1s, so it is effectively disabled. Once it has been disabled, the device is
-removed from the IoT Agent's internal registry.
-
-#### Lazy attributes
-
-When a request for data from a lazy attribute arrives to the Context Broker, it
-forwards the request to the Context Provider of that entity, in this case the
-IoT Agent. The IoT Agent will in turn ask the device for the information needed,
-transform that information to a NSGI format and return it to the Context Broker.
-The latter will the forward the response to the caller, transparently.
-
-#### Commands
-
-**IMPORTANT NOTE:** at the present moment, commands (both push and poll) are
-supported only in the case of explictely provisioned agents. For autoprovisioned
-agents commands are not currently supported, although
-[an issue](https://github.com/telefonicaid/iotagent-node-lib/issues/572) has
-been created about this functionality.
-
-Commands are modelled as updates over a lazy attribute. As in the case of the
-lazy attributes, updates over a command will be forwarded by the Context Broker
-to the IoT Agent, that will in turn interact with the device to perform the
-requested action. Parameters for the command will be passed inside the command
-value.
-
-There are two differences with the lazy attributes:
-
--   First of all, for every command defined in a device, two new attributes are
-    created in the entity with the same name as the command but with a prefix:
-
-    - `_info`: this attribute reflect the current execution status of the command.
-    When a command request is issued by the Context Broker, the IoT Agent
-    library generates this attribute with 'PENDING' value. The value of this
-    attribute will be changed each time a command error or result is issued to
-    the IoT Agent.
-    - `_result`: this attribute reflect the result of the execution of the defined command.
-
--   Commands can also be updated when new information about its execution
-    arrives to the agent. This information will be mapped to the command's
-    utility attributes `_info` and `_result` leaving alone the command attribute
-    itself. The values for this attributes are stored locally in the Context
-    Broker (instead of being redirected with the Context Provider operations).
-
-There are two types of commands:
-
--   **Push commands**: when a command of this type arrives to the IoTAgent, the
-    IoTAgent will immediately forward the command request to the device,
-    translating the request to the proper protocol (that will depend on the type
-    of IoTAgent). The library implement this kind of commands by offering a set
-    functions that can be used to set an IoTAgent-specific handler for incoming
-    commands. In order for this type of commands to work properly, the devices
-    must be preprovisioned with an endpoint of the proper protocol, where it can
-    be accessed by the IoTAgent who pushes de commits.
-
--   **Poll commands**: polling commands are meant to be used on those cases
-    where the device can't be online the whole time waiting for commands. In
-    this case, the IoTAgents must store the received commands, offering a way
-    for the device to retrieve the pending commands upon connection. To enable
-    this feature, the Library offers a set of functions to manage command
-    storage, and a mechanism to automatically store incoming commands for those
-    devices marked as 'polling devices'.
-
-The distinction between push and poll commands will be made based on the
-presence of a `polling` flag in the device provisioning data. The details on how
-this flag is derived for provisioning data would depend on the particular IOT
-Agent implementation using this libray (in other words, there isn't any standard
-way of doing so). The default option (with the flag with value `false` or not
-present) is to use push commands (as they were the only ones available until the
-latest versions).
-
-Polling commands could be subjected to expiration: two configuration properties
-`pollingExpiration` and `pollingDaemonFrequency` can be set to start a daemon
-that will remove expired commands from the DB if the device is taking too much
-to pick them up. See the configuration section for details.
-
-The library does not deal with protocol transformation or South Bound
-communications for neither of the command types (that's the task for those
-specific IoTAgents using the library).
-
-#### Active attributes
-
-Whenever a device proactively sends a message to the IoT Agent, it should
-tranform its data to the appropriate NGSI format, and send it to the Context
-Broker as an `updateContext` request.
-
-### Features
-
-These are the features an IoT Agent is supposed to expose (those not supported
-yet by this library are marked as PENDING):
-
--   **Device registration**: multiple devices will be connected to each IoT
-    Agent, each one of those mapped to a CB entity. The IoT Agent will register
-    itself as a Context Provider for each device, answering to requests and
-    updates on any lazy attribute of the device.
-
--   **Device information update**: whenever a device haves new measures to
-    publish, it should send the information to the IoT Agent in its own native
-    language. This message should , in turn, should be sent as an
-    `updateContext` request to the Context Broker, were the measures will be
-    updated in the device entity.
-
--   **Device command execution and value updates**: as a Context Provider, the
-    IoT Agent should receive update operations from the Context Broker
-    subscriptions, and relay them to the corresponding device (decoding it using
-    its ID and Type, and other possible metadata). This commands will arrive as
-    `updateContext` operations redirected from the Context Broker to the IoT
-    Agent (Command execution PENDING; value updates available).
-
--   **Device management**: the IoT Agent should offer a device repository where
-    the devices can be registered, holding data needed for the connection to the
-    Context Broker as the following: service and subservice for the device, API
-    Key the device will be using to connect to the IoT Agent, Trust token the
-    device will be using to retrieve the Keystone token to connect to the
-    Context Broker.
-
--   **Device provisioning**: the IoT Agent should offer an external API to make
-    a preprovision of any devices. This preprovision should enable the user to
-    customize the device's entity name and type as well as their service
-    information.
-
--   **Type configuration**: if a device is registered without a preregistration,
-    only its `id` and `type` attributes are mandatory. The IoT Agent should
-    provide a mechanism to provide default values to the device attributes based
-    on its type.
-
-Almost all of these features are common for every agent, so they can be
-abstracted into a library or external module. The objective of this project is
-to provide that abstraction. As all this common tasks are abstracted, the main
-task of the concrete IoT Agent implementations will be to map between the native
-device protocol and the library API.
-
-The following figure offers a graphical example of how a COAP IoT Agent work,
-ordered from the registration of the device to a command update to the device.
-
-![General ](./doc/img/iotAgentLib.png "Architecture Overview")
-
-### The `TimeInstant` element
-
-As part of the device to entity mapping process the IoT Agent creates and
-updates automatically a special timestamp. This timestamp is represented as two
-different properties of the mapped entity::
-
--   An attribute metadata named `TimeInstant` per dynamic attribute mapped,
-    which captures as an ISO8601 timestamp when the associated measurement
-    (represented as attribute value) was observed.
-
--   An entity attribute named `TimeInstant` which captures as an ISO8601
-    timestamp when the last measurement received from the device was observed.
-
-If no information about the measurement timestamp is received by the IoTAgent,
-the arrival time of the measurement will be used to generate a `TimeInstant` for
-both the entity and the attribute's metadata.
-
-Take into account that:
-
--   the timestamp of different attributes belonging to the same measurement
-    record may not be equal.
--   the arrival time and the measurement timestamp will not be the same in the
-    general case.
--   if `timezone` field is defined as part of the provisioning of the device or
-    group, timestamp fields will be generated using it. For instance, if
-    `timezone` is set to `America/Los_Angeles`, a possible timestamp could be
-    `2025-08-05T00:35:01.468-07:00`. If `timezone` field is not defined, by
-    default Zulu Time Zone (UTC +0) will be used. Following the previous
-    example, timestamp could be `2015-08-05T07:35:01.468Z`.
-
-E.g.: in the case of a device that can take measurements every hour of both
-temperature and humidity and sends the data once every day, at midnight, the
-`TimeInstant` reported for each measurement will be the hour when that
-measurement was observed (e.g. 4:00 PM), while all the measurements will have an
-arrival time around midnight. If no timestamps were reported with such
-measurements, the `TimeInstant` attribute would take those values around
-midnight.
-
-This functionality can be turned on and off through the use of the `timestamp` configuration flag (described in the
-configuration), as well as 'timestamp' flag in device or group provision.
-
-
-### Implementation decisions
-
-Given the aforementioned requirements, there are some aspects of the
-implementation that were chosen, and are particularly under consideration:
-
--   Aside from its configuration, the IoT Agent Lib is considered to be
-    stateless. To be precise, the library mantains a state (the list of
-    entities/devices whose information the agent can provide) but that state is
-    considered to be transient. It's up to the particular implementation of the
-    agent to consider whether it should have a persistent storage to hold the
-    device information (so the internal list of devices is read from a DB) or to
-    register the devices each time a device sends a measure. To this extent, two
-    flavours of the Device Registry has been provided: a transient one
-    (In-memory Registry) and a persistent one (based in MongoDB).
--   The IoT Agent does not care about the origin of the data, its type or
-    structure. The mapping from raw data to the entity model, if there is any,
-    is a responsability of the particular IoT Agent implementation, or of
-    another third party library.
-
-## Install
-
-Information about how to configure the Library can be found at the corresponding
-section of the
-[Installation & Administration Guide](doc/installationguide.md).
-
-## Usage
-
-This library has no packaging or build processes. Usage of the library is
-explained in the
-[User & Programmers Manual](doc/usermanual.md).
-
-The following features are listed as [deprecated](doc/deprecated.md).
-
-## API
-
-### About API
-
-The library provides a simple operation to retrieve information about the
-library and the IoTA using it. A GET request to the `/iot/about` path, will show
-a payload like the following:
-
-```json
-{
-    "libVersion": "2.7.0",
-    "port": "4041",
-    "baseRoot": "/",
-    "version": "1.7.0"
-}
-```
-
-the `version` field will be read from the `iotaVersion` field of the config, if
-it exists.
-
-### Device Provisioning API
-
-#### Overview
-
-The IoT Agents offer a provisioning API where devices can be preregistered, so
-all the information about service and subservice mapping, security information
-and attribute configuration can be specified in a per device way instead of
-relaying on the type configuration. The following section specifies the format
-of the device payload; this will be the payload accepted by all the write
-operations and that will be returned by all the read operations. Take care of
-the exception of the POST operation: in this case, the device objects must be
-specified as an array, as multiple devices can be provided simultaneusly for the
-same service.
-
-Two parameters in this payload are given a special treatment: service and
-subservice. This two parameters are needed to fill the `fiware-service` and
-`fiware-servicepath` mandatory headers that will be used in the interactions
-with the Context Broker. This parameters should not be passed along with the
-rest of the body, but they will be taken from the same headers, as received by
-the Device Provisioning API (this two headers are, thus, mandatory both for
-incoming and outgoing requests).
-
-Note that there is a 1:1 correspondence between payload fields and DB fields
-(but using a different capitalization, e.g. `service_path` vs. `servicePath`).
-
-#### Device model
-
-The next table shows the information held in the Device resource. The table also
-contains the correspondence between the API resource fields and the same fields
-in the database model.
-
-| Payload Field       | DB Field           | Definition                                                                                                                             | Example of value                                |
-| ------------------- | ------------------ | :------------------------------------------------------------------------------------------------------------------------------------- | :---------------------------------------------- |
-| device_id           | id                 | Device ID that will be used to identify the device.                                                                                    | UO834IO                                         |
-| service             | service            | Name of the service the device belongs to (will be used in the fiware-service header).                                                 | smartGondor                                     |
-| service_path        | subservice         | Name of the subservice the device belongs to (used in the fiware-servicepath header).                                                  | /gardens                                        |
-| entity_name         | name               | Name of the entity representing the device in the Context Broker                                                                       | ParkLamplight12                                 |
-| entity_type         | type               | Type of the entity in the Context Broker                                                                                               | Lamplights                                      |
-| timezone            | timezone           | Time zone of the sensor if it has any                                                                                                  | America/Santiago                                |
-| timestamp.          | timestamp          | Optional flag about add or not the TimeInstant attribute to devide entity created, as well  as a TimeInstant metadata to each attribute, with the current timestamp   | true                           |
-| apikey	          | apikey             | Optional Apikey key string to use instead of group apikey
-|  9n4hb1vpwbjozzmw9f0flf9c2                          |
-| endpoint            | endpoint           | Endpoint where the device is going to receive commands, if any.                                                                        | http://theDeviceUrl:1234/commands               |
-| protocol            | protocol           | Name of the device protocol, for its use with an IoT Manager.                                                                          | IoTA-UL                                         |
-| transport           | transport          | Name of the device transport protocol, for the IoT Agents with multiple transport protocols.                                           | MQTT                                            |
-| attributes          | active             | List of active attributes of the device                                                                                                | `[ { "name": "attr_name", "type": "string" } ]` |
-| lazy                | lazy               | List of lazy attributes of the device                                                                                                  | `[ { "name": "attr_name", "type": "string" } ]` |
-| commands            | commands           | List of commands of the device                                                                                                         | `[ { "name": "attr_name", "type": "string" } ]` |
-| internal_attributes | internalAttributes | List of internal attributes with free format for specific IoT Agent configuration                                                      | LWM2M mappings from object URIs to attributes   |
-| static_attributes   | staticAttributes   | List of static attributes to append to the entity. All the updateContext requests to the CB will have this set of attributes appended. | `[ { "name": "attr_name", "type": "string" } ]` |
-
-#### Attribute lists
-
-In the device model there are three list of attributes that can be declared:
-attributes, lazy and commands. All of them have the same syntax, an object
-containing the following attributes:
-
--   **object_id** (optional): name of the attribute as coming from the device.
--   **name** (mandatory): id of the attribute in the target entity in the
-    Context Broker.
--   **type** (mandatory): name of the type of the attribute in the target
-    entity.
-
-Some transformation plugins also allow the use of the following optional
-attributes:
-
--   **expression**: indicates that the value of the target attribute will not be
-    the plain value or the measurement, but an expression based on a combination
-    of the reported values. See the
-    [Expression Language definition](doc/expressionLanguage.md) for details
--   **entity_name**: the presence of this attribute indicates that the value
-    will not be stored in the original device entity but in a new entity with an
-    ID given by this attribute. The type of this additional entity can be
-    configured with the `entity_type` attribute. If no type is configured, the
-    device entity type is used instead. Entity names can be defined as
-    expressions, using the
-    [Expression Language definition](doc/expressionLanguage.md).
--   **entity_type**: configures the type of an alternative entity.
--   **reverse**: add bidirectionality expressions to the attribute. See the
-    **bidirectionality** transformation plugin in the
-    [Data Mapping Plugins section](#data-mapping-plugins) for details.
-
-See the transformation plugins Section for more details.
-
-#### API Actions
-
-##### POST /iot/devices
-
-Provision a new device in the IoT Agent's device registry. Takes a Device in
-JSON format as the payload.
-
-Returns:
-
--   200 OK if successful.
--   500 SERVER ERROR if there was any error not contemplated above.
-
-Payload example:
-
-```json
-{
-    "devices": [
-        {
-            "device_id": "DevID1",
-            "entity_name": "TheDevice1",
-            "entity_type": "DeviceType",
-            "attributes": [
-                { "object_id": "t", "name": "temperature", "type": "float" },
-                { "object_id": "h", "name": "humidity", "type": "float" }
-            ],
-            "lazy": [
-                { "object_id": "l", "name": "luminosity", "type": "percentage" }
-            ],
-            "commands": [
-                { "object_id": "t", "name": "turn", "type": "string" }
-            ],
-            "static_attributes": [{ "name": "serialID", "type": "02598347" }]
-        }
-    ]
-}
-```
-
-##### GET /iot/devices
-
-Returns a list of all the devices in the device registry with all its data.
-
-Query parameters:
-
--   limit: if present, limits the number of devices returned in the list.
--   offset: if present, skip that number of devices from the original query.
-
-Returns:
-
--   200 OK if successful, and the selected Device payload in JSON format.
--   404 NOT FOUND if the device was not found in the database.
--   500 SERVER ERROR if there was any error not contemplated above.
-
-Example of return payload:
-
-```json
-{
-  "count": 2,
-  "devices": [
-    {
-      "device_id": "DevID0",
-      "service": "ServiceTest",
-      "service_path": "/testSubservice",
-      "entity_name": "TheDevice0",
-      "entity_type": "DeviceType",
-      "attributes": [
-        {
-          "type": "float",
-          "name": "temperature",
-          "object_id": "t"
-        },
-        {
-          "type": "float",
-          "name": "humidity",
-          "object_id": "h"
-        }
-      ],
-      "lazy": [],
-      "static_attributes": [],
-      "internal_attributes": []
-    },
-    {
-      "device_id": "DevID1",
-      "service": "ServiceTest",
-      "service_path": "/testSubservice",
-      "entity_name": "TheDevice1",
-      "entity_type": "DeviceType",
-      "attributes": [
-        {
-          "type": "float",
-          "name": "temperature",
-          "object_id": "t"
-        },
-        {
-          "type": "float",
-          "name": "humidity",
-          "object_id": "h"
-        }
-      ],
-      "lazy": [
-        {
-          "type": "percentage",
-          "name": "luminosity",
-          "object_id": "l"
-        }
-      ],
-      "static_attributes": [
-        {
-          "type": "02598347",
-          "name": "serialID"
-        }
-      ],
-      "internal_attributes": []
-    }
-  ]
-}
-```
-
-##### GET /iot/devices/:deviceId
-
-Returns all the information about a particular device.
-
-Returns:
-
--   200 OK if successful, and the selected Device payload in JSON format.
--   404 NOT FOUND if the device was not found in the database.
--   500 SERVER ERROR if there was any error not contemplated above.
-
-Example of return payload:
-
-```json
-{
-    "device_id": "DevID1",
-    "service": "ServiceTest",
-    "service_path": "/testSubservice",
-    "entity_name": "TheDevice1",
-    "entity_type": "DeviceType",
-    "attributes": [
-        {
-            "object_id": "t",
-            "name": "temperature",
-            "type": "float"
-        },
-        {
-            "object_id": "h",
-            "name": "humidity",
-            "type": "float"
-        }
-    ],
-    "lazy": [
-        {
-            "object_id": "l",
-            "name": "luminosity",
-            "type": "percentage"
-        }
-    ],
-    "static_attributes": [
-        {
-            "name": "serialID",
-            "type": "02598347"
-        }
-    ],
-    "internal_attributes": []
-}
-```
-
-##### DELETE /iot/devices/:deviceId
-
-Remove a device from the device registry. No payload is required or received.
-
-Returns:
-
--   200 OK if successful, with no payload.
--   404 NOT FOUND if the device was not found in the database.
--   500 SERVER ERROR if there was any error not contemplated above.
-
-##### PUT /iot/devices/:deviceId
-
-Changes the stored values for the device with the provided Device payload.
-Neither the name, the type nor the ID of the device can be changed using this
-method (as they are used to link the already created entities in the CB to the
-information in the device). Service and servicepath, being taken from the
-headers, can't be changed also.
-
-Returns:
-
--   200 OK if successful, with no payload.
--   404 NOT FOUND if the device was not found in the database.
--   500 SERVER ERROR if there was any error not contemplated above.
-
-Payload example:
-
-```json
-{
-    "attributes": [
-        { "object_id": "t", "name": "temperature", "type": "float" },
-        { "object_id": "h", "name": "humidity", "type": "float" },
-        { "object_id": "p", "name": "pressure", "type": "float" }
-    ],
-    "lazy": [{ "object_id": "l", "name": "luminosity", "type": "percentage" }],
-    "commands": [{ "object_id": "t", "name": "turn", "type": "string" }],
-    "static_attributes": [{ "name": "serialID", "type": "02598347" }]
-}
-```
-
-### Configuration API
-
-For some services, there will be no need to provision individual devices, but it
-will make more sense to provision different device groups, each of one mapped to
-a different type of entity in the context broker. How the type of entity is
-assigned to a device will depend on the Southbound technology (e.g.: path, port,
-APIKey...). Once the device has an assigned type, its configuration values can
-be extracted from those of the type.
-
-The IoT Agents provide two means to define those device groups:
-
--   Static **Type Configuration**: configuring the `ngsi.types` property in the
-    `config.js` file.
--   Dynamic **Configuration API**: making use of the API URLS in the
-    configuration URI, `/iot/services`. Please, note that the configuration API
-    manage servers under an URL that requires the `server.name` parameter to be
-    set (the name of the IoT Agent we are using). If no name is configured
-    `default` is taken as the default one.
-
-Both approaches provide the same configuration information for the types (and
-they, in fact, end up in the same configuration collection).
-
-Both approaches are better described in the sections bellow.
-
-#### Overview
-
-The following sections show the available operations for the Configuration API.
-Every operation in the API require the `fiware-service` and `fiware-servicepath`
-to be defined; the operations are performed in the scope of those headers. For
-the list case, the special wildcard servicepath can be specified, `/*`. In this
-case, the operation applies to all the subservices of the service given by the
-`fiware-service` header.
-
-For every Device Group, the pair (resource, apikey) _must_ be unique (as it is
-used to identify which group to assign to which device). Those operations of the
-API targeting specific resources will need the use of the `resource` and
-`apikey` parameters to select the apropriate instance.
-
-Note that there is a 1:1 correspondence between payload fields and DB fields
-(but with some changes in the attribute naming; e.g.: subservice ->
-service_path).
-
-##### Device Group Model
-
-The next table shows the information held in the Device Group resource. The
-table also contains the correspondence between the API resource fields and the
-same fields in the database model.
-
-| Payload Field       | DB Field           | Definition                                                                                                                          |
-| ------------------- | ------------------ | :---------------------------------------------------------------------------------------------------------------------------------- |
-| service             | service            | Service of the devices of this type                                                                                                 |
-| subservice          | subservice         | Subservice of the devices of this type.                                                                                             |
-| resource            | resource           | string representing the Southbound resource that will be used to assign a type to a device (e.g.: pathname in the southbound port). |
-| apikey              | apikey             | API Key string.                                                                                                                     |
-| timestamp	      | timestamp          | Optional flag about add or not the TimeInstant attribute to devide entity created, as well  as a TimeInstant metadata to each attribute, with the current timestamp   |
-| entity_type         | entity_type        | name of the type to assign to the group.                                                                                            |
-| trust               | trust              | trust token to use for secured access to the Context Broker for this type of devices (optional; only needed for secured scenarios). |
-| cbHost              | cbHost             | Context Broker connection information. This options can be used to override the global ones for specific types of devices.          |
-| lazy                | lazy               | list of lazy attributes of the device. For each attribute, its `name` and `type` must be provided.                                  |
-| commands            | commands           | list of commands attributes of the device. For each attribute, its `name` and `type` must be provided.                              |
-| attributes          | attributes         | list of active attributes of the device. For each attribute, its `name` and `type` must be provided.                                |
-| static_attributes   | staticAttributes   | this attributes will be added to all the entities of this group 'as is'.                                                            |
-| internal_attributes | internalAttributes | optional section with free format, to allow specific IoT Agents to store information along with the devices in the Device Registry. |
-
-##### POST /iot/services
-
-Creates a set of device groups for the given service and service path. The
-service and subservice information will taken from the headers, overwritting any
-preexisting values.
-
-Body params:
-
--   services: list of device groups to create. Each one adheres to the Device
-    Group Model.
-
-E.g.:
-
-```json
-{
-    "services": [
-        {
-            "resource": "/deviceTest",
-            "apikey": "801230BJKL23Y9090DSFL123HJK09H324HV8732",
-            "type": "Light",
-            "trust": "8970A9078A803H3BL98PINEQRW8342HBAMS",
-            "cbHost": "http://unexistentHost:1026",
-            "commands": [
-                {
-                    "name": "wheel1",
-                    "type": "Wheel"
-                }
-            ],
-            "lazy": [
-                {
-                    "name": "luminescence",
-                    "type": "Lumens"
-                }
-            ],
-            "attributes": [
-                {
-                    "name": "status",
-                    "type": "Boolean"
-                }
-            ]
-        }
-    ]
-}
-```
-
-Returns:
-
--   200 OK if successful, with no payload.
--   400 MISSING_HEADERS if any of the mandatory headers is not present.
--   400 WRONG_SYNTAX if the body doesn't comply with the schema.
--   500 SERVER ERROR if there was any error not contemplated above.
-
-##### GET /iot/services
-=======
 The main concept of the **IoT Agent node library** is to provide a common framework for provisioning IoT devices,
 allowing each individual IoT Agent to access standardized mapping data for devices and to offer a series common utility
 functions.
->>>>>>> 96e12e12
 
 -   For southbound communications, the library listens to changes in context entities and raises callbacks for the IoT
     Agent to process.
@@ -836,7 +56,6 @@
 its device communications using a common vocabulary regardless of the payload, syntax or transport protocol used by the
 device itself.
 
-
 ## Install
 
 The **IoT Agent node library** is not a standalone product and should be added as a dependency to `package.json` of the
@@ -852,46 +71,42 @@
 In order to use the library within your own IoT Agent, you must first you require it before use:
 
 ```javascript
-const iotagentLib = require("iotagent-node-lib");
-```
-
-Information about how to configure the Library can be found at the corresponding
-section of the
+const iotagentLib = require('iotagent-node-lib');
+```
+
+Information about how to configure the Library can be found at the corresponding section of the
 [Installation & Administration Guide](doc/installationguide.md).
 
 ## Usage
 
-This library has no packaging or build processes. The [Getting Started](doc/gettin-started.md) is a good place to start. 
+This library has no packaging or build processes. The [Getting Started](doc/gettin-started.md) is a good place to start.
 Usage of the library is explained in the [User & Programmers Manual](doc/usermanual.md).
 
--  Details of the architecture of an IoT Agent be found [here](doc/architecture.md).
--  Further Advanced topics can be found [here](doc/advanced-topics.md).
--  The following features are listed as [deprecated](doc/deprecated.md).
+-   Details of the architecture of an IoT Agent be found [here](doc/architecture.md).
+-   Further Advanced topics can be found [here](doc/advanced-topics.md).
+-   The following features are listed as [deprecated](doc/deprecated.md).
 
 ## API
 
 The **IoT Agent node library** offers a simple REST API which provides common functionality to access, provision and
-decommission devices.
-[API](doc/api.md).
+decommission devices. [API](doc/api.md).
 
 ## Testing
 
-
 Contribitions to development can be found [here](doc/development.md) - additional contributions are welcome.
 
 ### Agent Console
 
-A command-line client to experiment with the library is packed with it. The
-command-line client can be started using the following command:
+A command-line client to experiment with the library is packed with it. The command-line client can be started using the
+following command:
 
 ```console
 bin/agentConsole.js
 ```
 
-The client offers an API similar to the one offered by the library: it can start
-and stop an IoT agent, register and unregister devices, send measures mimicking
-the device and receive updates of the device data. Take into account that, by
-default, the console uses the same `config.js` file than the IoT Agent.
+The client offers an API similar to the one offered by the library: it can start and stop an IoT agent, register and
+unregister devices, send measures mimicking the device and receive updates of the device data. Take into account that,
+by default, the console uses the same `config.js` file than the IoT Agent.
 
 The command-line client creates a console that offers the following options:
 
@@ -949,24 +164,20 @@
 
 #### Command-line testing
 
-The library also offers a Context Broker and IoT Agent client that can be used
-to:
-
--   Simulate operations to the Context Broker used by the IoT Agent, triggering
-    Context Provider forwardings for lazy attributes and checking the
-    appropriate values for active ones.
--   Simulate operations to the Device Provisioning API and Configuration API of
-    the IoT Agent.
-
-The tester can be started with the following command, from the root folder of
-the project:
+The library also offers a Context Broker and IoT Agent client that can be used to:
+
+-   Simulate operations to the Context Broker used by the IoT Agent, triggering Context Provider forwardings for lazy
+    attributes and checking the appropriate values for active ones.
+-   Simulate operations to the Device Provisioning API and Configuration API of the IoT Agent.
+
+The tester can be started with the following command, from the root folder of the project:
 
 ```console
 bin/iotAgentTester.js
 ```
 
-From the command-line, the `help` command can be used to show a description of
-the currently supported features. These are the following:
+From the command-line, the `help` command can be used to show a description of the currently supported features. These
+are the following:
 
 ```text
 stressInit
@@ -1081,30 +292,26 @@
 	subservices, use the "*" value.
 ```
 
-The agent session stores transient configuration data about the target Context
-Broker and the target IoT Agent. This configuration is independent, and can be
-checked with the `showConfigCb` and `showConfigIot` commands, respectively.
-Their values can be changed with the `configCb` and `configIot` commands
-respectively. The new configurations will be deleted upon startup.
+The agent session stores transient configuration data about the target Context Broker and the target IoT Agent. This
+configuration is independent, and can be checked with the `showConfigCb` and `showConfigIot` commands, respectively.
+Their values can be changed with the `configCb` and `configIot` commands respectively. The new configurations will be
+deleted upon startup.
 
 #### Creating specialized testers
 
 The command-line testing tools make use of the
-[command-node Node.js library](https://github.com/telefonicaid/command-shell-lib)
-for command-line utils. In order to help creating testing tools for IoTAgents of
-specific protocols, all the commands of the library tester are offered as a
-array that can be directly imported into other Command-Line tools, using the
-following steps:
-
--   Require the `iotagent-node-lib` command-line module in your command-line
-    tool:
-
-```javascript
-  var iotaCommands = require('iotagent-node-lib').commandLine;
-```
-
--   Initialize the command-line utils (the initialization function takes two
-    arguments, that will be explained in detail below:
+[command-node Node.js library](https://github.com/telefonicaid/command-shell-lib) for command-line utils. In order to
+help creating testing tools for IoTAgents of specific protocols, all the commands of the library tester are offered as a
+array that can be directly imported into other Command-Line tools, using the following steps:
+
+-   Require the `iotagent-node-lib` command-line module in your command-line tool:
+
+```javascript
+var iotaCommands = require('iotagent-node-lib').commandLine;
+```
+
+-   Initialize the command-line utils (the initialization function takes two arguments, that will be explained in detail
+    below:
 
 ```javascript
 iotaCommands.init(configCb, configIot);
@@ -1122,53 +329,44 @@
 clUtils.initialize(commandLine.commands, 'IoT Agent tester> ');
 ```
 
-The command-line module makes use of two configuration objects. Both can be
-shown and edited in the command-line using the provided commands, but a default
-value must be present.
-
-The Context Broker configuration object holds all the information about the
-Context Broker where the IoT Agent to be tested is connected. It MUST contain
-the following attributes:
+The command-line module makes use of two configuration objects. Both can be shown and edited in the command-line using
+the provided commands, but a default value must be present.
+
+The Context Broker configuration object holds all the information about the Context Broker where the IoT Agent to be
+tested is connected. It MUST contain the following attributes:
 
 -   **host**: host where the Context Broker instance is located.
 -   **port**: port where the Context Broker instance is listening.
 -   **service**: service that will be used in all the NGSI operations.
 -   **subservice**: service that will be used in all the NGSI operations.
 
-The IoT Agent configuration object holds information about the IoT Agent that is
-being tested. It MUST contain the following attributes:
+The IoT Agent configuration object holds information about the IoT Agent that is being tested. It MUST contain the
+following attributes:
 
 -   **host**: host where the IoT Agent instance is located.
 -   **port**: port where the IoT Agent instance is listening.
--   **service**: service that will be used to group devices and device
-    information.
--   **subservice**: subservice that will be used to group devices and device
-    information.
+-   **service**: service that will be used to group devices and device information.
+-   **subservice**: subservice that will be used to group devices and device information.
 
 ---
 
 ## Licence
 
-The IoT Agent Node Library is licensed under [Affero General Public License (GPL)
-version 3](./LICENSE).
+The IoT Agent Node Library is licensed under [Affero General Public License (GPL) version 3](./LICENSE).
 
 © 2019 Telefonica Investigación y Desarrollo, S.A.U
 
-
-
 ### Are there any legal issues with AGPL 3.0? Is it safe for me to use?
 
-There is absolutely no problem in using a product licensed under AGPL 3.0. Issues with GPL
-(or AGPL) licenses are mostly related with the fact that different people assign different
-interpretations on the meaning of the term “derivate work” used in these licenses. Due to this,
-some people believe that there is a risk in just _using_ software under GPL or AGPL licenses
-(even without _modifying_ it).
-
-For the avoidance of doubt, the owners of this software licensed under an AGPL-3.0 license
+There is absolutely no problem in using a product licensed under AGPL 3.0. Issues with GPL (or AGPL) licenses are mostly
+related with the fact that different people assign different interpretations on the meaning of the term “derivate work”
+used in these licenses. Due to this, some people believe that there is a risk in just _using_ software under GPL or AGPL
+licenses (even without _modifying_ it).
+
+For the avoidance of doubt, the owners of this software licensed under an AGPL-3.0 license  
 wish to make a clarifying public statement as follows:
 
-> Please note that software derived as a result of modifying the source code of this
-> software in order to fix a bug or incorporate enhancements is considered a derivative
-> work of the product. Software that merely uses or aggregates (i.e. links to) an otherwise
-> unmodified version of existing software is not considered a derivative work, and therefore
-> it does not need to be released as under the same license, or even released as open source.+> Please note that software derived as a result of modifying the source code of this software in order to fix a bug or
+> incorporate enhancements is considered a derivative work of the product. Software that merely uses or aggregates (i.e.
+> links to) an otherwise unmodified version of existing software is not considered a derivative work, and therefore it
+> does not need to be released as under the same license, or even released as open source.