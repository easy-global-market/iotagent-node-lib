--- conflicted
+++ resolved
@@ -38,12 +38,8 @@
     "express": "^4.11.2",
     "jison": "0.4.17",
     "logops": "1.0.0",
-<<<<<<< HEAD
     "moment": "^2.19.4",
-    "mongoose": "4.13.11",
-=======
     "mongoose": "4.13.12",
->>>>>>> 62dc00ed
     "mu2": "^0.5.20",
     "mustache": "2.2.1",
     "node-uuid": "^1.4.1",
