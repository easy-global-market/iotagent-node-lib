--- conflicted
+++ resolved
@@ -31,21 +31,13 @@
   },
   "scripts": {
     "clean": "rm -rf package-lock.json && rm -rf node_modules && rm -rf coverage",
-<<<<<<< HEAD
-    "test": "mocha --recursive 'test/**/*.js' --reporter spec --timeout 3000 --ui bdd --exit",
-    "test:watch": "npm run test -- -w ./lib",
     "lint": "eslint lib/ bin/ test/ --cache --fix",
     "lint:md": "remark  -f '*.md' 'doc/*.md'",
     "lint:text": "textlint '*.md' 'doc/*.md'",
     "prettier": "prettier --config .prettierrc.json --write '**/**/**/**/*.js' '**/**/**/*.js' '**/**/*.js' '**/*.js' '*.js'",
-    "test:coverage": "istanbul cover _mocha -- --recursive 'test/**/*.js' --reporter spec --exit",
-=======
-    "lint": "jshint lib/ --config .jshintrc && jshint test/ --config test/.jshintrc",
-    "lint:md": "remark  -f '*.md' 'doc/*.md'",
-    "lint:text": "textlint '*.md' 'doc/*.md'",
+    "prettier:text": "prettier 'README.md' 'docs/*.md' 'docs/**/*.md' --no-config --tab-width 4 --print-width 120 --write --prose-wrap always",
     "test": "nyc --reporter=text mocha --recursive 'test/**/*.js' --reporter spec --timeout 3000 --ui bdd --exit",
     "test:coverage": "nyc --reporter=lcov mocha -- --recursive 'test/**/*.js' --reporter spec --exit",
->>>>>>> ac2254cb
     "test:coveralls": "npm run test:coverage && cat ./coverage/lcov.info | coveralls && rm -rf ./coverage",
     "test:watch": "npm run test -- -w ./lib",
     "watch": "watch 'npm test && npm run lint' ./lib ./test"
@@ -70,40 +62,27 @@
     "uuid": "~3.3.2"
   },
   "devDependencies": {
-<<<<<<< HEAD
-    "coveralls": "~3.0.3",
-    "husky": "~1.1.0",
-    "istanbul": "~0.4.5",
-    "eslint": "~5.16.0",
-    "eslint-config-tamia": "~6.2.1",
-    "eslint-plugin-prettier": "~3.1.0",
-    "lint-staged": "~7.3.0",
-    "mocha": "6.1.4",
-    "nock": "10.0.6",
-    "prettier": "~1.18.2",
-    "should": "13.2.3",
-    "timekeeper": "2.2.0",
-    "watch": "~1.0.2",
-    "remark-cli": "~6.0.1",
-    "remark-preset-lint-recommended": "~3.0.3",
-    "textlint": "~11.3.1",
-=======
     "coveralls": "~3.1.0",
-    "jshint": "~2.11.1",
+    "eslint": "~7.5.0",
+    "eslint-config-tamia": "~7.2.5",
+    "eslint-plugin-prettier": "~3.1.4",
+    "husky": "~4.2.5",
+    "lint-staged": "~10.2.11",
+    "prettier": "~2.0.5",
     "mocha": "8.0.1",
     "nock": "13.0.3",
     "nyc": "~15.1.0",
     "remark-cli": "~8.0.1",
     "remark-preset-lint-recommended": "~4.0.1",
+    "should": "13.2.3",
+    "sinon": "~9.0.2",
     "textlint": "~11.7.6",
->>>>>>> ac2254cb
-    "textlint-filter-rule-comments": "~1.2.2",
     "textlint-rule-common-misspellings": "~1.0.1",
     "textlint-rule-no-dead-link": "~4.7.0",
     "textlint-rule-terminology": "~2.1.4",
     "textlint-rule-write-good": "~1.6.2",
-<<<<<<< HEAD
-    "sinon": "~9.0.2"
+    "timekeeper": "2.2.0",
+    "watch": "~1.0.2"
   },
   "husky": {
     "hooks": {
@@ -119,11 +98,5 @@
       "prettier --config .prettierrc.json --write",
       "git add"
     ]
-=======
-    "should": "13.2.3",
-    "sinon": "~9.0.2",
-    "timekeeper": "2.2.0",
-    "watch": "~1.0.2"
->>>>>>> ac2254cb
   }
 }