# Installation & Administration Guide

## Configuration

The `activate()` function that starts the IoT Agent receives as single parameter with the configuration for the IoT
Agent. The Agent Console reads the same configuration from the `config.js` file.

### Global Configuration

These are the parameters that can be configured in the global section:

-   **logLevel**: minimum log level to log. May take one of the following values: DEBUG, INFO, ERROR, FATAL. E.g.:
    'DEBUG'.
-   **contextBroker**: connection data to the Context Broker (host and port). E.g.:

```javascript
{
    host: '192.168.56.101',
    port: '1026'
}
```

-   If you want to use NGSI v2:

```javascript
{
    host: '192.168.56.101',
    port: '1026',
    ngsiVersion: 'v2'
}
```

-   **server**: configuration used to create the Context Server (port where the IoT Agent will be listening as a Context
    Provider and base root to prefix all the paths). The `port` attribute is required. If no `baseRoot` attribute is
    used, '/' is used by default. E.g.:

```javascript
{
    baseRoot: '/',
    port: 4041
}
```

-   **stats**: configure the periodic collection of statistics. Use `interval` in milliseconds to set the time between
    stats writings.

```javascript
stats: {
    interval: 100;
}
```

-   **authentication**: authentication data, for use in retrieving tokens for devices with a trust token (required in
    scenarios with security enabled in the Context Broker side). Currently, two authentication provider are supported:
    `keystone` and `oauth2`. Authentication need to be enabled by setting the field `enabled` to `true`. In `keystone`
    based authentication, the `trust` associated to the `device` or `deviceGroup` is a token representing a specific
    user and his rights on a given domain (i.e. combination of `fiware-service` and `fiware-servicepath`). The
    authentication process use the trust delegation workflow to check if the trust provided is valid, in which case
    return a `x-subject-token` that can be used to authenticate the request to the Context Broker. Required parameters
    are: the `url` of the keystone to be used (alternatively `host` and `port` but if you use this combination, the IoT
    Agent will assume that the protocol is HTTP), the `user` and `password` to which it is delegated the `trust`
    verification. E.g.:

```javascript
{
    enabled: true,
    url: 'https://localhost:5000',
    type: 'keystone',
    user: 'iotagent',
    password: 'iotagent'
}
```

In `oauth2` based authentication, two types of tokens can be used depending on the availability in the IDM to be used.
On one hand, the `trust` associated to the `device` or `deviceGroup` is a `refresh_token` issued by a specific user for
the Context Broker client. The authentication process uses the
[`refresh_token` grant type](https://tools.ietf.org/html/rfc6749#section-1.5) to obtain an `access_token` that can be
used to authenticate the request to the Context Broker. At the time being the assumption is that the `refresh_token` is
a not expiring `offline_token` (we believe this is the best solution in the case of IoT Devices, since injecting a
refresh token look may slow down communication. Still, the developer would be able to invalidate the refresh token on
the provider side in case of security issues connected to a token). The code was tested using
[Keycloak](http://www.keycloak.org), [Auth0](https://auth0.com) and [FIWARE Keyrock](https://github.com/ging/fiware-idm)
(it may require customisation for other providers - while OAuth2 is a standard, not all implementations behave in the
same way, especially as regards status codes and error messages). Required parameters are: the `url` of the OAuth 2
provider to be used (alternatively `host` and `port` but if you use this combination, the IoT Agent will assume that the
protocol is HTTP), the `tokenPath` to which the validation request should be sent
(`/auth/realms/default/protocol/openid-connect/token` for Keycloak and Auth0, `/oauth2/token` for Keyrock), the
`clientId` and `clientSecret` that identify the Context Broker, and the `header` field that should be used to send the
authentication request (that will be sent in the form `Authorization: Bearer <access_token>`). E.g.:

```javascript
{
    enabled: true,
    type: 'oauth2',
    url: 'http://localhost:3000',
    header: 'Authorization',
    clientId: 'context-broker',
    clientSecret: 'c8d58d16-0a42-400e-9765-f32e154a5a9e',
    tokenPath: '/auth/realms/default/protocol/openid-connect/token'
}
```

Nevertheless, this kind of authentication relying on `refresh_token` grant type implies that when the acces_token
expires, it is needed to request a new one from the IDM, causing some overhead in the communication with the Context
Broker. To mitigate this issue, FIWARE KeyRock IDM implements `permanent tokens` that can be retrieved using
`scope=permanent`. With this approach, the IOTA does not need to interact with the IDM and directly include the
`permanent token` in the header. In order to use this type of token, an additional parameter `permanentToken` must be
set to `true` in the `authentication` configuration. An environment variable `IOTA_AUTH_PERMANENT_TOKEN` can be also
used for the same purpose. For instance:

```javascript
{
    type: 'oauth2',
    url: 'http://localhost:3000',
    header: 'Authorization',
    clientId: 'context-broker',
    clientSecret: '0c2492e1-3ce3-4cca-9723-e6075b89c244',
    tokenPath: '/oauth2/token',
    enabled: true,
    permanentToken: true
}
```

-   **deviceRegistry**: type of Device Registry to create. Currently, two values are supported: `memory` and `mongodb`.
    If the former is configured, a transient memory-based device registry will be used to register all the devices. This
    registry will be emptied whenever the process is restarted. If the latter is selected, a MongoDB database will be
    used to store all the device information, so it will be persistent from one execution to the other. Mongodb
    databases must be configured in the `mongob` section (as described bellow). E.g.:

```javascript
{
    type: 'mongodb';
}
```

-   **mongodb**: configures the MongoDB driver for those repositories with 'mongodb' type. If the `host` parameter is a
    list of comma-separated IPs, they will be considered to be part of a Replica Set. In that case, the optional
    property `replicaSet` should contain the Replica Set name. If the database requires authentication, username
    (`username`), password (`password`) and authSource (`authSource`) can be set. If the database requires TLS/SSL
    connection but any validation of the certificate chain is not mandatory, all you need is to set the ssl (`ssl`)
    option as `true` to connect the database. If you need to add more complex option(s) such as `retryWrites=true` or
    `w=majority` when connection database, extraArgs (`extraArgs`) can be used to perform it. For The MongoBD driver
    will retry the connection at startup time `retries` times, waiting `retryTime` seconds between attempts, if those
    attributes are present (default values are 5 and 5 respectively). E.g.:

```javascript
{
  host: 'localhost',
  port: '27017',
  db: 'iotagent',
  retries: 5,
  retryTime: 5
}
```

```javascript
{
  host: 'mongodb-0,mongodb-1,mongodb-2',
  port: '27017',
  db: 'iotagent',
  replicaSet: 'rs0',
  user: 'rootuser',
  password: 'password',
  authSource: 'admin',
  ssl: true,
  extraArgs: {
    retryWrites: true,
    readPreference: 'nearest',
    w: 'majority'
  },
  retries: 5,
  retryTime: 5
}
```

-   **iotManager**: configures all the information needed to register the IoT Agent in the IoTManager. If this section
    is present, the IoTA will try to register to a IoTAM in the `host`, `port` and `path` indicated, with the
    information configured in the object. The IoTAgent URL that will be reported will be the `providedUrl` (described
    below) with the added `agentPath`:

```javascript
{
    host: 'mockediotam.com',
    port: 9876,
    path: '/protocols',
    protocol: 'GENERIC_PROTOCOL',
    description: 'A generic protocol',
    agentPath: '/iot'
}
```

-   **types**: See **Type Configuration** in the [Configuration API](#configurationapi) section below.
-   **eventType**: Default type for the Events (useful only with the `addEvents` plugin).
-   **service**: default service for the IoT Agent. If a device is being registered, and no service information comes
    with the device data, and no service information is configured for the given type, the default IoT agent service
    will be used instead. E.g.: 'smartGondor'.
-   **subservice**: default subservice for the IoT Agent. If a device is being registered, and no subservice information
    comes with the device data, and no subservice information is configured for the given type, the default IoT agent
    subservice will be used instead. E.g.: '/gardens'.
-   **providerUrl**: URL to send in the Context Provider registration requests. Should represent the external IP of the
    deployed IoT Agent (the IP where the Context Broker will redirect the NGSI requests). E.g.:
    'http://192.168.56.1:4041'.
-   **deviceRegistrationDuration**: duration of the registrations as Context Providers and the subscriptions done by
    bidirectional plugin, in [ISO 8601](http://en.wikipedia.org/wiki/ISO_8601) standard format. E.g.: 'P1M'. Only used
    if agent is configured in NGSI v1 mode. In NGSI v2 mode the setting is ignored (registrations and subscriptions are
    non-expirable and the IOTA manages its removal explicitely).
-   **iotaVersion**: indicates the version of the IoTA that will be displayed in the about method (it should be filled
    automatically by each IoTA).
-   **appendMode**: if this flag is activated, the update requests to the Context Broker will be performed always with
    APPEND type, instead of the default UPDATE. This have implications in the use of attributes with Context Providers,
    so this flag should be used with care. This flag is overwritten by `autoprovision` flag in group or device
    provision.
-   **dieOnUnexpectedError**: if this flag is activated, the IoTAgent will not capture global exception, thus dying upon
    any unexpected error.
-   **singleConfigurationMode**: enables the Single Configuration mode for backwards compatibility (see description in
    the Overview). Default to false.
-   **timestamp**: if this flag is activated, the IoT Agent will add a 'TimeInstant' metadata attribute to all the
    attributes updated from device information. This flag is overwritten by `timestamp` flag in group or device
    provision.
-   **defaultResource**: default string to use as resource for the registration of new Configurations (if no resource is
    provided).
-   **defaultKey**: default string to use as API Key for devices that do not belong to a particular Configuration.
-   **componentName**: default string identifying the component name for this IoT Agent in the logs.
-   **pollingExpiration**: expiration time for commands waiting in the polling queue in miliseconds. If a command has
    been in the queue for this amount of time without being collected by the device, the expiration daemon will reclaim
    it. This attribute is optional (if it doesn't exist, commands won't expire).
-   **pollingDaemonFrequency**: time between collection of expired commands in milliseconds. This attribute is optional
    (if this parameter doesn't exist the polling daemon won't be started).
-   **autocast**: When enabled, the IoT Agents will try to cast attribute's values considering the JSON native type
    (only for NGSI v2).
-   **multiCore**: When enabled, the IoT Agents runs in multi-thread environment to take advantage of multi-core
    systems. It allows two values `true` or `false`. This attribute is optional with default to false, which means that
    the IoTAgent runs in a single thread. For more details about multi-core functionality, please refer to the
    [Cluster](https://nodejs.org/api/cluster.html) module in Node.js and
    [this section](howto.md#iot-agent-in-multi-thread-mode) of the library documentation.
<<<<<<< HEAD
-   **defaultExpressionLanguage**: the default expression language used to compute expressions, possible values are:
    `legacy` or `jexl`. When not set or wrongly set, `legacy` is used as default value.
=======
-   **defaultExpressionLanguage**: the default expression language used to
    compute expressions, possible values are: `legacy` or `jexl`. When not set or 
    wrongly set, `legacy` is used as default value.

-   **explicitAttrs**: if this flag is activated, only provisioned attributes will be processed to Context Broker. 
    This flag is overwritten by `explicitAttrs` flag in group or device provision.
>>>>>>> 4519d150

### Configuration using environment variables

Some of the configuration parameters can be overriden with environment variables, to ease the use of those parameters
with container-based technologies, like Docker, Heroku, etc...

The following table shows the accepted environment variables, as well as the configuration parameter the variable
overrides.

<<<<<<< HEAD
| Environment variable             | Configuration attribute         |
| :------------------------------- | :------------------------------ |
| IOTA_CB_URL                      | `contextBroker.url`             |
| IOTA_CB_HOST                     | `contextBroker.host`            |
| IOTA_CB_PORT                     | `contextBroker.port`            |
| IOTA_CB_NGSI_VERSION             | `contextBroker.ngsiVersion`     |
| IOTA_NORTH_HOST                  | `server.host`                   |
| IOTA_NORTH_PORT                  | `server.port`                   |
| IOTA_PROVIDER_URL                | `providerUrl`                   |
| IOTA_AUTH_ENABLED                | `authentication.enabled`        |
| IOTA_AUTH_TYPE                   | `authentication.type`           |
| IOTA_AUTH_HEADER                 | `authentication.header`         |
| IOTA_AUTH_URL                    | `authentication.url`            |
| IOTA_AUTH_HOST                   | `authentication.host`           |
| IOTA_AUTH_PORT                   | `authentication.port`           |
| IOTA_AUTH_USER                   | `authentication.user`           |
| IOTA_AUTH_PASSWORD               | `authentication.password`       |
| IOTA_AUTH_CLIENT_ID              | `authentication.clientId`       |
| IOTA_AUTH_CLIENT_SECRET          | `authentication.clientSecret`   |
| IOTA_AUTH_TOKEN_PATH             | `authentication.tokenPath`      |
| IOTA_AUTH_PERMANENT_TOKEN        | `authentication.permanentToken` |
| IOTA_REGISTRY_TYPE               | `deviceRegistry.type`           |
| IOTA_LOG_LEVEL                   | `logLevel`                      |
| IOTA_TIMESTAMP                   | `timestamp`                     |
| IOTA_IOTAM_URL                   | `iotManager.url`                |
| IOTA_IOTAM_HOST                  | `iotManager.host`               |
| IOTA_IOTAM_PORT                  | `iotManager.port`               |
| IOTA_IOTAM_PATH                  | `iotManager.path`               |
| IOTA_IOTAM_AGENTPATH             | `iotManager.agentPath`          |
| IOTA_IOTAM_PROTOCOL              | `iotManager.protocol`           |
| IOTA_IOTAM_DESCRIPTION           | `iotManager.description`        |
| IOTA_MONGO_HOST                  | `mongodb.host`                  |
| IOTA_MONGO_PORT                  | `mongodb.port`                  |
| IOTA_MONGO_DB                    | `mongodb.db`                    |
| IOTA_MONGO_REPLICASET            | `mongodb.replicaSet`            |
| IOTA_MONGO_USER                  | `mongodb.user`                  |
| IOTA_MONGO_PASSWORD              | `mongodb.password`              |
| IOTA_MONGO_AUTH_SOURCE           | `mongodb.authSource`            |
| IOTA_MONGO_RETRIES               | `mongodb.retries`               |
| IOTA_MONGO_RETRY_TIME            | `mongodb.retryTime`             |
| IOTA_MONGO_SSL                   | `mongodb.ssl`                   |
| IOTA_MONGO_EXTRAARGS             | `mongodb.extraArgs`             |
| IOTA_SINGLE_MODE                 | `singleConfigurationMode`       |
| IOTA_APPEND_MODE                 | `appendMode`                    |
| IOTA_POLLING_EXPIRATION          | `pollingExpiration`             |
| IOTA_POLLING_DAEMON_FREQ         | `pollingDaemonFrequency`        |
| IOTA_AUTOCAST                    | `autocast`                      |
| IOTA_MULTI_CORE                  | `multiCore`                     |
| IOTA_DEFAULT_EXPRESSION_LANGUAGE | defaultExpressionLanguage       |
=======
| Environment variable      | Configuration attribute         |
| :------------------------ | :------------------------------ |
| IOTA_CB_URL               | `contextBroker.url`             |
| IOTA_CB_HOST              | `contextBroker.host`            |
| IOTA_CB_PORT              | `contextBroker.port`            |
| IOTA_CB_NGSI_VERSION      | `contextBroker.ngsiVersion`     |
| IOTA_NORTH_HOST           | `server.host`                   |
| IOTA_NORTH_PORT           | `server.port`                   |
| IOTA_PROVIDER_URL         | `providerUrl`                   |
| IOTA_AUTH_ENABLED         | `authentication.enabled`        |
| IOTA_AUTH_TYPE            | `authentication.type`           |
| IOTA_AUTH_HEADER          | `authentication.header`         |
| IOTA_AUTH_URL             | `authentication.url`            |
| IOTA_AUTH_HOST            | `authentication.host`           |
| IOTA_AUTH_PORT            | `authentication.port`           |
| IOTA_AUTH_USER            | `authentication.user`           |
| IOTA_AUTH_PASSWORD        | `authentication.password`       |
| IOTA_AUTH_CLIENT_ID       | `authentication.clientId`       |
| IOTA_AUTH_CLIENT_SECRET   | `authentication.clientSecret`   |
| IOTA_AUTH_TOKEN_PATH      | `authentication.tokenPath`      |
| IOTA_AUTH_PERMANENT_TOKEN | `authentication.permanentToken` |
| IOTA_REGISTRY_TYPE        | `deviceRegistry.type`           |
| IOTA_LOG_LEVEL            | `logLevel`                      |
| IOTA_TIMESTAMP            | `timestamp`                     |
| IOTA_IOTAM_URL            | `iotManager.url`                |
| IOTA_IOTAM_HOST           | `iotManager.host`               |
| IOTA_IOTAM_PORT           | `iotManager.port`               |
| IOTA_IOTAM_PATH           | `iotManager.path`               |
| IOTA_IOTAM_AGENTPATH      | `iotManager.agentPath`          |
| IOTA_IOTAM_PROTOCOL       | `iotManager.protocol`           |
| IOTA_IOTAM_DESCRIPTION    | `iotManager.description`        |
| IOTA_MONGO_HOST           | `mongodb.host`                  |
| IOTA_MONGO_PORT           | `mongodb.port`                  |
| IOTA_MONGO_DB             | `mongodb.db`                    |
| IOTA_MONGO_REPLICASET     | `mongodb.replicaSet`            |
| IOTA_MONGO_USER           | `mongodb.user`                  |
| IOTA_MONGO_PASSWORD       | `mongodb.password`              |
| IOTA_MONGO_AUTH_SOURCE    | `mongodb.authSource`            |
| IOTA_MONGO_RETRIES        | `mongodb.retries`               |
| IOTA_MONGO_RETRY_TIME     | `mongodb.retryTime`             |
| IOTA_MONGO_SSL            | `mongodb.ssl      `             |
| IOTA_MONGO_EXTRAARGS      | `mongodb.extraArgs`             |
| IOTA_SINGLE_MODE          | `singleConfigurationMode`       |
| IOTA_APPEND_MODE          | `appendMode`                    |
| IOTA_POLLING_EXPIRATION   | `pollingExpiration`             |
| IOTA_POLLING_DAEMON_FREQ  | `pollingDaemonFrequency`        |
| IOTA_AUTOCAST             | `autocast`                      |
| IOTA_MULTI_CORE           | `multiCore`                     |
| IOTA_DEFAULT_EXPRESSION_LANGUAGE | defaultExpressionLanguage    |
| IOTA_EXPLICIT_ATTRS       | `explicitAttrs`                 |
>>>>>>> 4519d150
<|MERGE_RESOLUTION|>--- conflicted
+++ resolved
@@ -233,17 +233,11 @@
     the IoTAgent runs in a single thread. For more details about multi-core functionality, please refer to the
     [Cluster](https://nodejs.org/api/cluster.html) module in Node.js and
     [this section](howto.md#iot-agent-in-multi-thread-mode) of the library documentation.
-<<<<<<< HEAD
 -   **defaultExpressionLanguage**: the default expression language used to compute expressions, possible values are:
     `legacy` or `jexl`. When not set or wrongly set, `legacy` is used as default value.
-=======
--   **defaultExpressionLanguage**: the default expression language used to
-    compute expressions, possible values are: `legacy` or `jexl`. When not set or 
-    wrongly set, `legacy` is used as default value.
-
--   **explicitAttrs**: if this flag is activated, only provisioned attributes will be processed to Context Broker. 
-    This flag is overwritten by `explicitAttrs` flag in group or device provision.
->>>>>>> 4519d150
+
+-   **explicitAttrs**: if this flag is activated, only provisioned attributes will be processed to Context Broker. This
+    flag is overwritten by `explicitAttrs` flag in group or device provision.
 
 ### Configuration using environment variables
 
@@ -253,7 +247,6 @@
 The following table shows the accepted environment variables, as well as the configuration parameter the variable
 overrides.
 
-<<<<<<< HEAD
 | Environment variable             | Configuration attribute         |
 | :------------------------------- | :------------------------------ |
 | IOTA_CB_URL                      | `contextBroker.url`             |
@@ -303,55 +296,4 @@
 | IOTA_AUTOCAST                    | `autocast`                      |
 | IOTA_MULTI_CORE                  | `multiCore`                     |
 | IOTA_DEFAULT_EXPRESSION_LANGUAGE | defaultExpressionLanguage       |
-=======
-| Environment variable      | Configuration attribute         |
-| :------------------------ | :------------------------------ |
-| IOTA_CB_URL               | `contextBroker.url`             |
-| IOTA_CB_HOST              | `contextBroker.host`            |
-| IOTA_CB_PORT              | `contextBroker.port`            |
-| IOTA_CB_NGSI_VERSION      | `contextBroker.ngsiVersion`     |
-| IOTA_NORTH_HOST           | `server.host`                   |
-| IOTA_NORTH_PORT           | `server.port`                   |
-| IOTA_PROVIDER_URL         | `providerUrl`                   |
-| IOTA_AUTH_ENABLED         | `authentication.enabled`        |
-| IOTA_AUTH_TYPE            | `authentication.type`           |
-| IOTA_AUTH_HEADER          | `authentication.header`         |
-| IOTA_AUTH_URL             | `authentication.url`            |
-| IOTA_AUTH_HOST            | `authentication.host`           |
-| IOTA_AUTH_PORT            | `authentication.port`           |
-| IOTA_AUTH_USER            | `authentication.user`           |
-| IOTA_AUTH_PASSWORD        | `authentication.password`       |
-| IOTA_AUTH_CLIENT_ID       | `authentication.clientId`       |
-| IOTA_AUTH_CLIENT_SECRET   | `authentication.clientSecret`   |
-| IOTA_AUTH_TOKEN_PATH      | `authentication.tokenPath`      |
-| IOTA_AUTH_PERMANENT_TOKEN | `authentication.permanentToken` |
-| IOTA_REGISTRY_TYPE        | `deviceRegistry.type`           |
-| IOTA_LOG_LEVEL            | `logLevel`                      |
-| IOTA_TIMESTAMP            | `timestamp`                     |
-| IOTA_IOTAM_URL            | `iotManager.url`                |
-| IOTA_IOTAM_HOST           | `iotManager.host`               |
-| IOTA_IOTAM_PORT           | `iotManager.port`               |
-| IOTA_IOTAM_PATH           | `iotManager.path`               |
-| IOTA_IOTAM_AGENTPATH      | `iotManager.agentPath`          |
-| IOTA_IOTAM_PROTOCOL       | `iotManager.protocol`           |
-| IOTA_IOTAM_DESCRIPTION    | `iotManager.description`        |
-| IOTA_MONGO_HOST           | `mongodb.host`                  |
-| IOTA_MONGO_PORT           | `mongodb.port`                  |
-| IOTA_MONGO_DB             | `mongodb.db`                    |
-| IOTA_MONGO_REPLICASET     | `mongodb.replicaSet`            |
-| IOTA_MONGO_USER           | `mongodb.user`                  |
-| IOTA_MONGO_PASSWORD       | `mongodb.password`              |
-| IOTA_MONGO_AUTH_SOURCE    | `mongodb.authSource`            |
-| IOTA_MONGO_RETRIES        | `mongodb.retries`               |
-| IOTA_MONGO_RETRY_TIME     | `mongodb.retryTime`             |
-| IOTA_MONGO_SSL            | `mongodb.ssl      `             |
-| IOTA_MONGO_EXTRAARGS      | `mongodb.extraArgs`             |
-| IOTA_SINGLE_MODE          | `singleConfigurationMode`       |
-| IOTA_APPEND_MODE          | `appendMode`                    |
-| IOTA_POLLING_EXPIRATION   | `pollingExpiration`             |
-| IOTA_POLLING_DAEMON_FREQ  | `pollingDaemonFrequency`        |
-| IOTA_AUTOCAST             | `autocast`                      |
-| IOTA_MULTI_CORE           | `multiCore`                     |
-| IOTA_DEFAULT_EXPRESSION_LANGUAGE | defaultExpressionLanguage    |
-| IOTA_EXPLICIT_ATTRS       | `explicitAttrs`                 |
->>>>>>> 4519d150
+| IOTA_EXPLICIT_ATTRS              | `explicitAttrs`                 |