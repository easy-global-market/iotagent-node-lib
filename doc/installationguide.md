# Installation & Administration Guide

## Configuration

The `activate()` function that starts the IoT Agent receives as single parameter with the configuration for the IoT
Agent. The Agent Console reads the same configuration from the `config.js` file.

### Global Configuration

These are the parameters that can be configured in the global section:

-   **logLevel**: minimum log level to log. May take one of the following values: DEBUG, INFO, ERROR, FATAL. E.g.:
    'DEBUG'.
-   **contextBroker**: connection data to the Context Broker (host and port). E.g.:

```javascript
{
    host: '192.168.56.101',
    port: '1026'
}
```

-   If you want to use NGSI v2:

```javascript
{
    host: '192.168.56.101',
    port: '1026',
    ngsiVersion: 'v2'
}
```

-   **server**: configuration used to create the Context Server (port where the IoT Agent will be listening as a Context
    Provider and base root to prefix all the paths). The `port` attribute is required. If no `baseRoot` attribute is
    used, '/' is used by default. E.g.:

```javascript
{
    baseRoot: '/',
    port: 4041
}
```

-   **stats**: configure the periodic collection of statistics. Use `interval` in milliseconds to set the time between
    stats writings.

```javascript
stats: {
    interval: 100;
}
```

-   **authentication**: authentication data, for use in retrieving tokens for devices with a trust token (required in
    scenarios with security enabled in the Context Broker side). Currently, two authentication provider are supported:
    `keystone` and `oauth2`. Authentication need to be enabled by setting the field `enabled` to `true`. In `keystone`
    based authentication, the `trust` associated to the `device` or `deviceGroup` is a token representing a specific
    user and his rights on a given domain (i.e. combination of `fiware-service` and `fiware-servicepath`). The
    authentication process use the trust delegation workflow to check if the trust provided is valid, in which case
    return a `x-subject-token` that can be used to authenticate the request to the Context Broker. Required parameters
    are: the `url` of the keystone to be used (alternatively `host` and `port` but if you use this combination, the IoT
    Agent will assume that the protocol is HTTP), the `user` and `password` to which it is delegated the `trust`
    verification. E.g.:

```javascript
{
    enabled: true,
    url: 'https://localhost:5000',
    type: 'keystone',
    user: 'iotagent',
    password: 'iotagent'
}
```

In `oauth2` based authentication, two types of tokens can be used depending on the availability in the IDM to be used.
On one hand, the `trust` associated to the `device` or `deviceGroup` is a `refresh_token` issued by a specific user for
the Context Broker client. The authentication process uses the
[`refresh_token` grant type](https://tools.ietf.org/html/rfc6749#section-1.5) to obtain an `access_token` that can be
used to authenticate the request to the Context Broker. At the time being the assumption is that the `refresh_token` is
a not expiring `offline_token` (we believe this is the best solution in the case of IoT Devices, since injecting a
refresh token look may slow down communication. Still, the developer would be able to invalidate the refresh token on
the provider side in case of security issues connected to a token). The code was tested using
[Keycloak](http://www.keycloak.org), [Auth0](https://auth0.com) and [FIWARE Keyrock](https://github.com/ging/fiware-idm)
(it may require customisation for other providers - while OAuth2 is a standard, not all implementations behave in the
same way, especially as regards status codes and error messages). Required parameters are: the `url` of the OAuth 2
provider to be used (alternatively `host` and `port` but if you use this combination, the IoT Agent will assume that the
protocol is HTTP), the `tokenPath` to which the validation request should be sent
(`/auth/realms/default/protocol/openid-connect/token` for Keycloak and Auth0, `/oauth2/token` for Keyrock), the
`clientId` and `clientSecret` that identify the Context Broker, and the `header` field that should be used to send the
authentication request (that will be sent in the form `Authorization: Bearer <access_token>`). E.g.:

```javascript
{
    enabled: true,
    type: 'oauth2',
    url: 'http://localhost:3000',
    header: 'Authorization',
    clientId: 'context-broker',
    clientSecret: 'c8d58d16-0a42-400e-9765-f32e154a5a9e',
    tokenPath: '/auth/realms/default/protocol/openid-connect/token'
}
```

Nevertheless, this kind of authentication relying on `refresh_token` grant type implies that when the acces_token
expires, it is needed to request a new one from the IDM, causing some overhead in the communication with the Context
Broker. To mitigate this issue, FIWARE KeyRock IDM implements `permanent tokens` that can be retrieved using
`scope=permanent`. With this approach, the IOTA does not need to interact with the IDM and directly include the
`permanent token` in the header. In order to use this type of token, an additional parameter `permanentToken` must be
set to `true` in the `authentication` configuration. An environment variable `IOTA_AUTH_PERMANENT_TOKEN` can be also
used for the same purpose. For instance:

```javascript
{
    type: 'oauth2',
    url: 'http://localhost:3000',
    header: 'Authorization',
    clientId: 'context-broker',
    clientSecret: '0c2492e1-3ce3-4cca-9723-e6075b89c244',
    tokenPath: '/oauth2/token',
    enabled: true,
    permanentToken: true
}
```

-   **deviceRegistry**: type of Device Registry to create. Currently, two values are supported: `memory` and `mongodb`.
    If the former is configured, a transient memory-based device registry will be used to register all the devices. This
    registry will be emptied whenever the process is restarted. If the latter is selected, a MongoDB database will be
    used to store all the device information, so it will be persistent from one execution to the other. Mongodb
    databases must be configured in the `mongob` section (as described bellow). E.g.:

```javascript
{
    type: "mongodb";
}
```

-   **mongodb**: configures the MongoDB driver for those repositories with 'mongodb' type. If the `host` parameter is a
    list of comma-separated IPs, they will be considered to be part of a Replica Set. In that case, the optional
    property `replicaSet` should contain the Replica Set name. If the database requires authentication, username
    (`username`), password (`password`) and authSource (`authSource`) can be set. If the database requires TLS/SSL
    connection but any validation of the certificate chain is not mandatory, all you need is to set the ssl (`ssl`)
    option as `true` to connect the database. If you need to add more complex option(s) such as `retryWrites=true` or
    `w=majority` when connection database, extraArgs (`extraArgs`) can be used to perform it. For The MongoBD driver
    will retry the connection at startup time `retries` times, waiting `retryTime` seconds between attempts, if those
    attributes are present (default values are 5 and 5 respectively). E.g.:

```javascript
{
  host: 'localhost',
  port: '27017',
  db: 'iotagent',
  retries: 5,
  retryTime: 5
}
```

```javascript
{
  host: 'mongodb-0,mongodb-1,mongodb-2',
  port: '27017',
  db: 'iotagent',
  replicaSet: 'rs0',
  user: 'rootuser',
  password: 'password',
  authSource: 'admin',
  ssl: true,
  extraArgs: {
    retryWrites: true,
    readPreference: 'nearest',
    w: 'majority'
  },
  retries: 5,
  retryTime: 5
}
```

-   **iotManager**: configures all the information needed to register the IoT Agent in the IoTManager. If this section
    is present, the IoTA will try to register to a IoTAM in the `host`, `port` and `path` indicated, with the
    information configured in the object. The IoTAgent URL that will be reported will be the `providedUrl` (described
    below) with the added `agentPath`:

```javascript
{
    host: 'mockediotam.com',
    port: 9876,
    path: '/protocols',
    protocol: 'GENERIC_PROTOCOL',
    description: 'A generic protocol',
    agentPath: '/iot'
}
```

-   **types**: See **Type Configuration** in the [Configuration API](#configurationapi) section below.
-   **eventType**: Default type for the Events (useful only with the `addEvents` plugin).
-   **service**: default service for the IoT Agent. If a device is being registered, and no service information comes
    with the device data, and no service information is configured for the given type, the default IoT agent service
    will be used instead. E.g.: 'smartGondor'.
-   **subservice**: default subservice for the IoT Agent. If a device is being registered, and no subservice information
    comes with the device data, and no subservice information is configured for the given type, the default IoT agent
    subservice will be used instead. E.g.: '/gardens'.
-   **providerUrl**: URL to send in the Context Provider registration requests. Should represent the external IP of the
    deployed IoT Agent (the IP where the Context Broker will redirect the NGSI requests). E.g.:
    'http://192.168.56.1:4041'.
-   **deviceRegistrationDuration**: duration of the registrations as Context Providers and the subscriptions done by
    bidirectional plugin, in [ISO 8601](http://en.wikipedia.org/wiki/ISO_8601) standard format. E.g.: 'P1M'. Only used
    if agent is configured in NGSI v1 mode. In NGSI v2 mode the setting is ignored (registrations and subscriptions are
    non-expirable and the IOTA manages its removal explicitely).
-   **iotaVersion**: indicates the version of the IoTA that will be displayed in the about method (it should be filled
    automatically by each IoTA).
-   **appendMode**: if this flag is activated, the update requests to the Context Broker will be performed always with
    APPEND type, instead of the default UPDATE. This have implications in the use of attributes with Context Providers,
    so this flag should be used with care. This flag is overwritten by `autoprovision` flag in group or device
    provision.
-   **dieOnUnexpectedError**: if this flag is activated, the IoTAgent will not capture global exception, thus dying upon
    any unexpected error.
-   **singleConfigurationMode**: enables the Single Configuration mode for backwards compatibility (see description in
    the Overview). Default to false.
-   **timestamp**: if this flag is activated, the IoT Agent will add a 'TimeInstant' metadata attribute to all the
    attributes updated from device information. This flag is overwritten by `timestamp` flag in group or device
    provision.
-   **defaultResource**: default string to use as resource for the registration of new Configurations (if no resource is
    provided).
-   **defaultKey**: default string to use as API Key for devices that do not belong to a particular Configuration.
-   **componentName**: default string identifying the component name for this IoT Agent in the logs.
-   **pollingExpiration**: expiration time for commands waiting in the polling queue in miliseconds. If a command has
    been in the queue for this amount of time without being collected by the device, the expiration daemon will reclaim
    it. This attribute is optional (if it doesn't exist, commands won't expire).
-   **pollingDaemonFrequency**: time between collection of expired commands in milliseconds. This attribute is optional
    (if this parameter doesn't exist the polling daemon won't be started).
-   **autocast**: When enabled, the IoT Agents will try to cast attribute's values considering the JSON native type
    (only for NGSI v2).
-   **multiCore**: When enabled, the IoT Agents runs in multi-thread environment to take advantage of multi-core
    systems. It allows two values `true` or `false`. This attribute is optional with default to false, which means that
    the IoTAgent runs in a single thread. For more details about multi-core functionality, please refer to the
    [Cluster](https://nodejs.org/api/cluster.html) module in Node.js and
    [this section](howto.md#iot-agent-in-multi-thread-mode) of the library documentation.
<<<<<<< HEAD
-   **defaultExpressionLanguage**: the default expression language used to compute expressions, possible values are:
    `legacy` or `jexl`. When not set or wrongly set, `legacy` is used as default value.

-   **explicitAttrs**: if this flag is activated, only provisioned attributes will be processed to Context Broker. This
    flag is overwritten by `explicitAttrs` flag in group or device provision.
=======
-   **defaultExpressionLanguage**: the default expression language used to
    compute expressions, possible values are: `legacy` or `jexl`. When not set or
    wrongly set, `legacy` is used as default value.

-   **explicitAttrs**: if this flag is activated, only provisioned attributes will be processed to Context Broker.
    This flag is overwritten by `explicitAttrs` flag in group or device provision.
-   **relaxTemplateValidation**: if this flag is activated, `objectId` attributes for incoming devices are not validated,
    and may exceptionally include characters (such as semi-colons) which are
    [forbidden](https://fiware-orion.readthedocs.io/en/master/user/forbidden_characters/index.html) according to the NGSI
    specification.  When provisioning devices, it is necessary that the developer provides valid  `objectId`-`name` mappings
    whenever relaxed mode is used, to prevent the consumption of forbidden characters.
>>>>>>> 01367496

### Configuration using environment variables

Some of the configuration parameters can be overriden with environment variables, to ease the use of those parameters
with container-based technologies, like Docker, Heroku, etc...

The following table shows the accepted environment variables, as well as the configuration parameter the variable
overrides.

<<<<<<< HEAD
| Environment variable             | Configuration attribute         |
| :------------------------------- | :------------------------------ |
| IOTA_CB_URL                      | `contextBroker.url`             |
| IOTA_CB_HOST                     | `contextBroker.host`            |
| IOTA_CB_PORT                     | `contextBroker.port`            |
| IOTA_CB_NGSI_VERSION             | `contextBroker.ngsiVersion`     |
| IOTA_NORTH_HOST                  | `server.host`                   |
| IOTA_NORTH_PORT                  | `server.port`                   |
| IOTA_PROVIDER_URL                | `providerUrl`                   |
| IOTA_AUTH_ENABLED                | `authentication.enabled`        |
| IOTA_AUTH_TYPE                   | `authentication.type`           |
| IOTA_AUTH_HEADER                 | `authentication.header`         |
| IOTA_AUTH_URL                    | `authentication.url`            |
| IOTA_AUTH_HOST                   | `authentication.host`           |
| IOTA_AUTH_PORT                   | `authentication.port`           |
| IOTA_AUTH_USER                   | `authentication.user`           |
| IOTA_AUTH_PASSWORD               | `authentication.password`       |
| IOTA_AUTH_CLIENT_ID              | `authentication.clientId`       |
| IOTA_AUTH_CLIENT_SECRET          | `authentication.clientSecret`   |
| IOTA_AUTH_TOKEN_PATH             | `authentication.tokenPath`      |
| IOTA_AUTH_PERMANENT_TOKEN        | `authentication.permanentToken` |
| IOTA_REGISTRY_TYPE               | `deviceRegistry.type`           |
| IOTA_LOG_LEVEL                   | `logLevel`                      |
| IOTA_TIMESTAMP                   | `timestamp`                     |
| IOTA_IOTAM_URL                   | `iotManager.url`                |
| IOTA_IOTAM_HOST                  | `iotManager.host`               |
| IOTA_IOTAM_PORT                  | `iotManager.port`               |
| IOTA_IOTAM_PATH                  | `iotManager.path`               |
| IOTA_IOTAM_AGENTPATH             | `iotManager.agentPath`          |
| IOTA_IOTAM_PROTOCOL              | `iotManager.protocol`           |
| IOTA_IOTAM_DESCRIPTION           | `iotManager.description`        |
| IOTA_MONGO_HOST                  | `mongodb.host`                  |
| IOTA_MONGO_PORT                  | `mongodb.port`                  |
| IOTA_MONGO_DB                    | `mongodb.db`                    |
| IOTA_MONGO_REPLICASET            | `mongodb.replicaSet`            |
| IOTA_MONGO_USER                  | `mongodb.user`                  |
| IOTA_MONGO_PASSWORD              | `mongodb.password`              |
| IOTA_MONGO_AUTH_SOURCE           | `mongodb.authSource`            |
| IOTA_MONGO_RETRIES               | `mongodb.retries`               |
| IOTA_MONGO_RETRY_TIME            | `mongodb.retryTime`             |
| IOTA_MONGO_SSL                   | `mongodb.ssl`                   |
| IOTA_MONGO_EXTRAARGS             | `mongodb.extraArgs`             |
| IOTA_SINGLE_MODE                 | `singleConfigurationMode`       |
| IOTA_APPEND_MODE                 | `appendMode`                    |
| IOTA_POLLING_EXPIRATION          | `pollingExpiration`             |
| IOTA_POLLING_DAEMON_FREQ         | `pollingDaemonFrequency`        |
| IOTA_AUTOCAST                    | `autocast`                      |
| IOTA_MULTI_CORE                  | `multiCore`                     |
| IOTA_DEFAULT_EXPRESSION_LANGUAGE | defaultExpressionLanguage       |
| IOTA_EXPLICIT_ATTRS              | `explicitAttrs`                 |
=======
| Environment variable      | Configuration attribute         |
| :------------------------ | :------------------------------ |
| IOTA_CB_URL               | `contextBroker.url`             |
| IOTA_CB_HOST              | `contextBroker.host`            |
| IOTA_CB_PORT              | `contextBroker.port`            |
| IOTA_CB_NGSI_VERSION      | `contextBroker.ngsiVersion`     |
| IOTA_NORTH_HOST           | `server.host`                   |
| IOTA_NORTH_PORT           | `server.port`                   |
| IOTA_PROVIDER_URL         | `providerUrl`                   |
| IOTA_AUTH_ENABLED         | `authentication.enabled`        |
| IOTA_AUTH_TYPE            | `authentication.type`           |
| IOTA_AUTH_HEADER          | `authentication.header`         |
| IOTA_AUTH_URL             | `authentication.url`            |
| IOTA_AUTH_HOST            | `authentication.host`           |
| IOTA_AUTH_PORT            | `authentication.port`           |
| IOTA_AUTH_USER            | `authentication.user`           |
| IOTA_AUTH_PASSWORD        | `authentication.password`       |
| IOTA_AUTH_CLIENT_ID       | `authentication.clientId`       |
| IOTA_AUTH_CLIENT_SECRET   | `authentication.clientSecret`   |
| IOTA_AUTH_TOKEN_PATH      | `authentication.tokenPath`      |
| IOTA_AUTH_PERMANENT_TOKEN | `authentication.permanentToken` |
| IOTA_REGISTRY_TYPE        | `deviceRegistry.type`           |
| IOTA_LOG_LEVEL            | `logLevel`                      |
| IOTA_TIMESTAMP            | `timestamp`                     |
| IOTA_IOTAM_URL            | `iotManager.url`                |
| IOTA_IOTAM_HOST           | `iotManager.host`               |
| IOTA_IOTAM_PORT           | `iotManager.port`               |
| IOTA_IOTAM_PATH           | `iotManager.path`               |
| IOTA_IOTAM_AGENTPATH      | `iotManager.agentPath`          |
| IOTA_IOTAM_PROTOCOL       | `iotManager.protocol`           |
| IOTA_IOTAM_DESCRIPTION    | `iotManager.description`        |
| IOTA_MONGO_HOST           | `mongodb.host`                  |
| IOTA_MONGO_PORT           | `mongodb.port`                  |
| IOTA_MONGO_DB             | `mongodb.db`                    |
| IOTA_MONGO_REPLICASET     | `mongodb.replicaSet`            |
| IOTA_MONGO_USER           | `mongodb.user`                  |
| IOTA_MONGO_PASSWORD       | `mongodb.password`              |
| IOTA_MONGO_AUTH_SOURCE    | `mongodb.authSource`            |
| IOTA_MONGO_RETRIES        | `mongodb.retries`               |
| IOTA_MONGO_RETRY_TIME     | `mongodb.retryTime`             |
| IOTA_MONGO_SSL            | `mongodb.ssl      `             |
| IOTA_MONGO_EXTRAARGS      | `mongodb.extraArgs`             |
| IOTA_SINGLE_MODE          | `singleConfigurationMode`       |
| IOTA_APPEND_MODE          | `appendMode`                    |
| IOTA_POLLING_EXPIRATION   | `pollingExpiration`             |
| IOTA_POLLING_DAEMON_FREQ  | `pollingDaemonFrequency`        |
| IOTA_AUTOCAST             | `autocast`                      |
| IOTA_MULTI_CORE           | `multiCore`                     |
| IOTA_DEFAULT_EXPRESSION_LANGUAGE | defaultExpressionLanguage    |
| IOTA_EXPLICIT_ATTRS       | `explicitAttrs`                 |
| IOTA_RELAX_TEMPLATE_VALIDATION   | `relaxTemplateValidation`    |
>>>>>>> 01367496
<|MERGE_RESOLUTION|>--- conflicted
+++ resolved
@@ -129,7 +129,7 @@
 
 ```javascript
 {
-    type: "mongodb";
+    type: 'mongodb';
 }
 ```
 
@@ -152,7 +152,6 @@
   retryTime: 5
 }
 ```
-
 ```javascript
 {
   host: 'mongodb-0,mongodb-1,mongodb-2',
@@ -233,13 +232,6 @@
     the IoTAgent runs in a single thread. For more details about multi-core functionality, please refer to the
     [Cluster](https://nodejs.org/api/cluster.html) module in Node.js and
     [this section](howto.md#iot-agent-in-multi-thread-mode) of the library documentation.
-<<<<<<< HEAD
--   **defaultExpressionLanguage**: the default expression language used to compute expressions, possible values are:
-    `legacy` or `jexl`. When not set or wrongly set, `legacy` is used as default value.
-
--   **explicitAttrs**: if this flag is activated, only provisioned attributes will be processed to Context Broker. This
-    flag is overwritten by `explicitAttrs` flag in group or device provision.
-=======
 -   **defaultExpressionLanguage**: the default expression language used to
     compute expressions, possible values are: `legacy` or `jexl`. When not set or
     wrongly set, `legacy` is used as default value.
@@ -251,7 +243,6 @@
     [forbidden](https://fiware-orion.readthedocs.io/en/master/user/forbidden_characters/index.html) according to the NGSI
     specification.  When provisioning devices, it is necessary that the developer provides valid  `objectId`-`name` mappings
     whenever relaxed mode is used, to prevent the consumption of forbidden characters.
->>>>>>> 01367496
 
 ### Configuration using environment variables
 
@@ -261,58 +252,6 @@
 The following table shows the accepted environment variables, as well as the configuration parameter the variable
 overrides.
 
-<<<<<<< HEAD
-| Environment variable             | Configuration attribute         |
-| :------------------------------- | :------------------------------ |
-| IOTA_CB_URL                      | `contextBroker.url`             |
-| IOTA_CB_HOST                     | `contextBroker.host`            |
-| IOTA_CB_PORT                     | `contextBroker.port`            |
-| IOTA_CB_NGSI_VERSION             | `contextBroker.ngsiVersion`     |
-| IOTA_NORTH_HOST                  | `server.host`                   |
-| IOTA_NORTH_PORT                  | `server.port`                   |
-| IOTA_PROVIDER_URL                | `providerUrl`                   |
-| IOTA_AUTH_ENABLED                | `authentication.enabled`        |
-| IOTA_AUTH_TYPE                   | `authentication.type`           |
-| IOTA_AUTH_HEADER                 | `authentication.header`         |
-| IOTA_AUTH_URL                    | `authentication.url`            |
-| IOTA_AUTH_HOST                   | `authentication.host`           |
-| IOTA_AUTH_PORT                   | `authentication.port`           |
-| IOTA_AUTH_USER                   | `authentication.user`           |
-| IOTA_AUTH_PASSWORD               | `authentication.password`       |
-| IOTA_AUTH_CLIENT_ID              | `authentication.clientId`       |
-| IOTA_AUTH_CLIENT_SECRET          | `authentication.clientSecret`   |
-| IOTA_AUTH_TOKEN_PATH             | `authentication.tokenPath`      |
-| IOTA_AUTH_PERMANENT_TOKEN        | `authentication.permanentToken` |
-| IOTA_REGISTRY_TYPE               | `deviceRegistry.type`           |
-| IOTA_LOG_LEVEL                   | `logLevel`                      |
-| IOTA_TIMESTAMP                   | `timestamp`                     |
-| IOTA_IOTAM_URL                   | `iotManager.url`                |
-| IOTA_IOTAM_HOST                  | `iotManager.host`               |
-| IOTA_IOTAM_PORT                  | `iotManager.port`               |
-| IOTA_IOTAM_PATH                  | `iotManager.path`               |
-| IOTA_IOTAM_AGENTPATH             | `iotManager.agentPath`          |
-| IOTA_IOTAM_PROTOCOL              | `iotManager.protocol`           |
-| IOTA_IOTAM_DESCRIPTION           | `iotManager.description`        |
-| IOTA_MONGO_HOST                  | `mongodb.host`                  |
-| IOTA_MONGO_PORT                  | `mongodb.port`                  |
-| IOTA_MONGO_DB                    | `mongodb.db`                    |
-| IOTA_MONGO_REPLICASET            | `mongodb.replicaSet`            |
-| IOTA_MONGO_USER                  | `mongodb.user`                  |
-| IOTA_MONGO_PASSWORD              | `mongodb.password`              |
-| IOTA_MONGO_AUTH_SOURCE           | `mongodb.authSource`            |
-| IOTA_MONGO_RETRIES               | `mongodb.retries`               |
-| IOTA_MONGO_RETRY_TIME            | `mongodb.retryTime`             |
-| IOTA_MONGO_SSL                   | `mongodb.ssl`                   |
-| IOTA_MONGO_EXTRAARGS             | `mongodb.extraArgs`             |
-| IOTA_SINGLE_MODE                 | `singleConfigurationMode`       |
-| IOTA_APPEND_MODE                 | `appendMode`                    |
-| IOTA_POLLING_EXPIRATION          | `pollingExpiration`             |
-| IOTA_POLLING_DAEMON_FREQ         | `pollingDaemonFrequency`        |
-| IOTA_AUTOCAST                    | `autocast`                      |
-| IOTA_MULTI_CORE                  | `multiCore`                     |
-| IOTA_DEFAULT_EXPRESSION_LANGUAGE | defaultExpressionLanguage       |
-| IOTA_EXPLICIT_ATTRS              | `explicitAttrs`                 |
-=======
 | Environment variable      | Configuration attribute         |
 | :------------------------ | :------------------------------ |
 | IOTA_CB_URL               | `contextBroker.url`             |
@@ -363,5 +302,4 @@
 | IOTA_MULTI_CORE           | `multiCore`                     |
 | IOTA_DEFAULT_EXPRESSION_LANGUAGE | defaultExpressionLanguage    |
 | IOTA_EXPLICIT_ATTRS       | `explicitAttrs`                 |
-| IOTA_RELAX_TEMPLATE_VALIDATION   | `relaxTemplateValidation`    |
->>>>>>> 01367496
+| IOTA_RELAX_TEMPLATE_VALIDATION   | `relaxTemplateValidation`    |