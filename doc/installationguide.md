--- conflicted
+++ resolved
@@ -227,7 +227,7 @@
 -   **singleConfigurationMode**: enables the Single Configuration mode for backwards compatibility (see description in
     the Overview). Default to false.
 -   **timestamp**: if this flag is activated:
-    -   For NGSIv1/NGSIv2, the IoT Agent will add a `TimeInstant` metadata attribute to all the attributes updated from device information. 
+    -   For NGSIv1/NGSIv2, the IoT Agent will add a `TimeInstant` metadata attribute to all the attributes updated from device information.
         This flag is overwritten by `timestamp` flag in group or device
     -   With NGSI-LD, the standard `observedAt` property-of-a-property is created instead.
 -   **defaultResource**: default string to use as resource for the registration of new Configurations (if no resource is
@@ -249,14 +249,10 @@
 -   **defaultExpressionLanguage**: the default expression language used to
     compute expressions, possible values are: `legacy` or `jexl`. When not set or
     wrongly set, `legacy` is used as default value.
-<<<<<<< HEAD
 -   **fallbackTenant** - For Linked Data Context Brokers which do not support multi-tenancy, this provides an alternative mechanism for supplying the `NGSILD-Tenant` header. Note that NGSILD-Tenant has not yet been included in the NGSI-LD standard (it has been proposed for the next update of the standard, but the final decision has yet been confirmed), take into account it could change.
     Note that for backwards compatibility with NGSI v2, the `fiware-service` header is already used as alternative if the `NGSILD-Tenant` header is not supplied.
 -   **fallbackPath** - For Linked Data Context Brokers which do not support a service path, this provides an alternative mechanism for suppling the `NGSILD-Path` header.
     Note that for backwards compatibility with NGSI v2, the `fiware-servicepath` header is already used as alternative if the `NGSILD-Path` header is not supplied. Note that NGSILD-Path has not yet been included in the NGSI-LD standard (it has been proposed for the next update of the standard, but the final decision has yet been confirmed), take into account it could change
-=======
-
->>>>>>> 8b3f232d
 -   **explicitAttrs**: if this flag is activated, only provisioned attributes will be processed to Context Broker.
     This flag is overwritten by `explicitAttrs` flag in group or device provision.
 -   **relaxTemplateValidation**: if this flag is activated, `objectId` attributes for incoming devices are not validated,
@@ -273,8 +269,7 @@
 The following table shows the accepted environment variables, as well as the configuration parameter the variable
 overrides.
 
-| Environment variable      | Configuration attribute         |
-<<<<<<< HEAD
+| Environment variable             | Configuration attribute         |
 | :------------------------------- | :------------------------------ |
 | IOTA_CB_URL                      | `contextBroker.url`             |
 | IOTA_CB_HOST                     | `contextBroker.host`            |
@@ -327,58 +322,7 @@
 | IOTA_FALLBACK_PATH               | `fallbackPath`                  |
 | IOTA_DEFAULT_EXPRESSION_LANGUAGE | `defaultExpressionLanguage`     |
 | IOTA_EXPLICIT_ATTRS              | `explicitAttrs`                 |
+| IOTA_RELAX_TEMPLATE_VALIDATION   | `relaxTemplateValidation`       |
 
 Note:
 -   If you need to pass more than one JSON-LD context, you can define the IOTA_JSON_LD_CONTEXT environment variable as a comma separated list of contexts (e.g. `'http://context1.json-ld,http://context2.json-ld'`)
-=======
-| :------------------------ | :------------------------------ |
-| IOTA_CB_URL               | `contextBroker.url`             |
-| IOTA_CB_HOST              | `contextBroker.host`            |
-| IOTA_CB_PORT              | `contextBroker.port`            |
-| IOTA_CB_NGSI_VERSION      | `contextBroker.ngsiVersion`     |
-| IOTA_NORTH_HOST           | `server.host`                   |
-| IOTA_NORTH_PORT           | `server.port`                   |
-| IOTA_PROVIDER_URL         | `providerUrl`                   |
-| IOTA_AUTH_ENABLED         | `authentication.enabled`        |
-| IOTA_AUTH_TYPE            | `authentication.type`           |
-| IOTA_AUTH_HEADER          | `authentication.header`         |
-| IOTA_AUTH_URL             | `authentication.url`            |
-| IOTA_AUTH_HOST            | `authentication.host`           |
-| IOTA_AUTH_PORT            | `authentication.port`           |
-| IOTA_AUTH_USER            | `authentication.user`           |
-| IOTA_AUTH_PASSWORD        | `authentication.password`       |
-| IOTA_AUTH_CLIENT_ID       | `authentication.clientId`       |
-| IOTA_AUTH_CLIENT_SECRET   | `authentication.clientSecret`   |
-| IOTA_AUTH_TOKEN_PATH      | `authentication.tokenPath`      |
-| IOTA_AUTH_PERMANENT_TOKEN | `authentication.permanentToken` |
-| IOTA_REGISTRY_TYPE        | `deviceRegistry.type`           |
-| IOTA_LOG_LEVEL            | `logLevel`                      |
-| IOTA_TIMESTAMP            | `timestamp`                     |
-| IOTA_IOTAM_URL            | `iotManager.url`                |
-| IOTA_IOTAM_HOST           | `iotManager.host`               |
-| IOTA_IOTAM_PORT           | `iotManager.port`               |
-| IOTA_IOTAM_PATH           | `iotManager.path`               |
-| IOTA_IOTAM_AGENTPATH      | `iotManager.agentPath`          |
-| IOTA_IOTAM_PROTOCOL       | `iotManager.protocol`           |
-| IOTA_IOTAM_DESCRIPTION    | `iotManager.description`        |
-| IOTA_MONGO_HOST           | `mongodb.host`                  |
-| IOTA_MONGO_PORT           | `mongodb.port`                  |
-| IOTA_MONGO_DB             | `mongodb.db`                    |
-| IOTA_MONGO_REPLICASET     | `mongodb.replicaSet`            |
-| IOTA_MONGO_USER           | `mongodb.user`                  |
-| IOTA_MONGO_PASSWORD       | `mongodb.password`              |
-| IOTA_MONGO_AUTH_SOURCE    | `mongodb.authSource`            |
-| IOTA_MONGO_RETRIES        | `mongodb.retries`               |
-| IOTA_MONGO_RETRY_TIME     | `mongodb.retryTime`             |
-| IOTA_MONGO_SSL            | `mongodb.ssl      `             |
-| IOTA_MONGO_EXTRAARGS      | `mongodb.extraArgs`             |
-| IOTA_SINGLE_MODE          | `singleConfigurationMode`       |
-| IOTA_APPEND_MODE          | `appendMode`                    |
-| IOTA_POLLING_EXPIRATION   | `pollingExpiration`             |
-| IOTA_POLLING_DAEMON_FREQ  | `pollingDaemonFrequency`        |
-| IOTA_AUTOCAST             | `autocast`                      |
-| IOTA_MULTI_CORE           | `multiCore`                     |
-| IOTA_DEFAULT_EXPRESSION_LANGUAGE | defaultExpressionLanguage    |
-| IOTA_EXPLICIT_ATTRS       | `explicitAttrs`                 |
-| IOTA_RELAX_TEMPLATE_VALIDATION   | `relaxTemplateValidation`    |
->>>>>>> 8b3f232d
