<<<<<<< HEAD
# User & Programmers Manual

* [Usage](#usage)
  + [Stats Registry](#stats-registry)
  + [Alarm module](#alarm-module)
  + [Logs](#logs)
  + [Transactions](#transactions)
  + [Library overview](#library-overview)
  + [Function reference](#function-reference)
* [Development documentation](#development-documentation)
  + [Contributions](#contributions)
  + [Project build](#project-build)
  + [Testing](#testing)
  + [Coding guidelines](#coding-guidelines)
  + [Continuous testing](#continuous-testing)
  + [Code Coverage](#code-coverage)
  + [Clean](#clean)
  + [Prettify Code](#prettify-code)


## Usage
=======
# Library Functions


-   [Stats Registry](#stats-registry)
-   [Alarm module](#alarm-module)
-   [Transactions](#transactions)
-   [Library overview](#library-overview)
-   [Function reference](#function-reference)

>>>>>>> 96e12e12
### Stats Registry

The library provides a mechanism for the periodic reporting of stats related to the library's work. In order to activate
the use of the periodic stats, it must be configured in the config file, as described in the
[Configuration](installationguide.md#configuration) section.

The Stats Registry holds two dictionaries, with the same set of stats. For each stat, one of the dictionaries holds the
historical global value and the other one stores the value since the last value reporting (or current value).

The stats library currently stores only the following values:

-   **deviceCreationRequests**: number of Device Creation Requests that arrived to the API (no matter the result).
-   **deviceRemovalRequests**: number of Removal Device Requests that arrived to the API (no matter the result).
-   **measureRequests**: number of times the ngsiService.update() function has been invoked (no matter the result).

More values will be added in the future to the library. The applications using the library can add values to the Stats
Registry just by using the following function:

```javascript
iotagentLib.statsRegistry.add("statName", statIncrementalValue, callback);
```

The first time this function is invoked, it will add the new stat to the registry. Subsequent calls will add the value
to the specified stat both to the current and global measures. The stat will be cleared in each interval as usual.

### Alarm module

The library provide an alarm module that can be used to track through the logs alarms raised in the IoTAgent. This
module provides:

-   Two functions to raise and release and alarm (`raise()` and `release()`): every alarm is identified by a name and a
    description. When the alarm is raised, an error with the text `Raising [%s]` is logged. When the alarm is released,
    the corresponding text, `Releasing [%s]` is logged. If an alarm is raised multiple times, it is only logged once. If
    its released multiple times it is only released once. Releasing a non-existing alarm has no effect.

-   Functions to list all the raised alarms and clean all the alarms (`list()` and `clean()`).

-   A function to instrument other functions, so when one of that functions return an error, an alarm is raised, and
    when it returns a success an alarm is ceased (`intercept()`).

All this functions can be accessed through the `.alarms` attribute of the library.

### Transactions

The library implements a concept of transactions, in order to follow the execution flow the library follows when
treating requests entering both from the North and the South ports of the IoT Agent.

To follow the transactions, a new Domain is created for each incoming request; in the case of requests received on the
North Port of the IoT Agent, this domain is automatically created by a Express middleware, and no further action is
needed from the user. For the case of requests received on the South Port of the IoT Agent, the user is responsible of
creating an stopping the transaction, using the `ensureSouthboundDomain` and `finishSouthBoundTransaction`. In this
case, the transaction will last from the invocation to the former to the invocation of the latter.

The Transaction Correlator is used along all the IoT Platform to follow the trace of a transaction between multiple
components. To do so, in all the HTTP requests sent to other components of the platform, a custom header named
`Fiware-Correlator` is sent with the correlator of the transaction that generated the request. If a component of the
platform receives a request containing this header that starts a transaction, the component will create the transaction
with the received correlator, instead of creating a new one. If the header is not present or the transaction originates
in the component, the transaction ID in this component will be used as the correlator.

During the duration of a transaction, all the log entries created by the code will write the current Transaction ID and
correlator for the operation being executed.

### Library overview

In order to use the library, add the following dependency to your package.json file:

```json
"iotagent-node-lib": "*"
```

In order to use this library, first you must require it:

```javascript
var iotagentLib = require("iotagent-node-lib");
```

The library supports four groups of features, one for each direction of the communication: client-to-server and
server-to-client (and each flow both for the client and the server). Each feature set is defined in the following
sections.

### Function reference

##### iotagentLib.activate()

###### Signature

```javascript
function activate(newConfig, callback)
```

###### Description

Activates the IoT Agent to start listening for NGSI Calls (acting as a Context Provider). It also creates the device
registry for the IoT Agent (based on the deviceRegistry.type configuration option).

###### Params

-   newConfig: Configuration of the Context Server (described in the [Configuration](installationguide.md#configuration)
    section).

##### iotagentLib.deactivate()

###### Signature

```javascript
function deactivate(callback)
```

###### Description

Stops the HTTP server.

###### Params

##### iotagentLib.register()

###### Signature

```javascript
function registerDevice(deviceObj, callback)
```

###### Description

Register a new device in the IoT Agent. This registration will also trigger a Context Provider registration in the
Context Broker for all its lazy attributes.

The device Object can have the following attributes:

-   `id`: Device ID of the device.
-   `type`: type to be assigned to the device.
-   `name`: name that will be used for the Entity representing the device in the Context Broker.
-   `service`: name of the service associated with the device.
-   `subservice`: name of the subservice associated with th device.
-   `lazy`: list of lazy attributes with their types.
-   `active`: list of active attributes with their types.
-   `staticAttributes`: list of NGSI attributes to add to the device entity 'as is' in updates, queries and registrations.
-   `internalAttributes`: optional section with free format, to allow specific IoT Agents to store information along with
    the devices in the Device Registry.

The device `id` and `type` are required fields for any registration. The rest of the attributes are optional, but, if they
are not present in the function call arguments, the type must be registered in the configuration, so the service can
infer their default values from the configured type. If an optional attribute is not given in the parameter list and
there isn't a default configuration for the given type, a TypeNotFound error is raised.

If the device has been previously preprovisioned, the missing data will be completed with the values from the registered
device.

###### Params

-   deviceObj: object containing all the information about the device to be registered (mandatory).

##### iotagentLib.unregister()

###### Signature

```javascript
function unregisterDevice(id, service, subservice, callback)
```

###### Description

Unregister a device from the Context broker and the internal registry.

###### Params

-   id: Device ID of the device to register.
-   service: Service of the device to unregister.
-   subservice: Subservice inside the service for the unregistered device.

##### iotagentLib.update()

###### Signature

```javascript
function update(entityName, attributes, typeInformation, token, callback)
```

###### Description

Makes an update in the Device's entity in the context broker, with the values given in the 'attributes' array. This
array should comply to the NGSI's attribute format.

###### Params

-   entityName: Name of the entity to register.
-   attributes: Attribute array containing the values to update.
-   typeInformation: Configuration information for the device.
-   token: User token to identify against the PEP Proxies (optional).

##### iotagentLib.setCommandResult()

###### Signature

```javascript
function setCommandResult(entityName, resource, apikey, commandName, commandResult, status, deviceInformation, callback)
```

###### Description

Update the result of a command in the Context Broker. The result of the command has two components: the result of the
command itself will be represented with the suffix `_result` in the entity while the status is updated in the attribute
with the `_info` suffix.

###### Params

-   entityName: Name of the entity holding the command.
-   resource: Resource name of the endpoint the device is calling.
-   apikey: Apikey the device is using to send the values (can be the empty string if none is needed).
-   commandName: Name of the command whose result is being updated.
-   commandResult: Result of the command in string format.
-   deviceInformation: Device information, including security and service information. (optional).

##### iotagentLib.listDevices()

###### Signature

```javascript
function listDevices(callback)
function listDevices(limit, offset, callback)
function listDevices(service, subservice, limit, offset, callback)
```

###### Description

Return a list of all the devices registered in the specified service and subservice. This function can be invoked in
three different ways:

-   with just one parameter (the callback)
-   with three parameters (service, subservice and callback)
-   or with five parameters (including limit and offset).

###### Params

-   service: service from where the devices will be retrieved.
-   subservice: subservice from where the devices will be retrieved.
-   limit: maximum number of results to retrieve (optional).
-   offset: number of results to skip from the listing (optional).

##### iotagentLib.setDataUpdateHandler()

###### Signature

```javascript
function setDataUpdateHandler(newHandler)
```

###### Description

Sets the new user handler for Entity update requests. This handler will be called whenever an update request arrives
with the following parameters: (id, type, service, subservice, attributes, callback). The handler is in charge of
updating the corresponding values in the devices with the appropriate protocol.

Once all the updates have taken place, the callback must be invoked with the updated Context Element. E.g.:

```javascript
callback(null, {
    type: "TheType",
    isPattern: false,
    id: "EntityID",
    attributes: [
        {
            name: "lumniscence",
            type: "Lumens",
            value: "432"
        }
    ]
});
```

In the case of NGSI requests affecting multiple entities, this handler will be called multiple times, one for each
entity, and all the results will be combined into a single response.

###### Params

-   newHandler: User handler for update requests

##### iotagentLib.setDataQueryHandler()

###### Signature

```javascript
function setDataQueryHandler(newHandler)
```

###### Description

Sets the new user handler for Entity query requests. This handler will be called whenever a query request arrives, with
the following parameters: (id, type, service, subservice, attributes, callback). The handler must retrieve all the
corresponding information from the devices and return a NGSI entity with the requested values.

The callback must be invoked with the updated Context Element, using the information retrieved from the devices. E.g.:

```javascript
callback(null, {
    type: "TheType",
    isPattern: false,
    id: "EntityID",
    attributes: [
        {
            name: "lumniscence",
            type: "Lumens",
            value: "432"
        }
    ]
});
```

In the case of NGSI requests affecting multiple entities, this handler will be called multiple times, one for each
entity, and all the results will be combined into a single response.

###### Params

-   newHandler: User handler for query requests.

##### iotagentLib.setNotificationHandler()

###### Signature

```javascript
function setNotificationHandler(newHandler)
```

###### Description

Sets the new handler for incoming notifications. The notifications are sent by the Context Broker based on the IoT Agent
subscriptions created with the `subscribe()` function.

The handler must adhere to the following signature:

```javascript
function mockedHandler(device, data, callback)
```

The `device` parameter contains the device object corresponding to the entity whose changes were notified with the
incoming notification. Take into account that multiple entities may be modified with each single notification. The
handler will be called once for each one of those entities.

The `data` parameter is an array with all the attributes that were requested in the subscription and its respective
values.

The handler is expected to call its callback once with no parameters (failing to do so may cause unexpected behaviors in
the IoT Agent).

##### iotagentLib.setProvisioningHandler()

###### Signature

```javascript
function setProvisioningHandler (newHandler)
```

###### Description

Sets the new user handler for the provisioning of devices. This handler will be called every time a new device is
created.

The handler must adhere to the following signature:

```javascript
function(newDevice, callback)
```

The `newDevice` parameter will contain the newly created device. The handler is expected to call its callback with no
parameters (this handler should only be used for reconfiguration purposes of the IoT Agent).

##### iotagentLib.setRemoveDeviceHandler()

###### Signature

```javascript
function setRemoveDeviceHandler(newHandler)
```

###### Description

Sets the new user handler for the removal of a device. This handler will be called every time a device is removed.

The handler must adhere to the following signature:

```javascript
function(deviceToDelete, callback)
```

The `deviceToDelete` parameter will contain the device to be deleted. The handler is expected to call its callback with
no parameters (this handler should only be used for reconfiguration purposes of the IoT Agent).

##### iotagentLib.setConfigurationHandler()

###### Signature

```javascript
function setConfigurationHandler(newHandler)
```

###### Description

Sets the new user handler for the configuration updates. This handler will be called every time a new configuration is
created or an old configuration is updated.

The handler must adhere to the following signature:

```javascript
function(newConfiguration, callback)
```

The `newConfiguration` parameter will contain the newly created configuration. The handler is expected to call its
callback with no parameters (this handler should only be used for reconfiguration purposes of the IoT Agent).

For the cases of multiple updates (a single Device Configuration POST that will create several device groups), the
handler will be called once for each of the configurations (both in the case of the creations and the updates).

The handler will be also called in the case of updates related to configurations. In that situation, the
`newConfiguration` parameter contains also the fields needed to identify the configuration to be updated, i.e.,
`service`, `subservice`, `resource` and `apikey`.

##### iotagentLib.setRemoveConfigurationHandler()

###### Signature

```javascript
function setRemoveConfigurationHandler(newHandler)
```

###### Description

Sets the new user handler for the removal of configuratios. This handler will be called every time a configuration is
removed.

The handler must adhere to the following signature:

```javascript
function(configurationToDelete, callback)
```

The `configurationToDelete` parameter will contain the configuration to be deleted. The handler is expected to call its
callback with no parameters (this handler should only be used for reconfiguration purposes of the IoT Agent).

##### iotagentLib.getDevice()

###### Signature

```javascript
function getDevice(deviceId, service, subservice, callback)
```

###### Description

Retrieve all the information about a device from the device registry.

###### Params

-   deviceId: ID of the device to be found.
-   service: Service for which the requested device.
-   subservice: Subservice inside the service for which the device is requested.

##### iotagentLib.getDeviceByName()

###### Signature

```javascript
function getDeviceByName(deviceName, service, subservice, callback)
```

###### Description

Retrieve a device from the registry based on its entity name.

###### Params

-   deviceName: Name of the entity associated to a device.
-   service: Service the device belongs to.
-   subservice: Division inside the service.

##### iotagentLib.getDevicesByAttribute()

###### Signature

```javascript
function getDevicesByAttribute(attributeName, attributeValue, service, subservice, callback)
```

###### Description

Retrieve all the devices having an attribute named `name` with value `value`.

###### Params

-   name: name of the attribute to match.
-   value: value to match in the attribute.
-   service: Service the device belongs to.
-   subservice: Division inside the service.

##### iotagentLib.retrieveDevice()

###### Signature

```javascript
function retrieveDevice(deviceId, apiKey, callback)
```

###### Description

Retrieve a device from the device repository based on the given APIKey and DeviceID, creating one if none is found for
the given data.

###### Params

-   deviceId: Device ID of the device that wants to be retrieved or created.
-   apiKey: APIKey of the Device Group (or default APIKey).

##### iotagentLib.mergeDeviceWithConfiguration()

###### Signature

```javascript
function mergeDeviceWithConfiguration(fields, defaults, deviceData, configuration, callback)
```

###### Description

Complete the information of the device with the information in the configuration group (with precedence of the device).
The first argument indicates what fields would be merged.

###### Params

-   fields: Fields that will be merged.
-   defaults: Default values fot each of the fields.
-   deviceData: Device data.
-   configuration: Configuration data.

##### iotagentLib.getConfiguration()

###### Signature

```javascript
function getConfiguration(resource, apikey, callback)
```

###### Description

Gets the device group identified by the given (`resource`, `apikey`) pair.

###### Params

-   resource: representation of the configuration in the IoT Agent (dependent on the protocol) .
-   apikey: special key the devices will present to prove they belong to a particular configuration.

##### iotagentLib.findConfiguration()

###### Signature

```javascript
function findConfiguration(service, subservice, callback)
```

###### Description

Find a device group based on its service and subservice.

###### Params

-   service: name of the service of the configuration.
-   subservice: name of the subservice of the configuration.

##### iotagentLib.getEffectiveApiKey()

###### Signature

```javascript
function getEffectiveApiKey(service, subservice, type, callback)
```

###### Description

Get the API Key for the selected service if there is any, or the default API Key if a specific one does not exist.

###### Params

-   service: Name of the service whose API Key we are retrieving.
-   subservice: Name of the subservice whose API Key we are retrieving.
-   type: Type of the device.

##### iotagentLib.subscribe()

###### Signature

```javascript
function subscribe(device, triggers, content, callback)
```

###### Description

Creates a subscription for the IoTA to the entity representing the selected device.

###### Params

-   device: Object containing all the information about a particular device.
-   triggers: Array with the names of the attributes that would trigger the subscription
-   content: Array with the names of the attributes to retrieve in the notification.

##### iotagentLib.unsubscribe()

###### Signature

```javascript
function unsubscribe(device, id, callback)
```

###### Description

Removes a single subscription from the selected device, identified by its ID.

###### Params

-   `device`: Object containing all the information about a particular device.
-   `id`: ID of the subscription to remove.

##### iotagentLib.ensureSouthboundDomain()

###### Signature

```javascript
function ensureSouthboundTransaction(context, callback)
```

###### Description

Ensures that the current operation is executed inside a transaction with all the information needed for the appropriate
platform logging: start date, transaction ID and correlator in case one is needed. If the function is executed in the
context of a previous transaction, just the context is changed (and the Transaction ID and start time are kept).

###### Params

-   context: New context data for the transaction.

##### iotagentLib.finishSouthBoundTransaction()

###### Signature

```javascript
function finishSouthboundTransaction(callback)
```

###### Description

Terminates the current transaction, if there is any, cleaning its context.

##### iotagentLib.startServer()

###### Signature

```javascript
function startServer(newConfig, iotAgent, callback)
```

###### Description
<<<<<<< HEAD
Start the HTTP server either in single-thread or multi-thread (multi-core) based on the value of *multiCore*
variable (described in the [Configuration](installationguide.md#configuration) section). If the value is
`False` (either was directly specified `False` in the `config.js` or it was not specified and by default is
assigned `False`), it is a normal (single-thread) behaviour. Nevertheless, if *multiCore* is `True`, the IoTAgent
is executed in multi-thread environment.
=======

Start the HTTP server either in single-thread or multi-thread (multi-core) based on the value of _multiCore_ variable
(described in the [Configuration](installationguide.md#configuration) section). If the value is `False` (either was
directly specified `False` in the `config.js` or it was not specified and by default is assigned `False`), it is a
normal (single-thread) behaviour. Nevertheless, if _multiCore_ is `True`, the IoTAgent is executed in multi-thread
environment.
>>>>>>> 96e12e12

The number of parallel processes is calculated based on the number of available CPUs. In case of some of the process
unexpectedly dead, a new process is created automatically to keep always the maximum of them working in parallel.

<<<<<<< HEAD
> Note: `startServer()` initializes the server but it does not activate the library. The function in the Node Lib
> will call the `iotAgent.start()` in order to complete the activation of the library. Therefore, it is expected that
> the IoT Agent implement the `iotAgent.start()` function with the proper invocation to the `iotAgentLib.activate()`.
=======
> Note: `startServer()` initializes the server but it does not activate the library. The function in the Node Lib will
> call the `iotAgent.start()` in order to complete the activation of the library. Therefore, it is expected that the IoT
> Agent implement the `iotAgent.start()` function with the proper invocation to the `iotAgentLib.activate()`.
>>>>>>> 96e12e12

###### Params

-   newConfig: Configuration of the Context Server (described in the [Configuration](installationguide.md#configuration)
    section).
-   iotAgent: The IoT Agent Objects, used to start the agent.
-   callback: The callback function.

#### Generic middlewares

This collection of utility middlewares is aimed to be used to north of the IoT Agent Library, as well as in other
HTTP-based APIs of the IoT Agents. All the middlewares follow the Express convention of `(req, res, next)` objects, so
this information will not be repeated in the descriptions for the middleware functions. All the middlewares can be added
to the servers using the standard Express mechanisms.

##### iotagentLib.middlewares.handleError()

###### Signature

```javascript
function handleError(error, req, res, next)
```

###### Description

Express middleware for handling errors in the IoTAs. It extracts the code information to return from the error itself
returning 500 when no error code has been found.

##### iotagentLib.middlewares.traceRequest()

###### Signature

```javascript
function traceRequest(req, res, next)
```

###### Description

Express middleware for tracing the complete request arriving to the IoTA in debug mode.

##### iotagentLib.middlewares.changeLogLevel()

###### Signature

```javascript
function changeLogLevel(req, res, next)
```

###### Description

Changes the log level to the one specified in the request.

##### iotagentLib.middlewares.ensureType()

###### Signature

```javascript
function ensureType(req, res, next)
```

###### Description

Ensures the request type is one of the supported ones.

##### iotagentLib.middlewares.validateJson()

###### Signature

```javascript
function validateJson(template)
```

###### Description

Generates a Middleware that validates incoming requests based on the JSON Schema template passed as a parameter.

Returns an Express middleware used in request validation with the given template.

###### Params

-   _template_: JSON Schema template to validate the request.

##### iotagentLib.middlewares.retrieveVersion()

###### Signature

```javascript
function retrieveVersion(req, res, next)
```

###### Description

Middleware that returns all the IoTA information stored in the module.

##### iotagentLib.middlewares.setIotaInformation()

###### Signature

```javascript
function setIotaInformation(newIoTAInfo)
```

###### Description

Stores the information about the IoTAgent for further use in the `retrieveVersion()` middleware.

###### Params
<<<<<<< HEAD
* *newIoTAInfo*: Object containing all the IoTA Information.



## Development documentation
### Contributions
All contributions to this project are welcome. Developers planning to contribute should follow the
[Contribution Guidelines](Contribution.md)

### Project build
The project is managed using npm.

For a list of available task, type

```bash
npm run
```

The following sections show the available options in detail.

### Testing
[Mocha](https://mochajs.org/) Test Runner + [Should.js](https://shouldjs.github.io/) Assertion Library.

The test environment is preconfigured to run BDD testing style.

Module mocking during testing can be done with [proxyquire](https://github.com/thlorenz/proxyquire)

To run tests, type

```bash
npm test
```

### Coding guidelines

ESLint

Uses the provided `.eslintrc.json` flag files. To check source code style, type

```bash
npm run lint
```

### Continuous testing

Support for continuous testing by modifying a src file or a test.
For continuous testing, type

```bash
npm run test:watch
```

If you want to continuously check also source code style, use instead:

```bash
npm run watch
```

### Code Coverage
Istanbul

Analizes the code coverage of your tests.

To generate an HTML coverage report under `site/coverage/` and to print out a summary, type

```bash
# Use git-bash on Windows
npm run test:coverage
```

### Clean

Removes `node_modules` and `coverage` folders, and  `package-lock.json` file so that a fresh copy of the project is restored.

```bash
# Use git-bash on Windows
npm run clean
```

### Prettify Code

Runs the [prettier](https://prettier.io) code formatter to ensure consistent code style (whitespacing, parameter placement and breakup of long lines etc.) within the codebase. Uses the `prettierrc.json` flag file. The codebase
also offers an `.editorconfig` to maintain consistent coding styles across multiple IDEs.

```bash
# Use git-bash on Windows
npm run prettier
```
=======

-   _newIoTAInfo_: Object containing all the IoTA Information.
>>>>>>> 96e12e12
<|MERGE_RESOLUTION|>--- conflicted
+++ resolved
@@ -1,28 +1,4 @@
-<<<<<<< HEAD
-# User & Programmers Manual
-
-* [Usage](#usage)
-  + [Stats Registry](#stats-registry)
-  + [Alarm module](#alarm-module)
-  + [Logs](#logs)
-  + [Transactions](#transactions)
-  + [Library overview](#library-overview)
-  + [Function reference](#function-reference)
-* [Development documentation](#development-documentation)
-  + [Contributions](#contributions)
-  + [Project build](#project-build)
-  + [Testing](#testing)
-  + [Coding guidelines](#coding-guidelines)
-  + [Continuous testing](#continuous-testing)
-  + [Code Coverage](#code-coverage)
-  + [Clean](#clean)
-  + [Prettify Code](#prettify-code)
-
-
-## Usage
-=======
 # Library Functions
-
 
 -   [Stats Registry](#stats-registry)
 -   [Alarm module](#alarm-module)
@@ -30,7 +6,6 @@
 -   [Library overview](#library-overview)
 -   [Function reference](#function-reference)
 
->>>>>>> 96e12e12
 ### Stats Registry
 
 The library provides a mechanism for the periodic reporting of stats related to the library's work. In order to activate
@@ -50,7 +25,7 @@
 Registry just by using the following function:
 
 ```javascript
-iotagentLib.statsRegistry.add("statName", statIncrementalValue, callback);
+iotagentLib.statsRegistry.add('statName', statIncrementalValue, callback);
 ```
 
 The first time this function is invoked, it will add the new stat to the registry. Subsequent calls will add the value
@@ -105,7 +80,7 @@
 In order to use this library, first you must require it:
 
 ```javascript
-var iotagentLib = require("iotagent-node-lib");
+var iotagentLib = require('iotagent-node-lib');
 ```
 
 The library supports four groups of features, one for each direction of the communication: client-to-server and
@@ -168,13 +143,14 @@
 -   `subservice`: name of the subservice associated with th device.
 -   `lazy`: list of lazy attributes with their types.
 -   `active`: list of active attributes with their types.
--   `staticAttributes`: list of NGSI attributes to add to the device entity 'as is' in updates, queries and registrations.
--   `internalAttributes`: optional section with free format, to allow specific IoT Agents to store information along with
-    the devices in the Device Registry.
-
-The device `id` and `type` are required fields for any registration. The rest of the attributes are optional, but, if they
-are not present in the function call arguments, the type must be registered in the configuration, so the service can
-infer their default values from the configured type. If an optional attribute is not given in the parameter list and
+-   `staticAttributes`: list of NGSI attributes to add to the device entity 'as is' in updates, queries and
+    registrations.
+-   `internalAttributes`: optional section with free format, to allow specific IoT Agents to store information along
+    with the devices in the Device Registry.
+
+The device `id` and `type` are required fields for any registration. The rest of the attributes are optional, but, if
+they are not present in the function call arguments, the type must be registered in the configuration, so the service
+can infer their default values from the configured type. If an optional attribute is not given in the parameter list and
 there isn't a default configuration for the given type, a TypeNotFound error is raised.
 
 If the device has been previously preprovisioned, the missing data will be completed with the values from the registered
@@ -289,14 +265,14 @@
 
 ```javascript
 callback(null, {
-    type: "TheType",
+    type: 'TheType',
     isPattern: false,
-    id: "EntityID",
+    id: 'EntityID',
     attributes: [
         {
-            name: "lumniscence",
-            type: "Lumens",
-            value: "432"
+            name: 'lumniscence',
+            type: 'Lumens',
+            value: '432'
         }
     ]
 });
@@ -327,14 +303,14 @@
 
 ```javascript
 callback(null, {
-    type: "TheType",
+    type: 'TheType',
     isPattern: false,
-    id: "EntityID",
+    id: 'EntityID',
     attributes: [
         {
-            name: "lumniscence",
-            type: "Lumens",
-            value: "432"
+            name: 'lumniscence',
+            type: 'Lumens',
+            value: '432'
         }
     ]
 });
@@ -689,33 +665,19 @@
 ```
 
 ###### Description
-<<<<<<< HEAD
-Start the HTTP server either in single-thread or multi-thread (multi-core) based on the value of *multiCore*
-variable (described in the [Configuration](installationguide.md#configuration) section). If the value is
-`False` (either was directly specified `False` in the `config.js` or it was not specified and by default is
-assigned `False`), it is a normal (single-thread) behaviour. Nevertheless, if *multiCore* is `True`, the IoTAgent
-is executed in multi-thread environment.
-=======
 
 Start the HTTP server either in single-thread or multi-thread (multi-core) based on the value of _multiCore_ variable
 (described in the [Configuration](installationguide.md#configuration) section). If the value is `False` (either was
 directly specified `False` in the `config.js` or it was not specified and by default is assigned `False`), it is a
 normal (single-thread) behaviour. Nevertheless, if _multiCore_ is `True`, the IoTAgent is executed in multi-thread
 environment.
->>>>>>> 96e12e12
 
 The number of parallel processes is calculated based on the number of available CPUs. In case of some of the process
 unexpectedly dead, a new process is created automatically to keep always the maximum of them working in parallel.
 
-<<<<<<< HEAD
-> Note: `startServer()` initializes the server but it does not activate the library. The function in the Node Lib
-> will call the `iotAgent.start()` in order to complete the activation of the library. Therefore, it is expected that
-> the IoT Agent implement the `iotAgent.start()` function with the proper invocation to the `iotAgentLib.activate()`.
-=======
 > Note: `startServer()` initializes the server but it does not activate the library. The function in the Node Lib will
 > call the `iotAgent.start()` in order to complete the activation of the library. Therefore, it is expected that the IoT
 > Agent implement the `iotAgent.start()` function with the proper invocation to the `iotAgentLib.activate()`.
->>>>>>> 96e12e12
 
 ###### Params
 
@@ -823,96 +785,5 @@
 Stores the information about the IoTAgent for further use in the `retrieveVersion()` middleware.
 
 ###### Params
-<<<<<<< HEAD
-* *newIoTAInfo*: Object containing all the IoTA Information.
-
-
-
-## Development documentation
-### Contributions
-All contributions to this project are welcome. Developers planning to contribute should follow the
-[Contribution Guidelines](Contribution.md)
-
-### Project build
-The project is managed using npm.
-
-For a list of available task, type
-
-```bash
-npm run
-```
-
-The following sections show the available options in detail.
-
-### Testing
-[Mocha](https://mochajs.org/) Test Runner + [Should.js](https://shouldjs.github.io/) Assertion Library.
-
-The test environment is preconfigured to run BDD testing style.
-
-Module mocking during testing can be done with [proxyquire](https://github.com/thlorenz/proxyquire)
-
-To run tests, type
-
-```bash
-npm test
-```
-
-### Coding guidelines
-
-ESLint
-
-Uses the provided `.eslintrc.json` flag files. To check source code style, type
-
-```bash
-npm run lint
-```
-
-### Continuous testing
-
-Support for continuous testing by modifying a src file or a test.
-For continuous testing, type
-
-```bash
-npm run test:watch
-```
-
-If you want to continuously check also source code style, use instead:
-
-```bash
-npm run watch
-```
-
-### Code Coverage
-Istanbul
-
-Analizes the code coverage of your tests.
-
-To generate an HTML coverage report under `site/coverage/` and to print out a summary, type
-
-```bash
-# Use git-bash on Windows
-npm run test:coverage
-```
-
-### Clean
-
-Removes `node_modules` and `coverage` folders, and  `package-lock.json` file so that a fresh copy of the project is restored.
-
-```bash
-# Use git-bash on Windows
-npm run clean
-```
-
-### Prettify Code
-
-Runs the [prettier](https://prettier.io) code formatter to ensure consistent code style (whitespacing, parameter placement and breakup of long lines etc.) within the codebase. Uses the `prettierrc.json` flag file. The codebase
-also offers an `.editorconfig` to maintain consistent coding styles across multiple IDEs.
-
-```bash
-# Use git-bash on Windows
-npm run prettier
-```
-=======
-
--   _newIoTAInfo_: Object containing all the IoTA Information.
->>>>>>> 96e12e12
+
+-   _newIoTAInfo_: Object containing all the IoTA Information.