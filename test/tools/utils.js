--- conflicted
+++ resolved
@@ -24,14 +24,6 @@
 const fs = require('fs');
 
 function readExampleFile(name, raw) {
-<<<<<<< HEAD
-    const text = fs.readFileSync(name, 'UTF8');
-
-    if (raw) {
-        return text;
-    }
-    return JSON.parse(text);
-=======
     let text = null;
     try {
         text = fs.readFileSync(name, 'UTF8');
@@ -40,7 +32,6 @@
         console.error(JSON.stringify(e));
     }
     return raw ? text : JSON.parse(text);
->>>>>>> d9c5ac9a
 }
 
 exports.readExampleFile = readExampleFile;