/*
 * Copyright 2016 Telefonica Investigación y Desarrollo, S.A.U
 *
 * This file is part of fiware-iotagent-lib
 *
 * fiware-iotagent-lib is free software: you can redistribute it and/or
 * modify it under the terms of the GNU Affero General Public License as
 * published by the Free Software Foundation, either version 3 of the License,
 * or (at your option) any later version.
 *
 * fiware-iotagent-lib is distributed in the hope that it will be useful,
 * but WITHOUT ANY WARRANTY; without even the implied warranty of
 * MERCHANTABILITY or FITNESS FOR A PARTICULAR PURPOSE.
 * See the GNU Affero General Public License for more details.
 *
 * You should have received a copy of the GNU Affero General Public
 * License along with fiware-iotagent-lib.
 * If not, see http://www.gnu.org/licenses/.
 *
 * For those usages not covered by the GNU Affero General Public License
 * please contact with::daniel.moranjimenez@telefonica.com
 */

/* eslint-disable no-unused-vars */

const iotAgentLib = require('../../../lib/fiware-iotagent-lib');
const utils = require('../../tools/utils');
const should = require('should');
const logger = require('logops');
const nock = require('nock');
const request = require('request');
let contextBrokerMock;
const iotAgentConfig = {
    contextBroker: {
        host: '192.168.1.1',
        port: '1026'
    },
    server: {
        port: 4041
    },
    types: {
        Light: {
            commands: [],
            type: 'Light',
            lazy: [
                {
                    name: 'temperature',
                    type: 'centigrades'
                }
            ],
            active: [
                {
                    name: 'pressure',
                    type: 'Hgmm'
                }
            ]
        }
    },
    service: 'smartGondor',
    subservice: 'gardens',
    providerUrl: 'http://smartGondor.com',
    deviceRegistrationDuration: 'P1M'
};

<<<<<<< HEAD
describe('Bidirectional data plugin', function() {
    const options = {
=======
describe('NGSI-v1 - Bidirectional data plugin', function() {
    var options = {
>>>>>>> 13f67ead
        url: 'http://localhost:' + iotAgentConfig.server.port + '/iot/devices',
        method: 'POST',
        json: utils.readExampleFile(
            './test/unit/examples/deviceProvisioningRequests/provisionBidirectionalDevice.json'
        ),
        headers: {
            'fiware-service': 'smartGondor',
            'fiware-servicepath': '/gardens'
        }
    };

    beforeEach(function(done) {
        logger.setLevel('FATAL');

        iotAgentLib.activate(iotAgentConfig, function() {
            iotAgentLib.clearAll(function() {
                iotAgentLib.addDeviceProvisionMiddleware(iotAgentLib.dataPlugins.bidirectionalData.deviceProvision);
                iotAgentLib.addConfigurationProvisionMiddleware(
                    iotAgentLib.dataPlugins.bidirectionalData.groupProvision
                );
                iotAgentLib.addNotificationMiddleware(iotAgentLib.dataPlugins.bidirectionalData.notification);
                done();
            });
        });
    });

    afterEach(function(done) {
        iotAgentLib.clearAll(function() {
            iotAgentLib.deactivate(done);
        });
    });

    describe('When a new provisioning request arrives to the IoTA with bidirectionality', function() {
        beforeEach(function() {
            contextBrokerMock = nock('http://192.168.1.1:1026')
                .matchHeader('fiware-service', 'smartGondor')
                .matchHeader('fiware-servicepath', '/gardens')
                .post(
                    '/v1/subscribeContext',
                    utils.readExampleFile(
                        './test/unit/examples/subscriptionRequests/bidirectionalSubscriptionRequest.json'
                    )
                )
                .reply(
                    200,
                    utils.readExampleFile(
                        './test/unit/examples/subscriptionResponses/bidirectionalSubscriptionSuccess.json'
                    )
                );

            contextBrokerMock
                .matchHeader('fiware-service', 'smartGondor')
                .matchHeader('fiware-servicepath', '/gardens')
                .post(
                    '/v1/updateContext',
                    utils.readExampleFile('./test/unit/examples/contextRequests/createBidirectionalDevice.json')
                )
                .reply(
                    200,
                    utils.readExampleFile('./test/unit/examples/contextResponses/createBidirectionalDeviceSuccess.json')
                );
        });

        it('should subscribe to the modification of the combined attribute with all the variables', function(done) {
            request(options, function(error, response, body) {
                should.not.exist(error);
                contextBrokerMock.done();
                done();
            });
        });
    });

    describe('When a device with bidirectionality subscriptions is removed', function() {
        const deleteRequest = {
            url: 'http://localhost:' + iotAgentConfig.server.port + '/iot/devices/Light1',
            method: 'DELETE',
            headers: {
                'fiware-service': 'smartGondor',
                'fiware-servicepath': '/gardens'
            }
        };

        beforeEach(function() {
            contextBrokerMock = nock('http://192.168.1.1:1026')
                .matchHeader('fiware-service', 'smartGondor')
                .matchHeader('fiware-servicepath', '/gardens')
                .post(
                    '/v1/subscribeContext',
                    utils.readExampleFile(
                        './test/unit/examples/subscriptionRequests/bidirectionalSubscriptionRequest.json'
                    )
                )
                .reply(
                    200,
                    utils.readExampleFile(
                        './test/unit/examples/subscriptionResponses/bidirectionalSubscriptionSuccess.json'
                    )
                );

            contextBrokerMock
                .matchHeader('fiware-service', 'smartGondor')
                .matchHeader('fiware-servicepath', '/gardens')
                .post(
                    '/v1/updateContext',
                    utils.readExampleFile('./test/unit/examples/contextRequests/createBidirectionalDevice.json')
                )
                .reply(
                    200,
                    utils.readExampleFile('./test/unit/examples/contextResponses/createBidirectionalDeviceSuccess.json')
                );

            contextBrokerMock = nock('http://192.168.1.1:1026')
                .matchHeader('fiware-service', 'smartGondor')
                .matchHeader('fiware-servicepath', '/gardens')
                .post(
                    '/v1/unsubscribeContext',
                    utils.readExampleFile('./test/unit/examples/subscriptionRequests/simpleSubscriptionRemove.json')
                )
                .reply(
                    200,
                    utils.readExampleFile(
                        './test/unit/examples/subscriptionResponses/bidirectionalSubscriptionSuccess.json'
                    )
                );
        });

        it('should remove its subscriptions from the Context Broker', function(done) {
            request(options, function(error, response, body) {
                request(deleteRequest, function(error, response, body) {
                    should.not.exist(error);
                    contextBrokerMock.done();
                    done();
                });
            });
        });
    });

    describe('When a notification arrives for a bidirectional attribute', function() {
        const notificationOptions = {
            url: 'http://localhost:' + iotAgentConfig.server.port + '/notify',
            method: 'POST',
            json: utils.readExampleFile('./test/unit/examples/subscriptionRequests/bidirectionalNotification.json'),
            headers: {
                'fiware-service': 'smartGondor',
                'fiware-servicepath': '/gardens'
            }
        };
        let executedHandler = false;

        beforeEach(function() {
            contextBrokerMock = nock('http://192.168.1.1:1026')
                .matchHeader('fiware-service', 'smartGondor')
                .matchHeader('fiware-servicepath', '/gardens')
                .post(
                    '/v1/subscribeContext',
                    utils.readExampleFile(
                        './test/unit/examples/subscriptionRequests/bidirectionalSubscriptionRequest.json'
                    )
                )
                .reply(
                    200,
                    utils.readExampleFile(
                        './test/unit/examples/subscriptionResponses/bidirectionalSubscriptionSuccess.json'
                    )
                );

            contextBrokerMock
                .matchHeader('fiware-service', 'smartGondor')
                .matchHeader('fiware-servicepath', '/gardens')
                .post(
                    '/v1/updateContext',
                    utils.readExampleFile('./test/unit/examples/contextRequests/createBidirectionalDevice.json')
                )
                .reply(
                    200,
                    utils.readExampleFile('./test/unit/examples/contextResponses/createBidirectionalDeviceSuccess.json')
                );

            contextBrokerMock = nock('http://192.168.1.1:1026')
                .matchHeader('fiware-service', 'smartGondor')
                .matchHeader('fiware-servicepath', '/gardens')
                .post(
                    '/v1/unsubscribeContext',
                    utils.readExampleFile('./test/unit/examples/subscriptionRequests/simpleSubscriptionRemove.json')
                )
                .reply(
                    200,
                    utils.readExampleFile(
                        './test/unit/examples/subscriptionResponses/bidirectionalSubscriptionSuccess.json'
                    )
                );
        });

        afterEach(function() {
            iotAgentLib.setNotificationHandler();
        });

        it('should execute the original handler', function(done) {
            function mockedHandler(device, notification, callback) {
                executedHandler = true;
                callback();
            }

            iotAgentLib.setNotificationHandler(mockedHandler);

            request(options, function(error, response, body) {
                request(notificationOptions, function(error, response, body) {
                    executedHandler.should.equal(true);
                    done();
                });
            });
        });

        it('should return a 200 OK', function(done) {
            function mockedHandler(device, notification, callback) {
                executedHandler = true;
                callback();
            }

            iotAgentLib.setNotificationHandler(mockedHandler);

            request(options, function(error, response, body) {
                request(notificationOptions, function(error, response, body) {
                    response.statusCode.should.equal(200);
                    done();
                });
            });
        });

        it('should return the transformed values', function(done) {
            let transformedHandler = false;

            function mockedHandler(device, values, callback) {
                let latitudeFound = false;
                let longitudeFound = false;

                for (let i = 0; i < values.length; i++) {
                    if (values[i].name === 'latitude' && values[i].type === 'string' && values[i].value === '-9.6') {
                        latitudeFound = true;
                    }

                    if (values[i].name === 'longitude' && values[i].type === 'string' && values[i].value === '12.4') {
                        longitudeFound = true;
                    }
                }

                transformedHandler = values.length >= 2 && longitudeFound && latitudeFound;
                callback();
            }

            iotAgentLib.setNotificationHandler(mockedHandler);

            request(options, function(error, response, body) {
                request(notificationOptions, function(error, response, body) {
                    transformedHandler.should.equal(true);
                    done();
                });
            });
        });
    });

    describe('When a new Group provisioning request arrives with bidirectional attributes', function() {
        const provisionGroup = {
            url: 'http://localhost:' + iotAgentConfig.server.port + '/iot/services',
            method: 'POST',
            json: utils.readExampleFile('./test/unit/examples/groupProvisioningRequests/bidirectionalGroup.json'),
            headers: {
                'fiware-service': 'smartGondor',
                'fiware-servicepath': '/gardens'
            }
        };
        const provisionDevice = {
            url: 'http://localhost:' + iotAgentConfig.server.port + '/iot/devices',
            method: 'POST',
            json: utils.readExampleFile(
                './test/unit/examples/deviceProvisioningRequests/provisionDeviceBidirectionalGroup.json'
            ),
            headers: {
                'fiware-service': 'smartGondor',
                'fiware-servicepath': '/gardens'
            }
        };

        beforeEach(function() {
            contextBrokerMock = nock('http://192.168.1.1:1026')
                .matchHeader('fiware-service', 'smartGondor')
                .matchHeader('fiware-servicepath', '/gardens')
                .post(
                    '/v1/subscribeContext',
                    utils.readExampleFile(
                        './test/unit/examples/subscriptionRequests/bidirectionalSubscriptionRequest.json'
                    )
                )
                .reply(
                    200,
                    utils.readExampleFile(
                        './test/unit/examples/subscriptionResponses/bidirectionalSubscriptionSuccess.json'
                    )
                );

            contextBrokerMock
                .matchHeader('fiware-service', 'smartGondor')
                .matchHeader('fiware-servicepath', '/gardens')
                .post(
                    '/v1/updateContext',
                    utils.readExampleFile('./test/unit/examples/contextRequests/createBidirectionalDevice.json')
                )
                .reply(
                    200,
                    utils.readExampleFile('./test/unit/examples/contextResponses/createBidirectionalDeviceSuccess.json')
                );
        });
        it('should subscribe to the modification of the combined attribute with all the variables', function(done) {
            request(provisionGroup, function(error, response, body) {
                request(provisionDevice, function(error, response, body) {
                    should.not.exist(error);
                    contextBrokerMock.done();
                    done();
                });
            });
        });
    });

    describe('When a notification arrives for a bidirectional attribute in a Configuration Group', function() {
        const provisionGroup = {
            url: 'http://localhost:' + iotAgentConfig.server.port + '/iot/services',
            method: 'POST',
            json: utils.readExampleFile('./test/unit/examples/groupProvisioningRequests/bidirectionalGroup.json'),
            headers: {
                'fiware-service': 'smartGondor',
                'fiware-servicepath': '/gardens'
            }
        };
        const notificationOptions = {
            url: 'http://localhost:' + iotAgentConfig.server.port + '/notify',
            method: 'POST',
            json: utils.readExampleFile('./test/unit/examples/subscriptionRequests/bidirectionalNotification.json'),
            headers: {
                'fiware-service': 'smartGondor',
                'fiware-servicepath': '/gardens'
            }
        };
        const provisionDevice = {
            url: 'http://localhost:' + iotAgentConfig.server.port + '/iot/devices',
            method: 'POST',
            json: utils.readExampleFile(
                './test/unit/examples/deviceProvisioningRequests/provisionDeviceBidirectionalGroup.json'
            ),
            headers: {
                'fiware-service': 'smartGondor',
                'fiware-servicepath': '/gardens'
            }
        };

        beforeEach(function() {
            contextBrokerMock = nock('http://192.168.1.1:1026')
                .matchHeader('fiware-service', 'smartGondor')
                .matchHeader('fiware-servicepath', '/gardens')
                .post(
                    '/v1/subscribeContext',
                    utils.readExampleFile(
                        './test/unit/examples/subscriptionRequests/bidirectionalSubscriptionRequest.json'
                    )
                )
                .reply(
                    200,
                    utils.readExampleFile(
                        './test/unit/examples/subscriptionResponses/bidirectionalSubscriptionSuccess.json'
                    )
                );

            contextBrokerMock
                .matchHeader('fiware-service', 'smartGondor')
                .matchHeader('fiware-servicepath', '/gardens')
                .post(
                    '/v1/updateContext',
                    utils.readExampleFile('./test/unit/examples/contextRequests/createBidirectionalDevice.json')
                )
                .reply(
                    200,
                    utils.readExampleFile('./test/unit/examples/contextResponses/createBidirectionalDeviceSuccess.json')
                );
        });

        afterEach(function() {
            iotAgentLib.setNotificationHandler();
        });

        it('should return the transformed values', function(done) {
            let transformedHandler = false;

            function mockedHandler(device, values, callback) {
                let latitudeFound = false;
                let longitudeFound = false;

                for (let i = 0; i < values.length; i++) {
                    if (values[i].name === 'latitude' && values[i].type === 'string' && values[i].value === '-9.6') {
                        latitudeFound = true;
                    }

                    if (values[i].name === 'longitude' && values[i].type === 'string' && values[i].value === '12.4') {
                        longitudeFound = true;
                    }
                }

                transformedHandler = values.length >= 2 && longitudeFound && latitudeFound;
                callback();
            }

            iotAgentLib.setNotificationHandler(mockedHandler);

            request(provisionGroup, function(error, response, body) {
                request(provisionDevice, function(error, response, body) {
                    request(notificationOptions, function(error, response, body) {
                        transformedHandler.should.equal(true);
                        done();
                    });
                });
            });
        });
    });
});

describe('Bidirectional data plugin and CB is defined using environment variables', function() {
    const options = {
        url: 'http://localhost:' + iotAgentConfig.server.port + '/iot/devices',
        method: 'POST',
        json: utils.readExampleFile(
            './test/unit/examples/deviceProvisioningRequests/provisionBidirectionalDevice.json'
        ),
        headers: {
            'fiware-service': 'smartGondor',
            'fiware-servicepath': '/gardens'
        }
    };

    beforeEach(function(done) {
        logger.setLevel('FATAL');
        process.env.IOTA_CB_HOST = 'cbhost';
        iotAgentLib.activate(iotAgentConfig, function() {
            iotAgentLib.clearAll(function() {
                iotAgentLib.addDeviceProvisionMiddleware(iotAgentLib.dataPlugins.bidirectionalData.deviceProvision);
                iotAgentLib.addConfigurationProvisionMiddleware(
                    iotAgentLib.dataPlugins.bidirectionalData.groupProvision
                );
                iotAgentLib.addNotificationMiddleware(iotAgentLib.dataPlugins.bidirectionalData.notification);
                done();
            });
        });
    });

    afterEach(function(done) {
        process.env.IOTA_CB_HOST = '';
        iotAgentLib.clearAll(function() {
            iotAgentLib.deactivate(done);
        });
    });

    describe('When a new provisioning request arrives to the IoTA with bidirectionality', function() {
        beforeEach(function() {
            contextBrokerMock = nock('http://cbhost:1026')
                .matchHeader('fiware-service', 'smartGondor')
                .matchHeader('fiware-servicepath', '/gardens')
                .post(
                    '/v1/subscribeContext',
                    utils.readExampleFile(
                        './test/unit/examples/subscriptionRequests/bidirectionalSubscriptionRequest.json'
                    )
                )
                .reply(
                    200,
                    utils.readExampleFile(
                        './test/unit/examples/subscriptionResponses/bidirectionalSubscriptionSuccess.json'
                    )
                );

            contextBrokerMock
                .matchHeader('fiware-service', 'smartGondor')
                .matchHeader('fiware-servicepath', '/gardens')
                .post(
                    '/v1/updateContext',
                    utils.readExampleFile('./test/unit/examples/contextRequests/createBidirectionalDevice.json')
                )
                .reply(
                    200,
                    utils.readExampleFile('./test/unit/examples/contextResponses/createBidirectionalDeviceSuccess.json')
                );
        });

        it('should subscribe to the modification of the combined attribute with all the variables', function(done) {
            request(options, function(error, response, body) {
                should.not.exist(error);
                contextBrokerMock.done();
                done();
            });
        });
    });
});<|MERGE_RESOLUTION|>--- conflicted
+++ resolved
@@ -62,13 +62,8 @@
     deviceRegistrationDuration: 'P1M'
 };
 
-<<<<<<< HEAD
-describe('Bidirectional data plugin', function() {
+describe('NGSI-v1 - Bidirectional data plugin', function() {
     const options = {
-=======
-describe('NGSI-v1 - Bidirectional data plugin', function() {
-    var options = {
->>>>>>> 13f67ead
         url: 'http://localhost:' + iotAgentConfig.server.port + '/iot/devices',
         method: 'POST',
         json: utils.readExampleFile(
