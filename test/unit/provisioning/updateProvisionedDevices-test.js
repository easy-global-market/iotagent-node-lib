/*
 * Copyright 2014 Telefonica Investigación y Desarrollo, S.A.U
 *
 * This file is part of fiware-iotagent-lib
 *
 * fiware-iotagent-lib is free software: you can redistribute it and/or
 * modify it under the terms of the GNU Affero General Public License as
 * published by the Free Software Foundation, either version 3 of the License,
 * or (at your option) any later version.
 *
 * fiware-iotagent-lib is distributed in the hope that it will be useful,
 * but WITHOUT ANY WARRANTY; without even the implied warranty of
 * MERCHANTABILITY or FITNESS FOR A PARTICULAR PURPOSE.
 * See the GNU Affero General Public License for more details.
 *
 * You should have received a copy of the GNU Affero General Public
 * License along with fiware-iotagent-lib.
 * If not, see http://www.gnu.org/licenses/.
 *
 * For those usages not covered by the GNU Affero General Public License
 * please contact with::[contacto@tid.es]
 */

/* eslint-disable no-unused-vars */

const iotAgentLib = require('../../../lib/fiware-iotagent-lib');
const utils = require('../../tools/utils');
const should = require('should');
const nock = require('nock');
const async = require('async');
const request = require('request');
let contextBrokerMock;
const iotAgentConfig = {
    logLevel: 'FATAL',
    contextBroker: {
        host: '192.168.1.1',
        port: '1026'
    },
    server: {
        port: 4041,
        baseRoot: '/'
    },
    types: {},
    service: 'smartGondor',
    subservice: 'gardens',
    providerUrl: 'http://smartGondor.com',
    deviceRegistrationDuration: 'P1M'
};

<<<<<<< HEAD
describe('Device provisioning API: Update provisioned devices', function() {
    const provisioning1Options = {
        url: 'http://localhost:' + iotAgentConfig.server.port + '/iot/devices',
        method: 'POST',
        headers: {
            'fiware-service': 'smartGondor',
            'fiware-servicepath': '/gardens'
=======
describe('NGSI-v1 - Device provisioning API: Update provisioned devices', function() {
    var provisioning1Options = {
            url: 'http://localhost:' + iotAgentConfig.server.port + '/iot/devices',
            method: 'POST',
            headers: {
                'fiware-service': 'smartGondor',
                'fiware-servicepath': '/gardens'
            },
            json: utils.readExampleFile('./test/unit/examples/deviceProvisioningRequests/provisionNewDevice.json')
>>>>>>> 13f67ead
        },
        json: utils.readExampleFile('./test/unit/examples/deviceProvisioningRequests/provisionNewDevice.json')
    };
    const provisioning2Options = {
        url: 'http://localhost:' + iotAgentConfig.server.port + '/iot/devices',
        method: 'POST',
        headers: {
            'fiware-service': 'smartGondor',
            'fiware-servicepath': '/gardens'
        },
        json: utils.readExampleFile('./test/unit/examples/deviceProvisioningRequests/provisionAnotherDevice.json')
    };
    const provisioning3Options = {
        url: 'http://localhost:' + iotAgentConfig.server.port + '/iot/devices',
        method: 'POST',
        headers: {
            'fiware-service': 'smartGondor',
            'fiware-servicepath': '/gardens'
        },
        json: utils.readExampleFile('./test/unit/examples/deviceProvisioningRequests/provisionMinimumDevice2.json')
    };

    beforeEach(function(done) {
        nock.cleanAll();
        iotAgentLib.activate(iotAgentConfig, function() {
            contextBrokerMock = nock('http://192.168.1.1:1026')
                .matchHeader('fiware-service', 'smartGondor')
                .matchHeader('fiware-servicepath', '/gardens')
                .post(
                    '/NGSI9/registerContext',
                    utils.readExampleFile(
                        './test/unit/examples/contextAvailabilityRequests/registerProvisionedDevice.json'
                    )
                )
                .reply(
                    200,
                    utils.readExampleFile(
                        './test/unit/examples/contextAvailabilityResponses/registerProvisionedDeviceSuccess.json'
                    )
                );

            contextBrokerMock
                .matchHeader('fiware-service', 'smartGondor')
                .matchHeader('fiware-servicepath', '/gardens')
                .post('/v1/updateContext')
                .reply(
                    200,
                    utils.readExampleFile('./test/unit/examples/contextResponses/createProvisionedDeviceSuccess.json')
                );

            contextBrokerMock
                .matchHeader('fiware-service', 'smartGondor')
                .matchHeader('fiware-servicepath', '/gardens')
                .post(
                    '/NGSI9/registerContext',
                    utils.readExampleFile(
                        './test/unit/examples/contextAvailabilityRequests/registerProvisionedDevice2.json'
                    )
                )
                .reply(
                    200,
                    utils.readExampleFile(
                        './test/unit/examples/contextAvailabilityResponses/registerProvisionedDeviceSuccess.json'
                    )
                );

            contextBrokerMock
                .matchHeader('fiware-service', 'smartGondor')
                .matchHeader('fiware-servicepath', '/gardens')
                .post('/v1/updateContext')
                .reply(
                    200,
                    utils.readExampleFile('./test/unit/examples/contextResponses/createProvisionedDeviceSuccess.json')
                );

            contextBrokerMock
                .matchHeader('fiware-service', 'smartGondor')
                .matchHeader('fiware-servicepath', '/gardens')
                .post(
                    '/NGSI9/registerContext',
                    utils.readExampleFile('./test/unit/examples/contextAvailabilityRequests/updateIoTAgent2.json')
                )
                .reply(
                    200,
                    utils.readExampleFile(
                        './test/unit/examples/contextAvailabilityResponses/updateIoTAgent1Success.json'
                    )
                );

            async.series(
                [
                    iotAgentLib.clearAll,
                    async.apply(request, provisioning1Options),
                    async.apply(request, provisioning2Options)
                ],
                done
            );
        });
    });

    afterEach(function(done) {
        iotAgentLib.clearAll(function() {
            iotAgentLib.deactivate(done);
        });
    });

    describe('When a request to update a provision device arrives', function() {
        const optionsUpdate = {
            url: 'http://localhost:' + iotAgentConfig.server.port + '/iot/devices/Light1',
            method: 'PUT',
            headers: {
                'fiware-service': 'smartGondor',
                'fiware-servicepath': '/gardens'
            },
            json: utils.readExampleFile('./test/unit/examples/deviceProvisioningRequests/updateProvisionDevice.json')
        };

        beforeEach(function() {
            contextBrokerMock
                .matchHeader('fiware-service', 'smartGondor')
                .matchHeader('fiware-servicepath', '/gardens')
                .post(
                    '/v1/updateContext',
                    utils.readExampleFile('./test/unit/examples/contextRequests/updateActiveAttributes.json')
                )
                .reply(
                    200,
                    utils.readExampleFile('./test/unit/examples/contextResponses/updateActiveAttributesSuccess.json')
                );

            contextBrokerMock
                .post(
                    '/NGSI9/registerContext',
                    utils.readExampleFile('./test/unit/examples/contextAvailabilityRequests/updateIoTAgent3.json')
                )
                .reply(
                    200,
                    utils.readExampleFile(
                        './test/unit/examples/contextAvailabilityResponses/updateIoTAgent1Success.json'
                    )
                );
        });

        it('should return a 200 OK and no errors', function(done) {
            request(optionsUpdate, function(error, response, body) {
                should.not.exist(error);
                response.statusCode.should.equal(204);
                done();
            });
        });

        it('should have updated the data when asking for the particular device', function(done) {
            request(optionsUpdate, function(error, response, body) {
                const options = {
                    url: 'http://localhost:' + iotAgentConfig.server.port + '/iot/devices/Light1',
                    headers: {
                        'fiware-service': 'smartGondor',
                        'fiware-servicepath': '/gardens'
                    },
                    method: 'GET'
                };

                request(options, function(error, response, body) {
                    const parsedBody = JSON.parse(body);
                    parsedBody.entity_name.should.equal('ANewLightName');
                    parsedBody.timezone.should.equal('Europe/Madrid');
                    done();
                });
            });
        });

        it('should not modify the attributes not present in the update request', function(done) {
            request(optionsUpdate, function(error, response, body) {
                const options = {
                    url: 'http://localhost:' + iotAgentConfig.server.port + '/iot/devices/Light1',
                    headers: {
                        'fiware-service': 'smartGondor',
                        'fiware-servicepath': '/gardens'
                    },
                    method: 'GET'
                };

                request(options, function(error, response, body) {
                    const parsedBody = JSON.parse(body);
                    parsedBody.entity_type.should.equal('TheLightType');
                    parsedBody.service.should.equal('smartGondor');
                    done();
                });
            });
        });
    });
    describe('When an update request arrives with a new Device ID', function() {
        const optionsUpdate = {
            url: 'http://localhost:' + iotAgentConfig.server.port + '/iot/devices/Light1',
            method: 'PUT',
            headers: {
                'fiware-service': 'smartGondor',
                'fiware-servicepath': '/gardens'
            },
            json: utils.readExampleFile(
                './test/unit/examples/deviceProvisioningRequests/updateProvisionDeviceWithId.json'
            )
        };

        it('should raise a 400 error', function(done) {
            request(optionsUpdate, function(error, response, body) {
                should.not.exist(error);
                response.statusCode.should.equal(400);
                done();
            });
        });
    });
    describe('When a wrong update request payload arrives', function() {
        const optionsUpdate = {
            url: 'http://localhost:' + iotAgentConfig.server.port + '/iot/devices/Light1',
            method: 'PUT',
            headers: {
                'fiware-service': 'smartGondor',
                'fiware-servicepath': '/gardens'
            },
            json: utils.readExampleFile(
                './test/unit/examples/deviceProvisioningRequests/updateProvisionDeviceWrong.json'
            )
        };

        it('should raise a 400 error', function(done) {
            request(optionsUpdate, function(error, response, body) {
                should.not.exist(error);
                response.statusCode.should.equal(400);
                done();
            });
        });
    });

    describe('When a device is provisioned without attributes and new ones are added through an update', function() {
        const optionsUpdate = {
            url: 'http://localhost:' + iotAgentConfig.server.port + '/iot/devices/MicroLight2',
            method: 'PUT',
            headers: {
                'fiware-service': 'smartGondor',
                'fiware-servicepath': '/gardens'
            },
            json: utils.readExampleFile('./test/unit/examples/deviceProvisioningRequests/updateMinimumDevice.json')
        };
        const optionsGetDevice = {
            url: 'http://localhost:' + iotAgentConfig.server.port + '/iot/devices/MicroLight2',
            method: 'GET',
            headers: {
                'fiware-service': 'smartGondor',
                'fiware-servicepath': '/gardens'
            }
        };

        beforeEach(function(done) {
            nock.cleanAll();
            contextBrokerMock = nock('http://192.168.1.1:1026')
                .matchHeader('fiware-service', 'smartGondor')
                .matchHeader('fiware-servicepath', '/gardens')
                .post('/v1/updateContext')
                .reply(
                    200,
                    utils.readExampleFile('./test/unit/examples/contextResponses/createProvisionedDeviceSuccess.json')
                );

            contextBrokerMock
                .matchHeader('fiware-service', 'smartGondor')
                .matchHeader('fiware-servicepath', '/gardens')
                .post(
                    '/v1/updateContext',
                    utils.readExampleFile('./test/unit/examples/contextRequests/updateProvisionMinimumDevice.json')
                )
                .reply(
                    200,
                    utils.readExampleFile(
                        './test/unit/examples/contextResponses/updateProvisionMinimumDeviceSuccess.json'
                    )
                );

            async.series([iotAgentLib.clearAll, async.apply(request, provisioning3Options)], done);
        });

        it('should not raise any error', function(done) {
            request(optionsUpdate, function(error, response, body) {
                should.not.exist(error);
                response.statusCode.should.equal(204);
                done();
            });
        });
        it('should provision the attributes appropriately', function(done) {
            request(optionsUpdate, function(error, response, body) {
                request(optionsGetDevice, function(error, response, body) {
                    should.not.exist(error);
                    response.statusCode.should.equal(200);

                    const parsedBody = JSON.parse(body);

                    parsedBody.attributes.length.should.equal(1);
                    parsedBody.attributes[0].name.should.equal('newAttribute');
                    done();
                });
            });
        });
        it('should create the initial values for the attributes in the Context Broker', function(done) {
            request(optionsUpdate, function(error, response, body) {
                should.not.exist(error);
                contextBrokerMock.done();
                done();
            });
        });
    });

    describe('When a device is updated to add static attributes', function() {
        const optionsUpdate = {
            url: 'http://localhost:' + iotAgentConfig.server.port + '/iot/devices/MicroLight2',
            method: 'PUT',
            headers: {
                'fiware-service': 'smartGondor',
                'fiware-servicepath': '/gardens'
            },
            json: utils.readExampleFile('./test/unit/examples/deviceProvisioningRequests/updateDeviceStatic.json')
        };
        const optionsGetDevice = {
            url: 'http://localhost:' + iotAgentConfig.server.port + '/iot/devices/MicroLight2',
            method: 'GET',
            headers: {
                'fiware-service': 'smartGondor',
                'fiware-servicepath': '/gardens'
            }
        };

        beforeEach(function(done) {
            nock.cleanAll();
            contextBrokerMock = nock('http://192.168.1.1:1026')
                .matchHeader('fiware-service', 'smartGondor')
                .matchHeader('fiware-servicepath', '/gardens')
                .post('/v1/updateContext')
                .reply(
                    200,
                    utils.readExampleFile('./test/unit/examples/contextResponses/createProvisionedDeviceSuccess.json')
                );

            contextBrokerMock
                .matchHeader('fiware-service', 'smartGondor')
                .matchHeader('fiware-servicepath', '/gardens')
                .post(
                    '/v1/updateContext',
                    utils.readExampleFile('./test/unit/examples/contextRequests/updateProvisionDeviceStatic.json')
                )
                .reply(
                    200,
                    utils.readExampleFile(
                        './test/unit/examples/contextResponses/updateProvisionMinimumDeviceSuccess.json'
                    )
                );

            async.series([iotAgentLib.clearAll, async.apply(request, provisioning3Options)], done);
        });

        it('should provision the attributes appropriately', function(done) {
            request(optionsUpdate, function(error, response, body) {
                request(optionsGetDevice, function(error, response, body) {
                    should.not.exist(error);
                    response.statusCode.should.equal(200);

                    const parsedBody = JSON.parse(body);

                    parsedBody.static_attributes.length.should.equal(3);
                    parsedBody.static_attributes[0].name.should.equal('cellID');
                    done();
                });
            });
        });
    });
});<|MERGE_RESOLUTION|>--- conflicted
+++ resolved
@@ -47,25 +47,13 @@
     deviceRegistrationDuration: 'P1M'
 };
 
-<<<<<<< HEAD
-describe('Device provisioning API: Update provisioned devices', function() {
+describe('NGSI-v1 - Device provisioning API: Update provisioned devices', function() {
     const provisioning1Options = {
         url: 'http://localhost:' + iotAgentConfig.server.port + '/iot/devices',
         method: 'POST',
         headers: {
             'fiware-service': 'smartGondor',
             'fiware-servicepath': '/gardens'
-=======
-describe('NGSI-v1 - Device provisioning API: Update provisioned devices', function() {
-    var provisioning1Options = {
-            url: 'http://localhost:' + iotAgentConfig.server.port + '/iot/devices',
-            method: 'POST',
-            headers: {
-                'fiware-service': 'smartGondor',
-                'fiware-servicepath': '/gardens'
-            },
-            json: utils.readExampleFile('./test/unit/examples/deviceProvisioningRequests/provisionNewDevice.json')
->>>>>>> 13f67ead
         },
         json: utils.readExampleFile('./test/unit/examples/deviceProvisioningRequests/provisionNewDevice.json')
     };
@@ -229,6 +217,8 @@
                 };
 
                 request(options, function(error, response, body) {
+                    /* jshint camelcase:false */
+
                     const parsedBody = JSON.parse(body);
                     parsedBody.entity_name.should.equal('ANewLightName');
                     parsedBody.timezone.should.equal('Europe/Madrid');
@@ -249,6 +239,8 @@
                 };
 
                 request(options, function(error, response, body) {
+                    /* jshint camelcase:false */
+
                     const parsedBody = JSON.parse(body);
                     parsedBody.entity_type.should.equal('TheLightType');
                     parsedBody.service.should.equal('smartGondor');
@@ -378,6 +370,8 @@
     });
 
     describe('When a device is updated to add static attributes', function() {
+        /* jshint camelcase: false */
+
         const optionsUpdate = {
             url: 'http://localhost:' + iotAgentConfig.server.port + '/iot/devices/MicroLight2',
             method: 'PUT',
