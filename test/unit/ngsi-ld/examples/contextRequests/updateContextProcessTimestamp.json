{
    "@context": "http://context.json-ld",
    "TimeInstant": {
        "type": "Property",
<<<<<<< HEAD
        "value": true,
        "observedAt": "2016-05-30T16:25:22.304Z"
    },
    "observedAt": "2016-05-30T16:25:22.304Z"
=======
        "value": {
            "@type": "DateTime",
            "@value": "2016-05-30T16:25:22.304Z"
        }
    },
    "state": {
        "TimeInstant": {
            "type": "Property",
            "value": {
                "@type": "DateTime",
                "@value": "2016-05-30T16:25:22.304Z"
            }
        },
        "type": "Property",
        "value": true
    }
>>>>>>> a2b334a9
}<|MERGE_RESOLUTION|>--- conflicted
+++ resolved
@@ -1,28 +1,9 @@
 {
     "@context": "http://context.json-ld",
-    "TimeInstant": {
-        "type": "Property",
-<<<<<<< HEAD
-        "value": true,
-        "observedAt": "2016-05-30T16:25:22.304Z"
-    },
-    "observedAt": "2016-05-30T16:25:22.304Z"
-=======
-        "value": {
-            "@type": "DateTime",
-            "@value": "2016-05-30T16:25:22.304Z"
-        }
-    },
+    "observedAt": "2016-05-30T16:25:22.304Z",
     "state": {
-        "TimeInstant": {
-            "type": "Property",
-            "value": {
-                "@type": "DateTime",
-                "@value": "2016-05-30T16:25:22.304Z"
-            }
-        },
+        "observedAt": "2016-05-30T16:25:22.304Z",
         "type": "Property",
         "value": true
     }
->>>>>>> a2b334a9
 }