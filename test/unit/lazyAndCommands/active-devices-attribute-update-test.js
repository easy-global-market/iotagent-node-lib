/*
 * Copyright 2014 Telefonica Investigación y Desarrollo, S.A.U
 *
 * This file is part of fiware-iotagent-lib
 *
 * fiware-iotagent-lib is free software: you can redistribute it and/or
 * modify it under the terms of the GNU Affero General Public License as
 * published by the Free Software Foundation, either version 3 of the License,
 * or (at your option) any later version.
 *
 * fiware-iotagent-lib is distributed in the hope that it will be useful,
 * but WITHOUT ANY WARRANTY; without even the implied warranty of
 * MERCHANTABILITY or FITNESS FOR A PARTICULAR PURPOSE.
 * See the GNU Affero General Public License for more details.
 *
 * You should have received a copy of the GNU Affero General Public
 * License along with fiware-iotagent-lib.
 * If not, see http://www.gnu.org/licenses/.
 *
 * For those usages not covered by the GNU Affero General Public License
 * please contact with::[contacto@tid.es]
 */

/* eslint-disable no-unused-vars */

const iotAgentLib = require('../../../lib/fiware-iotagent-lib');
const utils = require('../../tools/utils');
const should = require('should');
const logger = require('logops');
const nock = require('nock');
const mongoUtils = require('../mongodb/mongoDBUtils');
const request = require('request');
let contextBrokerMock;
const iotAgentConfig = {
    logLevel: 'FATAL',
    contextBroker: {
        host: '192.168.1.1',
        port: '1026'
    },
    server: {
        port: 4041
    },
    types: {
        Light: {
            // commands are not defined
            active: [
                {
                    name: 'pressure',
                    type: 'Hgmm'
                }
            ]
        }
    },
    service: 'smartGondor',
    subservice: 'gardens',
    providerUrl: 'http://smartGondor.com',
    deviceRegistrationDuration: 'P1M'
};
const device = {
    id: 'somelight',
    type: 'Light',
    service: 'smartGondor',
    subservice: 'gardens'
};

<<<<<<< HEAD
describe('Update attribute functionalities', function() {
=======
describe('NGSI-v1 - Update attribute functionalities', function() {

>>>>>>> 13f67ead
    beforeEach(function(done) {
        logger.setLevel('FATAL');

        nock.cleanAll();

        contextBrokerMock = nock('http://192.168.1.1:1026')
            .matchHeader('fiware-service', 'smartGondor')
            .matchHeader('fiware-servicepath', 'gardens')
            .post('/NGSI9/registerContext')
            .reply(
                200,
                utils.readExampleFile('./test/unit/examples/contextAvailabilityResponses/registerIoTAgent1Success.json')
            );

        contextBrokerMock
            .matchHeader('fiware-service', 'smartGondor')
            .matchHeader('fiware-servicepath', 'gardens')
            .post('/v1/updateContext')
            .reply(
                200,
                utils.readExampleFile('./test/unit/examples/contextResponses/createProvisionedDeviceSuccess.json')
            );

        iotAgentLib.activate(iotAgentConfig, done);
    });

    afterEach(function(done) {
        iotAgentLib.clearAll(function() {
            iotAgentLib.deactivate(function() {
                mongoUtils.cleanDbs(function() {
                    nock.cleanAll();
                    iotAgentLib.setDataUpdateHandler();
                    iotAgentLib.setCommandHandler();
                    done();
                });
            });
        });
    });

    describe('When a attribute update arrives to the IoT Agent as Context Provider', function() {
        const options = {
            url: 'http://localhost:' + iotAgentConfig.server.port + '/v1/updateContext',
            method: 'POST',
            json: {
                contextElements: [
                    {
                        type: 'Light',
                        isPattern: 'false',
                        id: 'Light:somelight',
                        attributes: [
                            {
                                name: 'pressure',
                                type: 'Hgmm',
                                value: '200'
                            }
                        ]
                    }
                ],
                updateAction: 'UPDATE'
            },
            headers: {
                'fiware-service': 'smartGondor',
                'fiware-servicepath': 'gardens'
            }
        };

        beforeEach(function(done) {
            iotAgentLib.register(device, function(error) {
                if (error) {
                    done('Device registration failed');
                }
                done();
            });
        });

        it('should call the client handler with correct values, even if commands are not defined', function(done) {
            let handlerCalled = false;

            iotAgentLib.setDataUpdateHandler(function(id, type, service, subservice, attributes, callback) {
                id.should.equal('Light:somelight');
                type.should.equal('Light');
                should.exist(attributes);
                attributes.length.should.equal(1);
                attributes[0].name.should.equal('pressure');
                attributes[0].value.should.equal('200');
                handlerCalled = true;

                callback(null, {
                    id,
                    type,
                    attributes
                });
            });

            request(options, function(error, response, body) {
                should.not.exist(error);
                handlerCalled.should.equal(true);
                done();
            });
        });
    });
});<|MERGE_RESOLUTION|>--- conflicted
+++ resolved
@@ -63,12 +63,7 @@
     subservice: 'gardens'
 };
 
-<<<<<<< HEAD
-describe('Update attribute functionalities', function() {
-=======
 describe('NGSI-v1 - Update attribute functionalities', function() {
-
->>>>>>> 13f67ead
     beforeEach(function(done) {
         logger.setLevel('FATAL');
 
