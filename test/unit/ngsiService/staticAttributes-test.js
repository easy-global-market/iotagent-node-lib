/*
 * Copyright 2014 Telefonica Investigación y Desarrollo, S.A.U
 *
 * This file is part of fiware-iotagent-lib
 *
 * fiware-iotagent-lib is free software: you can redistribute it and/or
 * modify it under the terms of the GNU Affero General Public License as
 * published by the Free Software Foundation, either version 3 of the License,
 * or (at your option) any later version.
 *
 * fiware-iotagent-lib is distributed in the hope that it will be useful,
 * but WITHOUT ANY WARRANTY; without even the implied warranty of
 * MERCHANTABILITY or FITNESS FOR A PARTICULAR PURPOSE.
 * See the GNU Affero General Public License for more details.
 *
 * You should have received a copy of the GNU Affero General Public
 * License along with fiware-iotagent-lib.
 * If not, see http://www.gnu.org/licenses/.
 *
 * For those usages not covered by the GNU Affero General Public License
 * please contact with::[contacto@tid.es]
 */

/* eslint-disable no-unused-vars */

const iotAgentLib = require('../../../lib/fiware-iotagent-lib');
const async = require('async');
const utils = require('../../tools/utils');
const should = require('should');
const logger = require('logops');
const nock = require('nock');
let contextBrokerMock;
const iotAgentConfig = {
    contextBroker: {
        host: '192.168.1.1',
        port: '1026'
    },
    server: {
        port: 4041
    },
    types: {
        Light: {
            commands: [],
            type: 'Light',
            lazy: [
                {
                    name: 'temperature',
                    type: 'centigrades'
                }
            ],
            active: [
                {
                    name: 'pressure',
                    type: 'Hgmm'
                }
            ],
            staticAttributes: [
                {
                    name: 'attr1',
                    type: 'type1'
                },
                {
                    name: 'attr2',
                    type: 'type2'
                },
                {
                    name: 'attr3',
                    type: 'type3'
                },
                {
                    name: 'attr4',
                    type: 'type4'
                }
            ]
        }
    },
    timestamp: true,
    service: 'smartGondor',
    subservice: 'gardens',
    providerUrl: 'http://smartGondor.com',
    deviceRegistrationDuration: 'P1M'
};

<<<<<<< HEAD
describe('Static attributes test', function() {
    const values = [
=======
describe('NGSI-v1 - Static attributes test', function() {
    var values = [
>>>>>>> 13f67ead
        {
            name: 'state',
            type: 'Boolean',
            value: 'true'
        },
        {
            name: 'dimming',
            type: 'Percentage',
            value: '87'
        }
    ];

    beforeEach(function() {
        logger.setLevel('FATAL');
    });

    afterEach(function(done) {
        iotAgentLib.deactivate(done);
    });

    describe('When information from a device with multiple static attributes and metadata is sent', function() {
        beforeEach(function(done) {
            nock.cleanAll();

            contextBrokerMock = nock('http://192.168.1.1:1026')
                .matchHeader('fiware-service', 'smartGondor')
                .matchHeader('fiware-servicepath', 'gardens')
                .post('/v1/updateContext')
                .times(4)
                .reply(200, utils.readExampleFile('./test/unit/examples/contextResponses/updateContext1Success.json'))
                .post('/v1/updateContext', function(body) {
                    let metadatas = 0;

                    for (let i = 0; i < body.contextElements[0].attributes.length; i++) {
                        if (body.contextElements[0].attributes[i].metadatas) {
                            metadatas += body.contextElements[0].attributes[i].metadatas.length;
                        }
                    }
                    return metadatas === body.contextElements[0].attributes.length - 1;
                })
                .reply(200, utils.readExampleFile('./test/unit/examples/contextResponses/updateContext1Success.json'));

            iotAgentLib.activate(iotAgentConfig, done);
        });

        it('should send a single TimeInstant per attribute', function(done) {
            async.series(
                [
                    async.apply(iotAgentLib.update, 'light1', 'Light', '', values),
                    async.apply(iotAgentLib.update, 'light1', 'Light', '', values),
                    async.apply(iotAgentLib.update, 'light1', 'Light', '', values),
                    async.apply(iotAgentLib.update, 'light1', 'Light', '', values),
                    async.apply(iotAgentLib.update, 'light1', 'Light', '', values)
                ],
                function(error, results) {
                    should.not.exist(error);
                    contextBrokerMock.done();
                    done();
                }
            );
        });
    });
});<|MERGE_RESOLUTION|>--- conflicted
+++ resolved
@@ -81,13 +81,8 @@
     deviceRegistrationDuration: 'P1M'
 };
 
-<<<<<<< HEAD
-describe('Static attributes test', function() {
+describe('NGSI-v1 - Static attributes test', function() {
     const values = [
-=======
-describe('NGSI-v1 - Static attributes test', function() {
-    var values = [
->>>>>>> 13f67ead
         {
             name: 'state',
             type: 'Boolean',
