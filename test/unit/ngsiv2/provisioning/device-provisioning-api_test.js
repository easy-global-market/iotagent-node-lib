--- conflicted
+++ resolved
@@ -490,264 +490,296 @@
         }
     );
 
-<<<<<<< HEAD
+    describe(
+        'When a device provisioning request without static attributes arrives to the IoTA' +
+            ' and static attribute is configured at group level',
+        function () {
+            const options = {
+                url: 'http://localhost:' + iotAgentConfig.server.port + '/iot/devices',
+                method: 'POST',
+                json: utils.readExampleFile(
+                    './test/unit/examples/deviceProvisioningRequests/provisionMinimumDevice.json'
+                ),
+                headers: {
+                    'fiware-service': 'smartGondor',
+                    'fiware-servicepath': '/gardens'
+                }
+            };
+            const groupCreation = {
+                url: 'http://localhost:4041/iot/services',
+                method: 'POST',
+                json: {
+                    services: [
+                        {
+                            resource: '/Thing',
+                            apikey: '801230BJKL23Y9090DSFL123HJK09H324HV8732',
+                            /*jshint camelcase: false */
+                            entity_type: 'MicroLights',
+                            cbroker: 'http://192.168.1.1:1026',
+                            explicitAttrs: true,
+                            static_attributes: [
+                                {
+                                    name: 'bootstrapServer',
+                                    type: 'Address',
+                                    value: '127.0.0.1'
+                                }
+                            ]
+                        }
+                    ]
+                },
+                headers: {
+                    'fiware-service': 'smartGondor',
+                    'fiware-servicepath': '/gardens'
+                }
+            };
+
+            beforeEach(function (done) {
+                nock.cleanAll();
+                contextBrokerMock = nock('http://192.168.1.1:1026')
+                    .matchHeader('fiware-service', 'smartGondor')
+                    .matchHeader('fiware-servicepath', '/gardens')
+                    .post(
+                        '/v2/entities?options=upsert',
+                        utils.readExampleFile(
+                            './test/unit/ngsiv2/examples/' +
+                                'contextRequests/createStaticAttributesProvisionDevice.json'
+                        )
+                    )
+                    .reply(204);
+
+                done();
+            });
+
+            it('should store the device with static attributes provided in configuration', function (done) {
+                request(groupCreation, function (error, response, body) {
+                    request(options, function (error, response, body) {
+                        iotAgentLib.listDevices('smartGondor', '/gardens', function (error, results) {
+                            should.exist(results.devices[0].staticAttributes);
+                            results.devices[0].staticAttributes[0].name.should.equal('bootstrapServer');
+                            done();
+                        });
+                    });
+                });
+            });
+        }
+    );
+    describe(
+        'When a device provisioning request with static attributes arrives to the IoTA' +
+            ' and static attribute is not configured at group level',
+        function () {
+            const options = {
+                url: 'http://localhost:' + iotAgentConfig.server.port + '/iot/devices',
+                method: 'POST',
+                json: utils.readExampleFile(
+                    './test/unit/examples/deviceProvisioningRequests/provisionStaticAttrsDevice.json'
+                ),
+                headers: {
+                    'fiware-service': 'smartGondor',
+                    'fiware-servicepath': '/gardens'
+                }
+            };
+            const groupCreation = {
+                url: 'http://localhost:4041/iot/services',
+                method: 'POST',
+                json: {
+                    services: [
+                        {
+                            resource: '/Thing',
+                            apikey: '801230BJKL23Y9090DSFL123HJK09H324HV8732',
+                            /*jshint camelcase: false */
+                            entity_type: 'MicroLights',
+                            cbroker: 'http://192.168.1.1:1026',
+                            explicitAttrs: true
+                        }
+                    ]
+                },
+                headers: {
+                    'fiware-service': 'smartGondor',
+                    'fiware-servicepath': '/gardens'
+                }
+            };
+
+            beforeEach(function (done) {
+                nock.cleanAll();
+                contextBrokerMock = nock('http://192.168.1.1:1026')
+                    .matchHeader('fiware-service', 'smartGondor')
+                    .matchHeader('fiware-servicepath', '/gardens')
+                    .post(
+                        '/v2/entities?options=upsert',
+                        utils.readExampleFile(
+                            './test/unit/ngsiv2/examples/' +
+                                'contextRequests/createStaticAttributesProvisionDevice.json'
+                        )
+                    )
+                    .reply(204);
+
+                done();
+            });
+
+            it('should store the device with static attributes provided in device', function (done) {
+                request(groupCreation, function (error, response, body) {
+                    request(options, function (error, response, body) {
+                        iotAgentLib.listDevices('smartGondor', '/gardens', function (error, results) {
+                            should.exist(results.devices[0].staticAttributes);
+                            results.devices[0].staticAttributes[0].name.should.equal('bootstrapServer');
+                            done();
+                        });
+                    });
+                });
+            });
+        }
+    );
+
+    describe(
+        'When a device provisioning request with static attributes arrives to the IoTA' +
+            ' and static attribute is also configured at group level',
+        function () {
+            const options = {
+                url: 'http://localhost:' + iotAgentConfig.server.port + '/iot/devices',
+                method: 'POST',
+                json: utils.readExampleFile(
+                    './test/unit/examples/deviceProvisioningRequests/provisionStaticAttrsDevice2.json'
+                ),
+                headers: {
+                    'fiware-service': 'smartGondor',
+                    'fiware-servicepath': '/gardens'
+                }
+            };
+            const groupCreation = {
+                url: 'http://localhost:4041/iot/services',
+                method: 'POST',
+                json: {
+                    services: [
+                        {
+                            resource: '/Thing',
+                            apikey: '801230BJKL23Y9090DSFL123HJK09H324HV8732',
+                            /*jshint camelcase: false */
+                            entity_type: 'MicroLights',
+                            cbroker: 'http://192.168.1.1:1026',
+                            explicitAttrs: true,
+                            static_attributes: [
+                                {
+                                    name: 'bootstrapServer',
+                                    type: 'Address',
+                                    value: '127.0.0.1'
+                                }
+                            ]
+                        }
+                    ]
+                },
+                headers: {
+                    'fiware-service': 'smartGondor',
+                    'fiware-servicepath': '/gardens'
+                }
+            };
+
+            beforeEach(function (done) {
+                nock.cleanAll();
+                contextBrokerMock = nock('http://192.168.1.1:1026')
+                    .matchHeader('fiware-service', 'smartGondor')
+                    .matchHeader('fiware-servicepath', '/gardens')
+                    .post(
+                        '/v2/entities?options=upsert',
+                        utils.readExampleFile(
+                            './test/unit/ngsiv2/examples/' +
+                                'contextRequests/createStaticAttributesProvisionDevice2.json'
+                        )
+                    )
+                    .reply(204);
+
+                done();
+            });
+
+            it('should store the device with static attributes provided in configuration as well as device', function (done) {
+                request(groupCreation, function (error, response, body) {
+                    request(options, function (error, response, body) {
+                        iotAgentLib.listDevices('smartGondor', '/gardens', function (error, results) {
+                            should.exist(results.devices[0].staticAttributes);
+                            results.devices[0].staticAttributes.length.should.equal(2);
+                            done();
+                        });
+                    });
+                });
+            });
+        }
+    );
+
+    describe(
+        'When a device provisioning request with static attributes arrives to the IoTA' +
+            ' and same static attribute is also configured at group level',
+        function () {
+            const options = {
+                url: 'http://localhost:' + iotAgentConfig.server.port + '/iot/devices',
+                method: 'POST',
+                json: utils.readExampleFile(
+                    './test/unit/examples/deviceProvisioningRequests/provisionStaticAttrsDevice3.json'
+                ),
+                headers: {
+                    'fiware-service': 'smartGondor',
+                    'fiware-servicepath': '/gardens'
+                }
+            };
+            const groupCreation = {
+                url: 'http://localhost:4041/iot/services',
+                method: 'POST',
+                json: {
+                    services: [
+                        {
+                            resource: '/Thing',
+                            apikey: '801230BJKL23Y9090DSFL123HJK09H324HV8732',
+                            /*jshint camelcase: false */
+                            entity_type: 'MicroLights',
+                            cbroker: 'http://192.168.1.1:1026',
+                            explicitAttrs: true,
+                            static_attributes: [
+                                {
+                                    name: 'bootstrapServer',
+                                    type: 'Address',
+                                    value: '127.0.0.1'
+                                }
+                            ]
+                        }
+                    ]
+                },
+                headers: {
+                    'fiware-service': 'smartGondor',
+                    'fiware-servicepath': '/gardens'
+                }
+            };
+
+            beforeEach(function (done) {
+                nock.cleanAll();
+                contextBrokerMock = nock('http://192.168.1.1:1026')
+                    .matchHeader('fiware-service', 'smartGondor')
+                    .matchHeader('fiware-servicepath', '/gardens')
+                    .post(
+                        '/v2/entities?options=upsert',
+                        utils.readExampleFile(
+                            './test/unit/ngsiv2/examples/' +
+                                'contextRequests/createStaticAttributesProvisionDevice3.json'
+                        )
+                    )
+                    .reply(204);
+
+                done();
+            });
+
+            it('should store the device with static attributes provided in device', function (done) {
+                request(groupCreation, function (error, response, body) {
+                    request(options, function (error, response, body) {
+                        iotAgentLib.listDevices('smartGondor', '/gardens', function (error, results) {
+                            should.exist(results.devices[0].staticAttributes);
+                            results.devices[0].staticAttributes[0].value.should.equal('127.0.0.2');
+                            done();
+                        });
+                    });
+                });
+            });
+        }
+    );
+
     describe('When a device provisioning request with a autoprovision attribute arrives to the IoTA', function () {
         const options = {
-=======
-   describe('When a device provisioning request without static attributes arrives to the IoTA'+
-             ' and static attribute is configured at group level', function () {
-        var options = {
-            url: 'http://localhost:' + iotAgentConfig.server.port + '/iot/devices',
-            method: 'POST',
-            json: utils.readExampleFile('./test/unit/examples/deviceProvisioningRequests/provisionMinimumDevice.json'),
-            headers: {
-                'fiware-service': 'smartGondor',
-                'fiware-servicepath': '/gardens'
-            }
-        },
-        groupCreation = {
-            url: 'http://localhost:4041/iot/services',
-            method: 'POST',
-            json: {
-                services: [
-                    {
-                        resource: '/Thing',
-                        apikey: '801230BJKL23Y9090DSFL123HJK09H324HV8732',
-                        /*jshint camelcase: false */
-                        entity_type: 'MicroLights',
-                        cbroker: 'http://192.168.1.1:1026',
-                        explicitAttrs: true,
-                        static_attributes: [{
-                            'name': 'bootstrapServer',
-                            'type': 'Address',
-                            'value': '127.0.0.1'
-                        }]
-                    }
-                ]
-            },
-            headers: {
-                'fiware-service': 'smartGondor',
-                'fiware-servicepath': '/gardens'
-            }
-        };
-
-        beforeEach(function (done) {
-            nock.cleanAll();
-            contextBrokerMock = nock('http://192.168.1.1:1026')
-                .matchHeader('fiware-service', 'smartGondor')
-                .matchHeader('fiware-servicepath', '/gardens')
-                .post('/v2/entities?options=upsert',
-                    utils.readExampleFile('./test/unit/ngsiv2/examples/' +
-                        'contextRequests/createStaticAttributesProvisionDevice.json'))
-                .reply(204);
-
-            done();
-        });
-
-        it('should store the device with static attributes'+
-           ' provided in configuration', function (done) {
-            request(groupCreation, function (error, response, body) {
-                request(options, function (error, response, body) {
-                    iotAgentLib.listDevices('smartGondor', '/gardens', function (error, results) {
-                        should.exist(results.devices[0].staticAttributes);
-                        results.devices[0].staticAttributes[0].name.should.equal('bootstrapServer');
-                        done();
-                    });
-                });
-            });
-        });
-    });
-    describe('When a device provisioning request with static attributes arrives to the IoTA'+
-             ' and static attribute is not configured at group level', function () {
-        var options = {
-            url: 'http://localhost:' + iotAgentConfig.server.port + '/iot/devices',
-            method: 'POST',
-            json: utils.readExampleFile('./test/unit/examples/deviceProvisioningRequests'+
-                                        '/provisionStaticAttrsDevice.json'),
-            headers: {
-                'fiware-service': 'smartGondor',
-                'fiware-servicepath': '/gardens'
-            }
-        },
-        groupCreation = {
-            url: 'http://localhost:4041/iot/services',
-            method: 'POST',
-            json: {
-                services: [
-                    {
-                        resource: '/Thing',
-                        apikey: '801230BJKL23Y9090DSFL123HJK09H324HV8732',
-                        /*jshint camelcase: false */
-                        entity_type: 'MicroLights',
-                        cbroker: 'http://192.168.1.1:1026',
-                        explicitAttrs: true
-                    }
-                ]
-            },
-            headers: {
-                'fiware-service': 'smartGondor',
-                'fiware-servicepath': '/gardens'
-            }
-        };
-
-        beforeEach(function (done) {
-            nock.cleanAll();
-            contextBrokerMock = nock('http://192.168.1.1:1026')
-                .matchHeader('fiware-service', 'smartGondor')
-                .matchHeader('fiware-servicepath', '/gardens')
-                .post('/v2/entities?options=upsert',
-                    utils.readExampleFile('./test/unit/ngsiv2/examples/' +
-                        'contextRequests/createStaticAttributesProvisionDevice.json'))
-                .reply(204);
-
-            done();
-        });
-
-        it('should store the device with static attributes provided in device', function (done) {
-            request(groupCreation, function (error, response, body) {
-                request(options, function (error, response, body) {
-                    iotAgentLib.listDevices('smartGondor', '/gardens', function (error, results) {
-                        should.exist(results.devices[0].staticAttributes);
-                        results.devices[0].staticAttributes[0].name.should.equal('bootstrapServer');
-                        done();
-                    });
-                });
-            });
-        });
-    });
-
-    describe('When a device provisioning request with static attributes arrives to the IoTA'+
-             ' and static attribute is also configured at group level', function () {
-        var options = {
-            url: 'http://localhost:' + iotAgentConfig.server.port + '/iot/devices',
-            method: 'POST',
-            json: utils.readExampleFile('./test/unit/examples/deviceProvisioningRequests'+
-                                        '/provisionStaticAttrsDevice2.json'),
-            headers: {
-                'fiware-service': 'smartGondor',
-                'fiware-servicepath': '/gardens'
-            }
-        },
-        groupCreation = {
-            url: 'http://localhost:4041/iot/services',
-            method: 'POST',
-            json: {
-                services: [
-                    {
-                        resource: '/Thing',
-                        apikey: '801230BJKL23Y9090DSFL123HJK09H324HV8732',
-                        /*jshint camelcase: false */
-                        entity_type: 'MicroLights',
-                        cbroker: 'http://192.168.1.1:1026',
-                        explicitAttrs: true,
-                        static_attributes: [{
-                            'name': 'bootstrapServer',
-                            'type': 'Address',
-                            'value': '127.0.0.1'
-                        }]
-                    }
-                ]
-            },
-            headers: {
-                'fiware-service': 'smartGondor',
-                'fiware-servicepath': '/gardens'
-            }
-        };
-
-        beforeEach(function (done) {
-            nock.cleanAll();
-            contextBrokerMock = nock('http://192.168.1.1:1026')
-                .matchHeader('fiware-service', 'smartGondor')
-                .matchHeader('fiware-servicepath', '/gardens')
-                .post('/v2/entities?options=upsert',
-                    utils.readExampleFile('./test/unit/ngsiv2/examples/' +
-                        'contextRequests/createStaticAttributesProvisionDevice2.json'))
-                .reply(204);
-
-            done();
-        });
-
-        it('should store the device with static attributes provided in'+
-           ' configuration as well as device', function (done) {
-            request(groupCreation, function (error, response, body) {
-                request(options, function (error, response, body) {
-                    iotAgentLib.listDevices('smartGondor', '/gardens', function (error, results) {
-                        should.exist(results.devices[0].staticAttributes);
-                        results.devices[0].staticAttributes.length.should.equal(2);
-                        done();
-                    });
-                });
-            });
-        });
-    });
-
-    describe('When a device provisioning request with static attributes arrives to the IoTA'+
-             ' and same static attribute is also configured at group level', function () {
-        var options = {
-            url: 'http://localhost:' + iotAgentConfig.server.port + '/iot/devices',
-            method: 'POST',
-            json: utils.readExampleFile('./test/unit/examples/deviceProvisioningRequests'+
-                                        '/provisionStaticAttrsDevice3.json'),
-            headers: {
-                'fiware-service': 'smartGondor',
-                'fiware-servicepath': '/gardens'
-            }
-        },
-        groupCreation = {
-            url: 'http://localhost:4041/iot/services',
-            method: 'POST',
-            json: {
-                services: [
-                    {
-                        resource: '/Thing',
-                        apikey: '801230BJKL23Y9090DSFL123HJK09H324HV8732',
-                        /*jshint camelcase: false */
-                        entity_type: 'MicroLights',
-                        cbroker: 'http://192.168.1.1:1026',
-                        explicitAttrs: true,
-                        static_attributes: [{
-                            'name': 'bootstrapServer',
-                            'type': 'Address',
-                            'value': '127.0.0.1'
-                        }]
-                    }
-                ]
-            },
-            headers: {
-                'fiware-service': 'smartGondor',
-                'fiware-servicepath': '/gardens'
-            }
-        };
-
-        beforeEach(function (done) {
-            nock.cleanAll();
-            contextBrokerMock = nock('http://192.168.1.1:1026')
-                .matchHeader('fiware-service', 'smartGondor')
-                .matchHeader('fiware-servicepath', '/gardens')
-                .post('/v2/entities?options=upsert',
-                    utils.readExampleFile('./test/unit/ngsiv2/examples/' +
-                        'contextRequests/createStaticAttributesProvisionDevice3.json'))
-                .reply(204);
-
-            done();
-        });
-
-        it('should store the device with static attributes provided in device', function (done) {
-            request(groupCreation, function (error, response, body) {
-                request(options, function (error, response, body) {
-                    iotAgentLib.listDevices('smartGondor', '/gardens', function (error, results) {
-                        should.exist(results.devices[0].staticAttributes);
-                        results.devices[0].staticAttributes[0].value.should.equal('127.0.0.2');
-                        done();
-                    });
-                });
-            });
-        });
-    });
-
-    describe('When a device provisioning request with a autoprovision attribute arrives to the IoTA', function() {
-        var options = {
->>>>>>> 18af98b4
             url: 'http://localhost:' + iotAgentConfig.server.port + '/iot/devices',
             method: 'POST',
             json: utils.readExampleFile('./test/unit/examples/deviceProvisioningRequests/provisionAutoprovision.json'),
@@ -831,9 +863,9 @@
                         }
 
                         return false;
+                    } else {
+                        return false;
                     }
-
-                    return false;
                 })
                 .reply(204);
 
