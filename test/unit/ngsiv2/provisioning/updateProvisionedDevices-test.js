/*
 * Copyright 2014 Telefonica Investigación y Desarrollo, S.A.U
 *
 * This file is part of fiware-iotagent-lib
 *
 * fiware-iotagent-lib is free software: you can redistribute it and/or
 * modify it under the terms of the GNU Affero General Public License as
 * published by the Free Software Foundation, either version 3 of the License,
 * or (at your option) any later version.
 *
 * fiware-iotagent-lib is distributed in the hope that it will be useful,
 * but WITHOUT ANY WARRANTY; without even the implied warranty of
 * MERCHANTABILITY or FITNESS FOR A PARTICULAR PURPOSE.
 * See the GNU Affero General Public License for more details.
 *
 * You should have received a copy of the GNU Affero General Public
 * License along with fiware-iotagent-lib.
 * If not, see http://www.gnu.org/licenses/.
 *
 * For those usages not covered by the GNU Affero General Public License
 * please contact with::[contacto@tid.es]
 *
 * Modified by: Daniel Calvo - ATOS Research & Innovation
 */

/* eslint-disable no-unused-vars */

const iotAgentLib = require('../../../../lib/fiware-iotagent-lib');
const utils = require('../../../tools/utils');
const should = require('should');
const nock = require('nock');
const async = require('async');
const request = require('request');
let contextBrokerMock;
const iotAgentConfig = {
    logLevel: 'FATAL',
    contextBroker: {
        host: '192.168.1.1',
        port: '1026',
        ngsiVersion: 'v2'
    },
    server: {
        port: 4041,
        baseRoot: '/'
    },
    types: {},
    service: 'smartGondor',
    subservice: 'gardens',
    providerUrl: 'http://smartGondor.com'
};

<<<<<<< HEAD
describe('Device provisioning API: Update provisioned devices', function() {
    const provisioning1Options = {
        url: 'http://localhost:' + iotAgentConfig.server.port + '/iot/devices',
        method: 'POST',
        headers: {
            'fiware-service': 'smartGondor',
            'fiware-servicepath': '/gardens'
=======
describe('NGSI-v2 - Device provisioning API: Update provisioned devices', function() {
    var provisioning1Options = {
            url: 'http://localhost:' + iotAgentConfig.server.port + '/iot/devices',
            method: 'POST',
            headers: {
                'fiware-service': 'smartGondor',
                'fiware-servicepath': '/gardens'
            },
            json: utils.readExampleFile('./test/unit/examples/deviceProvisioningRequests/provisionNewDevice.json')
>>>>>>> 13f67ead
        },
        json: utils.readExampleFile('./test/unit/examples/deviceProvisioningRequests/provisionNewDevice.json')
    };
    const provisioning2Options = {
        url: 'http://localhost:' + iotAgentConfig.server.port + '/iot/devices',
        method: 'POST',
        headers: {
            'fiware-service': 'smartGondor',
            'fiware-servicepath': '/gardens'
        },
        json: utils.readExampleFile('./test/unit/examples/deviceProvisioningRequests/provisionAnotherDevice.json')
    };
    const provisioning3Options = {
        url: 'http://localhost:' + iotAgentConfig.server.port + '/iot/devices',
        method: 'POST',
        headers: {
            'fiware-service': 'smartGondor',
            'fiware-servicepath': '/gardens'
        },
        json: utils.readExampleFile('./test/unit/examples/deviceProvisioningRequests/provisionMinimumDevice2.json')
    };

    beforeEach(function(done) {
        nock.cleanAll();
        iotAgentLib.activate(iotAgentConfig, function() {
            const nockBody = utils.readExampleFile(
                './test/unit/ngsiv2/examples/contextAvailabilityRequests/registerProvisionedDevice.json'
            );
            contextBrokerMock = nock('http://192.168.1.1:1026')
                .matchHeader('fiware-service', 'smartGondor')
                .matchHeader('fiware-servicepath', '/gardens')
                .post('/v2/registrations', nockBody)
                .reply(201, null, { Location: '/v2/registrations/6319a7f5254b05844116584d' });

            // This mock does not check the payload since the aim of the test is not to verify
            // device provisioning functionality. Appropriate verification is done in tests under
            // provisioning folder
            contextBrokerMock
                .matchHeader('fiware-service', 'smartGondor')
                .matchHeader('fiware-servicepath', '/gardens')
                .post('/v2/entities?options=upsert')
                .reply(204);

            const nockBody2 = utils.readExampleFile(
                './test/unit/ngsiv2/examples/contextAvailabilityRequests/registerProvisionedDevice2.json'
            );
            nockBody2.expires = /.+/i;
            contextBrokerMock
                .matchHeader('fiware-service', 'smartGondor')
                .matchHeader('fiware-servicepath', '/gardens')
                .post('/v2/registrations', nockBody2)
                .reply(201, null, { Location: '/v2/registrations/6719a7f5254b058441165849' });

            // This mock does not check the payload since the aim of the test is not to verify
            // device provisioning functionality. Appropriate verification is done in tests under
            // provisioning folder
            contextBrokerMock
                .matchHeader('fiware-service', 'smartGondor')
                .matchHeader('fiware-servicepath', '/gardens')
                .post('/v2/entities?options=upsert')
                .reply(204);

            // FIXME: When https://github.com/telefonicaid/fiware-orion/issues/3007 is merged into master branch,
            // this function should use the new API. This is just a temporary solution which implies deleting the
            // registration and creating a new one.
            contextBrokerMock
                .matchHeader('fiware-service', 'smartGondor')
                .matchHeader('fiware-servicepath', '/gardens')
                .delete('/v2/registrations/6719a7f5254b058441165849')
                .reply(204);

            const nockBody3 = utils.readExampleFile(
                './test/unit/ngsiv2/examples/contextAvailabilityRequests/updateIoTAgent2.json'
            );
            nockBody3.expires = /.+/i;
            contextBrokerMock
                .matchHeader('fiware-service', 'smartGondor')
                .matchHeader('fiware-servicepath', '/gardens')
                .post('/v2/registrations', nockBody3)
                .reply(201, null, { Location: '/v2/registrations/4419a7f5254b058441165849' });

            async.series(
                [
                    iotAgentLib.clearAll,
                    async.apply(request, provisioning1Options),
                    async.apply(request, provisioning2Options)
                ],
                done
            );
        });
    });

    afterEach(function(done) {
        iotAgentLib.clearAll(function() {
            iotAgentLib.deactivate(done);
        });
    });

    describe('When a request to update a provision device arrives', function() {
        const optionsUpdate = {
            url: 'http://localhost:' + iotAgentConfig.server.port + '/iot/devices/Light1',
            method: 'PUT',
            headers: {
                'fiware-service': 'smartGondor',
                'fiware-servicepath': '/gardens'
            },
            json: utils.readExampleFile('./test/unit/examples/deviceProvisioningRequests/updateProvisionDevice.json')
        };

        beforeEach(function() {
            contextBrokerMock
                .matchHeader('fiware-service', 'smartGondor')
                .matchHeader('fiware-servicepath', '/gardens')
                .post('/v2/entities/TheFirstLight/attrs?type=TheLightType', {})
                .reply(204);

            // FIXME: When https://github.com/telefonicaid/fiware-orion/issues/3007 is merged into master branch,
            // this function should use the new API. This is just a temporary solution which implies deleting the
            // registration and creating a new one.

            contextBrokerMock
                .matchHeader('fiware-service', 'smartGondor')
                .matchHeader('fiware-servicepath', '/gardens')
                .delete('/v2/registrations/6319a7f5254b05844116584d')
                .reply(204);

            contextBrokerMock
                .matchHeader('fiware-service', 'smartGondor')
                .matchHeader('fiware-servicepath', '/gardens')
                .post(
                    '/v2/registrations',
                    utils.readExampleFile(
                        './test/unit/ngsiv2/examples/contextAvailabilityRequests/updateIoTAgent2.json'
                    )
                )
                .reply(201, null, { Location: '/v2/registrations/4419a7f5254b058441165849' });

            contextBrokerMock
                .matchHeader('fiware-service', 'smartGondor')
                .matchHeader('fiware-servicepath', '/gardens')
                .post(
                    '/v2/registrations',
                    utils.readExampleFile(
                        './test/unit/ngsiv2/examples/contextAvailabilityRequests/updateIoTAgent3.json'
                    )
                )
                .reply(201, null, { Location: '/v2/registrations/4419a7f52546658441165849' });
        });

        it('should return a 200 OK and no errors', function(done) {
            request(optionsUpdate, function(error, response, body) {
                should.not.exist(error);
                response.statusCode.should.equal(204);
                done();
            });
        });

        it('should have updated the data when asking for the particular device', function(done) {
            request(optionsUpdate, function(error, response, body) {
                const options = {
                    url: 'http://localhost:' + iotAgentConfig.server.port + '/iot/devices/Light1',
                    headers: {
                        'fiware-service': 'smartGondor',
                        'fiware-servicepath': '/gardens'
                    },
                    method: 'GET'
                };

                request(options, function(error, response, body) {
                    const parsedBody = JSON.parse(body);
                    parsedBody.entity_name.should.equal('ANewLightName');
                    parsedBody.timezone.should.equal('Europe/Madrid');
                    done();
                });
            });
        });

        it('should not modify the attributes not present in the update request', function(done) {
            request(optionsUpdate, function(error, response, body) {
                const options = {
                    url: 'http://localhost:' + iotAgentConfig.server.port + '/iot/devices/Light1',
                    headers: {
                        'fiware-service': 'smartGondor',
                        'fiware-servicepath': '/gardens'
                    },
                    method: 'GET'
                };

                request(options, function(error, response, body) {
                    const parsedBody = JSON.parse(body);
                    parsedBody.entity_type.should.equal('TheLightType');
                    parsedBody.service.should.equal('smartGondor');
                    done();
                });
            });
        });
    });
    describe('When an update request arrives with a new Device ID', function() {
        const optionsUpdate = {
            url: 'http://localhost:' + iotAgentConfig.server.port + '/iot/devices/Light1',
            method: 'PUT',
            headers: {
                'fiware-service': 'smartGondor',
                'fiware-servicepath': '/gardens'
            },
            json: utils.readExampleFile(
                './test/unit/examples/deviceProvisioningRequests/updateProvisionDeviceWithId.json'
            )
        };

        it('should raise a 400 error', function(done) {
            request(optionsUpdate, function(error, response, body) {
                should.not.exist(error);
                response.statusCode.should.equal(400);
                done();
            });
        });
    });
    describe('When a wrong update request payload arrives', function() {
        const optionsUpdate = {
            url: 'http://localhost:' + iotAgentConfig.server.port + '/iot/devices/Light1',
            method: 'PUT',
            headers: {
                'fiware-service': 'smartGondor',
                'fiware-servicepath': '/gardens'
            },
            json: utils.readExampleFile(
                './test/unit/examples/deviceProvisioningRequests/updateProvisionDeviceWrong.json'
            )
        };

        it('should raise a 400 error', function(done) {
            request(optionsUpdate, function(error, response, body) {
                should.not.exist(error);
                response.statusCode.should.equal(400);
                done();
            });
        });
    });

    describe('When a device is provisioned without attributes and new ones are added through an update', function() {
        const optionsUpdate = {
            url: 'http://localhost:' + iotAgentConfig.server.port + '/iot/devices/MicroLight2',
            method: 'PUT',
            headers: {
                'fiware-service': 'smartGondor',
                'fiware-servicepath': '/gardens'
            },
            json: utils.readExampleFile('./test/unit/examples/deviceProvisioningRequests/updateMinimumDevice.json')
        };
        const optionsGetDevice = {
            url: 'http://localhost:' + iotAgentConfig.server.port + '/iot/devices/MicroLight2',
            method: 'GET',
            headers: {
                'fiware-service': 'smartGondor',
                'fiware-servicepath': '/gardens'
            }
        };

        beforeEach(function(done) {
            nock.cleanAll();

            // This mock does not check the payload since the aim of the test is not to verify
            // device provisioning functionality. Appropriate verification is done in tests under
            // provisioning folder
            contextBrokerMock = nock('http://192.168.1.1:1026')
                .matchHeader('fiware-service', 'smartGondor')
                .matchHeader('fiware-servicepath', '/gardens')
                .post('/v2/entities?options=upsert')
                .reply(204);

            contextBrokerMock
                .matchHeader('fiware-service', 'smartGondor')
                .matchHeader('fiware-servicepath', '/gardens')
                .post(
                    '/v2/entities/SecondMicroLight/attrs?type=MicroLights',
                    utils.readExampleFile(
                        './test/unit/ngsiv2/examples/contextRequests/updateProvisionMinimumDevice.json'
                    )
                )
                .reply(204);

            async.series([iotAgentLib.clearAll, async.apply(request, provisioning3Options)], done);
        });

        it('should not raise any error', function(done) {
            request(optionsUpdate, function(error, response, body) {
                should.not.exist(error);
                response.statusCode.should.equal(204);
                done();
            });
        });
        it('should provision the attributes appropriately', function(done) {
            request(optionsUpdate, function(error, response, body) {
                request(optionsGetDevice, function(error, response, body) {
                    should.not.exist(error);
                    response.statusCode.should.equal(200);

                    const parsedBody = JSON.parse(body);

                    parsedBody.attributes.length.should.equal(1);
                    parsedBody.attributes[0].name.should.equal('newAttribute');
                    done();
                });
            });
        });
        it('should create the initial values for the attributes in the Context Broker', function(done) {
            request(optionsUpdate, function(error, response, body) {
                should.not.exist(error);
                contextBrokerMock.done();
                done();
            });
        });
    });

    describe('When a device is updated to add static attributes', function() {
        const optionsUpdate = {
            url: 'http://localhost:' + iotAgentConfig.server.port + '/iot/devices/MicroLight2',
            method: 'PUT',
            headers: {
                'fiware-service': 'smartGondor',
                'fiware-servicepath': '/gardens'
            },
            json: utils.readExampleFile('./test/unit/examples/deviceProvisioningRequests/updateDeviceStatic.json')
        };
        const optionsGetDevice = {
            url: 'http://localhost:' + iotAgentConfig.server.port + '/iot/devices/MicroLight2',
            method: 'GET',
            headers: {
                'fiware-service': 'smartGondor',
                'fiware-servicepath': '/gardens'
            }
        };

        beforeEach(function(done) {
            nock.cleanAll();

            // This mock does not check the payload since the aim of the test is not to verify
            // device provisioning functionality. Appropriate verification is done in tests under
            // provisioning folder
            contextBrokerMock = nock('http://192.168.1.1:1026')
                .matchHeader('fiware-service', 'smartGondor')
                .matchHeader('fiware-servicepath', '/gardens')
                .post('/v2/entities?options=upsert')
                .reply(204);

            contextBrokerMock
                .matchHeader('fiware-service', 'smartGondor')
                .matchHeader('fiware-servicepath', '/gardens')
                .post(
                    '/v2/entities/SecondMicroLight/attrs?type=MicroLights',
                    utils.readExampleFile(
                        './test/unit/ngsiv2/examples/contextRequests/updateProvisionDeviceStatic.json'
                    )
                )
                .reply(204);

            async.series([iotAgentLib.clearAll, async.apply(request, provisioning3Options)], done);
        });

        it('should provision the attributes appropriately', function(done) {
            request(optionsUpdate, function(error, response, body) {
                request(optionsGetDevice, function(error, response, body) {
                    should.not.exist(error);
                    response.statusCode.should.equal(200);

                    const parsedBody = JSON.parse(body);

                    parsedBody.static_attributes.length.should.equal(3);
                    parsedBody.static_attributes[0].name.should.equal('cellID');
                    done();
                });
            });
        });
    });
});<|MERGE_RESOLUTION|>--- conflicted
+++ resolved
@@ -49,25 +49,13 @@
     providerUrl: 'http://smartGondor.com'
 };
 
-<<<<<<< HEAD
-describe('Device provisioning API: Update provisioned devices', function() {
+describe('NGSI-v2 - Device provisioning API: Update provisioned devices', function() {
     const provisioning1Options = {
         url: 'http://localhost:' + iotAgentConfig.server.port + '/iot/devices',
         method: 'POST',
         headers: {
             'fiware-service': 'smartGondor',
             'fiware-servicepath': '/gardens'
-=======
-describe('NGSI-v2 - Device provisioning API: Update provisioned devices', function() {
-    var provisioning1Options = {
-            url: 'http://localhost:' + iotAgentConfig.server.port + '/iot/devices',
-            method: 'POST',
-            headers: {
-                'fiware-service': 'smartGondor',
-                'fiware-servicepath': '/gardens'
-            },
-            json: utils.readExampleFile('./test/unit/examples/deviceProvisioningRequests/provisionNewDevice.json')
->>>>>>> 13f67ead
         },
         json: utils.readExampleFile('./test/unit/examples/deviceProvisioningRequests/provisionNewDevice.json')
     };
@@ -237,6 +225,8 @@
                 };
 
                 request(options, function(error, response, body) {
+                    /* jshint camelcase:false */
+
                     const parsedBody = JSON.parse(body);
                     parsedBody.entity_name.should.equal('ANewLightName');
                     parsedBody.timezone.should.equal('Europe/Madrid');
@@ -257,6 +247,8 @@
                 };
 
                 request(options, function(error, response, body) {
+                    /* jshint camelcase:false */
+
                     const parsedBody = JSON.parse(body);
                     parsedBody.entity_type.should.equal('TheLightType');
                     parsedBody.service.should.equal('smartGondor');
@@ -384,6 +376,8 @@
     });
 
     describe('When a device is updated to add static attributes', function() {
+        /* jshint camelcase: false */
+
         const optionsUpdate = {
             url: 'http://localhost:' + iotAgentConfig.server.port + '/iot/devices/MicroLight2',
             method: 'PUT',
