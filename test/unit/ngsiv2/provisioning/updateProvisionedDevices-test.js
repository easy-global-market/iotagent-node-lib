--- conflicted
+++ resolved
@@ -66,7 +66,6 @@
             'fiware-service': 'smartGondor',
             'fiware-servicepath': '/gardens'
         },
-<<<<<<< HEAD
         json: utils.readExampleFile('./test/unit/examples/deviceProvisioningRequests/provisionAnotherDevice.json')
     };
     const provisioning3Options = {
@@ -78,26 +77,15 @@
         },
         json: utils.readExampleFile('./test/unit/examples/deviceProvisioningRequests/provisionMinimumDevice2.json')
     };
-=======
-        provisioning3Options = {
-            url: 'http://localhost:' + iotAgentConfig.server.port + '/iot/devices',
-            method: 'POST',
-            headers: {
-                'fiware-service': 'smartGondor',
-                'fiware-servicepath': '/gardens'
-            },
-            json: utils.readExampleFile('./test/unit/examples/deviceProvisioningRequests/provisionMinimumDevice2.json')
+    const provisioning4Options = {
+        url: 'http://localhost:' + iotAgentConfig.server.port + '/iot/devices',
+        method: 'POST',
+        headers: {
+            'fiware-service': 'smartGondor',
+            'fiware-servicepath': '/gardens'
         },
-        provisioning4Options = {
-            url: 'http://localhost:' + iotAgentConfig.server.port + '/iot/devices',
-            method: 'POST',
-            headers: {
-                'fiware-service': 'smartGondor',
-                'fiware-servicepath': '/gardens'
-            },
-            json: utils.readExampleFile('./test/unit/examples/deviceProvisioningRequests/provisionExplicitAttrs.json')
-        };
->>>>>>> 4519d150
+        json: utils.readExampleFile('./test/unit/examples/deviceProvisioningRequests/provisionExplicitAttrs.json')
+    };
 
     beforeEach(function(done) {
         nock.cleanAll();
@@ -461,24 +449,25 @@
     describe('When a device is updated to update explicitAttrs', function() {
         /* jshint camelcase: false */
 
-        var optionsUpdate = {
-                url: 'http://localhost:' + iotAgentConfig.server.port + '/iot/devices/xxx014',
-                method: 'PUT',
-                headers: {
-                    'fiware-service': 'smartGondor',
-                    'fiware-servicepath': '/gardens'
-                },
-                json: utils.readExampleFile(
-                            './test/unit/examples/deviceProvisioningRequests/updateDeviceExplicitAttrs.json')
+        const optionsUpdate = {
+            url: 'http://localhost:' + iotAgentConfig.server.port + '/iot/devices/xxx014',
+            method: 'PUT',
+            headers: {
+                'fiware-service': 'smartGondor',
+                'fiware-servicepath': '/gardens'
             },
-            optionsGetDevice = {
-                url: 'http://localhost:' + iotAgentConfig.server.port + '/iot/devices/xxx014',
-                method: 'GET',
-                headers: {
-                    'fiware-service': 'smartGondor',
-                    'fiware-servicepath': '/gardens'
-                }
-            };
+            json: utils.readExampleFile(
+                './test/unit/examples/deviceProvisioningRequests/updateDeviceExplicitAttrs.json'
+            )
+        };
+        const optionsGetDevice = {
+            url: 'http://localhost:' + iotAgentConfig.server.port + '/iot/devices/xxx014',
+            method: 'GET',
+            headers: {
+                'fiware-service': 'smartGondor',
+                'fiware-servicepath': '/gardens'
+            }
+        };
 
         beforeEach(function(done) {
             nock.cleanAll();
@@ -492,20 +481,16 @@
                 .post('/v2/entities?options=upsert')
                 .reply(204);
 
-            async.series([
-                iotAgentLib.clearAll,
-                async.apply(request, provisioning4Options)
-            ], done);
-        });
-
-        it('should provision the explicitAttrs attribute appropriately', function (done) {
-            request(optionsUpdate, function (error, response, body) {
-                request(optionsGetDevice, function (error, response, body) {
-                    var parsedBody;
+            async.series([iotAgentLib.clearAll, async.apply(request, provisioning4Options)], done);
+        });
+
+        it('should provision the explicitAttrs attribute appropriately', function(done) {
+            request(optionsUpdate, function(error, response, body) {
+                request(optionsGetDevice, function(error, response, body) {
                     should.not.exist(error);
                     response.statusCode.should.equal(200);
 
-                    parsedBody = JSON.parse(body);
+                    const parsedBody = JSON.parse(body);
                     parsedBody.explicitAttrs.should.equal(false);
                     done();
                 });
