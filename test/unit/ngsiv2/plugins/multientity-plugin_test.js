--- conflicted
+++ resolved
@@ -23,7 +23,7 @@
  * Modified by: Daniel Calvo - ATOS Research & Innovation
  */
 
-/* eslint-disable no-useless-concat */
+/* jshint camelcase: false */
 
 const iotAgentLib = require('../../../../lib/fiware-iotagent-lib');
 const utils = require('../../../tools/utils');
@@ -80,7 +80,6 @@
                 }
             ]
         },
-<<<<<<< HEAD
         WeatherStation3: {
             commands: [],
             type: 'WeatherStation',
@@ -117,182 +116,6 @@
                     entity_type: 'Higrometer'
                 }
             ]
-=======
-        types: {
-            'WeatherStation': {
-                commands: [],
-                type: 'WeatherStation',
-                lazy: [],
-                active: [
-                    {
-                        object_id: 'p',
-                        name: 'pressure',
-                        type: 'Hgmm'
-                    },
-                    {
-                        object_id: 'h',
-                        name: 'humidity',
-                        type: 'Percentage',
-                        entity_name: 'Higro2000',
-                        entity_type: 'Higrometer'
-                    }
-                ]
-            },
-            'WeatherStation2': {
-                commands: [],
-                type: 'WeatherStation',
-                lazy: [],
-                active: [
-                    {
-                        object_id: 'p',
-                        name: 'pressure',
-                        type: 'Hgmm'
-                    },
-                    {
-                        object_id: 'h',
-                        name: 'humidity',
-                        type: 'Percentage',
-                        entity_name: 'Higro2000',
-                    }
-                ]
-            },
-            'WeatherStation3': {
-                commands: [],
-                type: 'WeatherStation',
-                lazy: [],
-                active: [
-                    {
-                        object_id: 'p',
-                        name: 'pressure',
-                        type: 'Hgmm'
-                    },
-                    {
-                        object_id: 'h',
-                        name: 'humidity',
-                        type: 'Percentage',
-                        entity_name: 'Station Number ${@sn * 10}',
-                    }
-                ]
-            },
-            'WeatherStation5': {
-                commands: [],
-                type: 'WeatherStation',
-                lazy: [],
-                active: [
-                    {
-                        object_id: 'p',
-                        name: 'pressure',
-                        type: 'Hgmm'
-                    },
-                    {
-                        object_id: 'h',
-                        name: 'pressure',
-                        type: 'Hgmm',
-                        entity_name: 'Higro2000',
-                        entity_type: 'Higrometer'
-                    }
-                ]
-            },
-            'WeatherStation6': {
-                commands: [],
-                type: 'WeatherStation',
-                lazy: [],
-                active: [
-                    {
-                        object_id: 'p',
-                        name: 'pressure',
-                        type: 'Hgmm',
-                        entity_name: 'Higro2002',
-                        entity_type: 'Higrometer'
-                    },
-                    {
-                        object_id: 'h',
-                        name: 'pressure',
-                        type: 'Hgmm',
-                        entity_name: 'Higro2000',
-                        entity_type: 'Higrometer'
-                    }
-                ]
-            },
-            'WeatherStation7': {
-                commands: [],
-                type: 'WeatherStation',
-                lazy: [],
-                active: [
-                    {
-                        object_id: 'p',
-                        name: 'pressure',
-                        type: 'Hgmm',
-                        metadata: {
-                            unitCode:{type: 'Text', value :'Hgmm'}
-                        },
-                        entity_name: 'Higro2002',
-                        entity_type: 'Higrometer'
-                    },
-                    {
-                        object_id: 'h',
-                        name: 'pressure',
-                        type: 'Hgmm',
-                        entity_name: 'Higro2000',
-                        entity_type: 'Higrometer'
-                    }
-                ]
-            },
-            'Sensor001': {
-                commands: [],
-                type: 'Sensor',
-                lazy: [],
-                active: [
-                    {
-                        type : 'number',
-                        name : 'vol',
-                        object_id : 'cont1',
-                        entity_name : 'SO1',
-                        entity_type : 'WM'
-                    },
-                    {
-                        type : 'number',
-                        name : 'vol',
-                        object_id : 'cont2',
-                        entity_name : 'SO2',
-                        entity_type : 'WM'
-                    },
-                    {
-                        type : 'number',
-                        name : 'vol',
-                        object_id : 'cont3',
-                        entity_name : 'SO3',
-                        entity_type : 'WM'
-                    },
-                    {
-                        type : 'number',
-                        name : 'vol',
-                        object_id : 'cont4',
-                        entity_name : 'SO4',
-                        entity_type : 'WM'
-                    },
-                    {
-                        type : 'number',
-                        name : 'vol',
-                        object_id : 'cont5',
-                        entity_name : 'SO5',
-                        entity_type : 'WM'
-                    }
-                ]
-
-            },
-            'SensorCommand':{
-                commands: [
-                    {
-                      name: 'PING',
-                      type: 'command'
-                    }
-                ],
-                type: 'SensorCommand',
-                lazy: []
-            }
-
->>>>>>> 96e12e12
         },
         WeatherStation6: {
             commands: [],
@@ -303,6 +126,30 @@
                     object_id: 'p',
                     name: 'pressure',
                     type: 'Hgmm',
+                    entity_name: 'Higro2002',
+                    entity_type: 'Higrometer'
+                },
+                {
+                    object_id: 'h',
+                    name: 'pressure',
+                    type: 'Hgmm',
+                    entity_name: 'Higro2000',
+                    entity_type: 'Higrometer'
+                }
+            ]
+        },
+        WeatherStation7: {
+            commands: [],
+            type: 'WeatherStation',
+            lazy: [],
+            active: [
+                {
+                    object_id: 'p',
+                    name: 'pressure',
+                    type: 'Hgmm',
+                    metadata: {
+                        unitCode: { type: 'Text', value: 'Hgmm' }
+                    },
                     entity_name: 'Higro2002',
                     entity_type: 'Higrometer'
                 },
@@ -502,11 +349,9 @@
         });
     });
 
-<<<<<<< HEAD
-=======
     /* jshint maxlen: 200 */
     describe('When an update comes for a multientity multi measurement with metadata and the same attribute name', function() {
-        var values = [
+        const values = [
             {
                 name: 'h',
                 type: 'Hgmm',
@@ -525,8 +370,12 @@
             contextBrokerMock = nock('http://192.168.1.1:1026')
                 .matchHeader('fiware-service', 'smartGondor')
                 .matchHeader('fiware-servicepath', 'gardens')
-                .post('/v2/op/update', utils.readExampleFile(
-                    './test/unit/ngsiv2/examples/contextRequests/updateContextMultientityPlugin8.json'))
+                .post(
+                    '/v2/op/update',
+                    utils.readExampleFile(
+                        './test/unit/ngsiv2/examples/contextRequests/updateContextMultientityPlugin8.json'
+                    )
+                )
                 .reply(204);
         });
 
@@ -539,8 +388,6 @@
         });
     });
 
-
->>>>>>> 96e12e12
     describe('When an update comes for a multientity defined with an expression', function() {
         const values = [
             {
@@ -778,6 +625,7 @@
                     if (!body.entities[1].TimeInstant || !body.entities[1].humidity.metadata.TimeInstant) {
                         return false;
                     }
+
                     const timeInstantEntity = body.entities[1].TimeInstant;
                     const timeInstantAtt = body.entities[1].humidity.metadata.TimeInstant;
                     if (
@@ -815,6 +663,7 @@
                     if (!body.entities[1].TimeInstant || !body.entities[1].humidity.metadata.TimeInstant) {
                         return false;
                     }
+
                     const timeInstantEntity2 = body.entities[1].TimeInstant;
                     const timeInstantAtt = body.entities[1].humidity.metadata.TimeInstant;
                     if (
