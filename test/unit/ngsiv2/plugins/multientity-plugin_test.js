--- conflicted
+++ resolved
@@ -723,11 +723,7 @@
     });
 });
 
-<<<<<<< HEAD
-describe('Multi-entity plugin is executed for a command update for a regular entity ', function() {
-=======
-describe('NGSI-v2 - Multi-entity plugin is executed for a command update for a regular entity ', function () {
->>>>>>> 13f67ead
+describe('NGSI-v2 - Multi-entity plugin is executed for a command update for a regular entity ', function() {
     beforeEach(function(done) {
         logger.setLevel('FATAL');
 
