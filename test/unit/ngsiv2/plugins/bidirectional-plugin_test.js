/*
 * Copyright 2016 Telefonica Investigación y Desarrollo, S.A.U
 *
 * This file is part of fiware-iotagent-lib
 *
 * fiware-iotagent-lib is free software: you can redistribute it and/or
 * modify it under the terms of the GNU Affero General Public License as
 * published by the Free Software Foundation, either version 3 of the License,
 * or (at your option) any later version.
 *
 * fiware-iotagent-lib is distributed in the hope that it will be useful,
 * but WITHOUT ANY WARRANTY; without even the implied warranty of
 * MERCHANTABILITY or FITNESS FOR A PARTICULAR PURPOSE.
 * See the GNU Affero General Public License for more details.
 *
 * You should have received a copy of the GNU Affero General Public
 * License along with fiware-iotagent-lib.
 * If not, see http://www.gnu.org/licenses/.
 *
 * For those usages not covered by the GNU Affero General Public License
 * please contact with::daniel.moranjimenez@telefonica.com
 *
 * Modified by: Daniel Calvo - ATOS Research & Innovation
 */

/* eslint-disable no-unused-vars */

const iotAgentLib = require('../../../../lib/fiware-iotagent-lib');
const utils = require('../../../tools/utils');
const should = require('should');
const logger = require('logops');
const nock = require('nock');
const request = require('request');
let contextBrokerMock;
const iotAgentConfig = {
    contextBroker: {
        host: '192.168.1.1',
        port: '1026',
        ngsiVersion: 'v2'
    },
    server: {
        port: 4041
    },
    types: {},
    service: 'smartGondor',
    subservice: 'gardens',
    providerUrl: 'http://smartGondor.com'
};

<<<<<<< HEAD
describe('Bidirectional data plugin', function() {
    const options = {
=======
describe('NGSI-v2 - Bidirectional data plugin', function() {
    var options = {
>>>>>>> 13f67ead
        url: 'http://localhost:' + iotAgentConfig.server.port + '/iot/devices',
        method: 'POST',
        json: utils.readExampleFile(
            './test/unit/examples/deviceProvisioningRequests/provisionBidirectionalDevice.json'
        ),
        headers: {
            'fiware-service': 'smartGondor',
            'fiware-servicepath': '/gardens'
        }
    };

    beforeEach(function(done) {
        logger.setLevel('FATAL');

        iotAgentLib.activate(iotAgentConfig, function() {
            iotAgentLib.clearAll(function() {
                iotAgentLib.addDeviceProvisionMiddleware(iotAgentLib.dataPlugins.bidirectionalData.deviceProvision);
                iotAgentLib.addConfigurationProvisionMiddleware(
                    iotAgentLib.dataPlugins.bidirectionalData.groupProvision
                );
                iotAgentLib.addNotificationMiddleware(iotAgentLib.dataPlugins.bidirectionalData.notification);
                done();
            });
        });
    });

    afterEach(function(done) {
        iotAgentLib.clearAll(function() {
            iotAgentLib.deactivate(done);
        });
    });

    describe('When a new provisioning request arrives to the IoTA with bidirectionality', function() {
        beforeEach(function() {
            contextBrokerMock = nock('http://192.168.1.1:1026')
                .matchHeader('fiware-service', 'smartGondor')
                .matchHeader('fiware-servicepath', '/gardens')
                .post(
                    '/v2/subscriptions',
                    utils.readExampleFile(
                        './test/unit/ngsiv2/examples/subscriptionRequests/bidirectionalSubscriptionRequest.json'
                    )
                )
                .reply(201, null, { Location: '/v2/subscriptions/51c0ac9ed714fb3b37d7d5a8' });

            contextBrokerMock
                .matchHeader('fiware-service', 'smartGondor')
                .matchHeader('fiware-servicepath', '/gardens')
                .post(
                    '/v2/entities?options=upsert',
                    utils.readExampleFile('./test/unit/ngsiv2/examples/contextRequests/createBidirectionalDevice.json')
                )
                .reply(204);
        });

        it('should subscribe to the modification of the combined attribute with all the variables', function(done) {
            request(options, function(error, response, body) {
                should.not.exist(error);
                contextBrokerMock.done();
                done();
            });
        });
    });

    describe('When a device with bidirectionality subscriptions is removed', function() {
        const deleteRequest = {
            url: 'http://localhost:' + iotAgentConfig.server.port + '/iot/devices/Light1',
            method: 'DELETE',
            headers: {
                'fiware-service': 'smartGondor',
                'fiware-servicepath': '/gardens'
            }
        };

        beforeEach(function() {
            contextBrokerMock
                .matchHeader('fiware-service', 'smartGondor')
                .matchHeader('fiware-servicepath', '/gardens')
                .post(
                    '/v2/subscriptions',
                    utils.readExampleFile(
                        './test/unit/ngsiv2/examples/subscriptionRequests/bidirectionalSubscriptionRequest.json'
                    )
                )
                .reply(201, null, { Location: '/v2/subscriptions/51c0ac9ed714fb3b37d7d5a8' });

            contextBrokerMock
                .matchHeader('fiware-service', 'smartGondor')
                .matchHeader('fiware-servicepath', '/gardens')
                .post(
                    '/v2/entities?options=upsert',
                    utils.readExampleFile('./test/unit/ngsiv2/examples/contextRequests/createBidirectionalDevice.json')
                )
                .reply(204);

            contextBrokerMock
                .matchHeader('fiware-service', 'smartGondor')
                .matchHeader('fiware-servicepath', '/gardens')
                .delete('/v2/subscriptions/51c0ac9ed714fb3b37d7d5a8')
                .reply(204);
        });

        it('should remove its subscriptions from the Context Broker', function(done) {
            request(options, function(error, response, body) {
                request(deleteRequest, function(error, response, body) {
                    should.not.exist(error);
                    contextBrokerMock.done();
                    done();
                });
            });
        });
    });

    describe('When a notification arrives for a bidirectional attribute', function() {
        const notificationOptions = {
            url: 'http://localhost:' + iotAgentConfig.server.port + '/notify',
            method: 'POST',
            json: utils.readExampleFile(
                './test/unit/ngsiv2/examples/subscriptionRequests/bidirectionalNotification.json'
            ),
            headers: {
                'fiware-service': 'smartGondor',
                'fiware-servicepath': '/gardens'
            }
        };
        let executedHandler = false;

        beforeEach(function() {
            contextBrokerMock
                .matchHeader('fiware-service', 'smartGondor')
                .matchHeader('fiware-servicepath', '/gardens')
                .post(
                    '/v2/subscriptions',
                    utils.readExampleFile(
                        './test/unit/ngsiv2/examples/subscriptionRequests/bidirectionalSubscriptionRequest.json'
                    )
                )
                .reply(201, null, { Location: '/v2/subscriptions/51c0ac9ed714fb3b37d7d5a8' });

            contextBrokerMock
                .matchHeader('fiware-service', 'smartGondor')
                .matchHeader('fiware-servicepath', '/gardens')
                .post(
                    '/v2/entities?options=upsert',
                    utils.readExampleFile('./test/unit/ngsiv2/examples/contextRequests/createBidirectionalDevice.json')
                )
                .reply(204);
        });

        afterEach(function() {
            iotAgentLib.setNotificationHandler();
        });

        it('should execute the original handler', function(done) {
            function mockedHandler(device, notification, callback) {
                executedHandler = true;
                callback();
            }

            iotAgentLib.setNotificationHandler(mockedHandler);

            request(options, function(error, response, body) {
                request(notificationOptions, function(error, response, body) {
                    executedHandler.should.equal(true);
                    contextBrokerMock.done();
                    done();
                });
            });
        });

        it('should return a 200 OK', function(done) {
            function mockedHandler(device, notification, callback) {
                executedHandler = true;
                callback();
            }

            iotAgentLib.setNotificationHandler(mockedHandler);

            request(options, function(error, response, body) {
                request(notificationOptions, function(error, response, body) {
                    response.statusCode.should.equal(200);
                    contextBrokerMock.done();
                    done();
                });
            });
        });

        it('should return the transformed values', function(done) {
            let transformedHandler = false;

            function mockedHandler(device, values, callback) {
                let latitudeFound = false;
                let longitudeFound = false;

                for (let i = 0; i < values.length; i++) {
                    if (values[i].name === 'latitude' && values[i].type === 'string' && values[i].value === '-9.6') {
                        latitudeFound = true;
                    }

                    if (values[i].name === 'longitude' && values[i].type === 'string' && values[i].value === '12.4') {
                        longitudeFound = true;
                    }
                }

                transformedHandler = values.length >= 2 && longitudeFound && latitudeFound;
                callback();
            }

            iotAgentLib.setNotificationHandler(mockedHandler);

            request(options, function(error, response, body) {
                request(notificationOptions, function(error, response, body) {
                    contextBrokerMock.done();
                    transformedHandler.should.equal(true);
                    done();
                });
            });
        });
    });

    describe('When a new Group provisioning request arrives with bidirectional attributes', function() {
        const provisionGroup = {
            url: 'http://localhost:' + iotAgentConfig.server.port + '/iot/services',
            method: 'POST',
            json: utils.readExampleFile('./test/unit/examples/groupProvisioningRequests/bidirectionalGroup.json'),
            headers: {
                'fiware-service': 'smartGondor',
                'fiware-servicepath': '/gardens'
            }
        };
        const provisionDevice = {
            url: 'http://localhost:' + iotAgentConfig.server.port + '/iot/devices',
            method: 'POST',
            json: utils.readExampleFile(
                './test/unit/examples/deviceProvisioningRequests/provisionDeviceBidirectionalGroup.json'
            ),
            headers: {
                'fiware-service': 'smartGondor',
                'fiware-servicepath': '/gardens'
            }
        };

        beforeEach(function() {
            contextBrokerMock
                .matchHeader('fiware-service', 'smartGondor')
                .matchHeader('fiware-servicepath', '/gardens')
                .post(
                    '/v2/subscriptions',
                    utils.readExampleFile(
                        './test/unit/ngsiv2/examples/subscriptionRequests/bidirectionalSubscriptionRequest.json'
                    )
                )
                .reply(201, null, { Location: '/v2/subscriptions/51c0ac9ed714fb3b37d7d5a8' });

            contextBrokerMock
                .matchHeader('fiware-service', 'smartGondor')
                .matchHeader('fiware-servicepath', '/gardens')
                .post(
                    '/v2/entities?options=upsert',
                    utils.readExampleFile('./test/unit/ngsiv2/examples/contextRequests/createBidirectionalDevice.json')
                )
                .reply(204);
        });
        it('should subscribe to the modification of the combined attribute with all the variables', function(done) {
            request(provisionGroup, function(error, response, body) {
                request(provisionDevice, function(error, response, body) {
                    should.not.exist(error);
                    contextBrokerMock.done();
                    done();
                });
            });
        });
    });

    describe('When a notification arrives for a bidirectional attribute in a Configuration Group', function() {
        const provisionGroup = {
            url: 'http://localhost:' + iotAgentConfig.server.port + '/iot/services',
            method: 'POST',
            json: utils.readExampleFile('./test/unit/examples/groupProvisioningRequests/bidirectionalGroup.json'),
            headers: {
                'fiware-service': 'smartGondor',
                'fiware-servicepath': '/gardens'
            }
        };
        const notificationOptions = {
            url: 'http://localhost:' + iotAgentConfig.server.port + '/notify',
            method: 'POST',
            json: utils.readExampleFile(
                './test/unit/ngsiv2/examples/subscriptionRequests/bidirectionalNotification.json'
            ),
            headers: {
                'fiware-service': 'smartGondor',
                'fiware-servicepath': '/gardens'
            }
        };
        const provisionDevice = {
            url: 'http://localhost:' + iotAgentConfig.server.port + '/iot/devices',
            method: 'POST',
            json: utils.readExampleFile(
                './test/unit/examples/deviceProvisioningRequests/provisionDeviceBidirectionalGroup.json'
            ),
            headers: {
                'fiware-service': 'smartGondor',
                'fiware-servicepath': '/gardens'
            }
        };

        beforeEach(function() {
            contextBrokerMock
                .matchHeader('fiware-service', 'smartGondor')
                .matchHeader('fiware-servicepath', '/gardens')
                .post(
                    '/v2/subscriptions',
                    utils.readExampleFile(
                        './test/unit/ngsiv2/examples/subscriptionRequests/bidirectionalSubscriptionRequest.json'
                    )
                )
                .reply(201, null, { Location: '/v2/subscriptions/51c0ac9ed714fb3b37d7d5a8' });

            contextBrokerMock
                .matchHeader('fiware-service', 'smartGondor')
                .matchHeader('fiware-servicepath', '/gardens')
                .post(
                    '/v2/entities?options=upsert',
                    utils.readExampleFile('./test/unit/ngsiv2/examples/contextRequests/createBidirectionalDevice.json')
                )
                .reply(204);
        });

        afterEach(function() {
            iotAgentLib.setNotificationHandler();
        });

        it('should return the transformed values', function(done) {
            let transformedHandler = false;

            function mockedHandler(device, values, callback) {
                let latitudeFound = false;
                let longitudeFound = false;

                for (let i = 0; i < values.length; i++) {
                    if (values[i].name === 'latitude' && values[i].type === 'string' && values[i].value === '-9.6') {
                        latitudeFound = true;
                    }

                    if (values[i].name === 'longitude' && values[i].type === 'string' && values[i].value === '12.4') {
                        longitudeFound = true;
                    }
                }

                transformedHandler = values.length >= 2 && longitudeFound && latitudeFound;
                callback();
            }

            iotAgentLib.setNotificationHandler(mockedHandler);

            request(provisionGroup, function(error, response, body) {
                request(provisionDevice, function(error, response, body) {
                    request(notificationOptions, function(error, response, body) {
                        transformedHandler.should.equal(true);
                        done();
                    });
                });
            });
        });
    });
});

<<<<<<< HEAD
describe('Bidirectional data plugin and CB is defined using environment variables', function() {
    const options = {
=======
describe('NGSI-v2 - Bidirectional data plugin and CB is defined using environment variables', function() {
    var options = {
>>>>>>> 13f67ead
        url: 'http://localhost:' + iotAgentConfig.server.port + '/iot/devices',
        method: 'POST',
        json: utils.readExampleFile(
            './test/unit/examples/deviceProvisioningRequests/provisionBidirectionalDevice.json'
        ),
        headers: {
            'fiware-service': 'smartGondor',
            'fiware-servicepath': '/gardens'
        }
    };

    beforeEach(function(done) {
        logger.setLevel('FATAL');
        process.env.IOTA_CB_HOST = 'cbhost';
        iotAgentLib.activate(iotAgentConfig, function() {
            iotAgentLib.clearAll(function() {
                iotAgentLib.addDeviceProvisionMiddleware(iotAgentLib.dataPlugins.bidirectionalData.deviceProvision);
                iotAgentLib.addConfigurationProvisionMiddleware(
                    iotAgentLib.dataPlugins.bidirectionalData.groupProvision
                );
                iotAgentLib.addNotificationMiddleware(iotAgentLib.dataPlugins.bidirectionalData.notification);
                done();
            });
        });
    });

    afterEach(function(done) {
        process.env.IOTA_CB_HOST = '';
        iotAgentLib.clearAll(function() {
            iotAgentLib.deactivate(done);
        });
    });

    describe('When a new provisioning request arrives to the IoTA with bidirectionality', function() {
        beforeEach(function() {
            contextBrokerMock = nock('http://cbhost:1026')
                .matchHeader('fiware-service', 'smartGondor')
                .matchHeader('fiware-servicepath', '/gardens')
                .post(
                    '/v2/subscriptions',
                    utils.readExampleFile(
                        './test/unit/ngsiv2/examples/subscriptionRequests/bidirectionalSubscriptionRequest.json'
                    )
                )
                .reply(201, null, { Location: '/v2/subscriptions/51c0ac9ed714fb3b37d7d5a8' });

            contextBrokerMock
                .matchHeader('fiware-service', 'smartGondor')
                .matchHeader('fiware-servicepath', '/gardens')
                .post(
                    '/v2/entities?options=upsert',
                    utils.readExampleFile('./test/unit/ngsiv2/examples/contextRequests/createBidirectionalDevice.json')
                )
                .reply(204);
        });

        it('should subscribe to the modification of the combined attribute with all the variables', function(done) {
            request(options, function(error, response, body) {
                should.not.exist(error);
                contextBrokerMock.done();
                done();
            });
        });
    });
});<|MERGE_RESOLUTION|>--- conflicted
+++ resolved
@@ -47,13 +47,8 @@
     providerUrl: 'http://smartGondor.com'
 };
 
-<<<<<<< HEAD
-describe('Bidirectional data plugin', function() {
+describe('NGSI-v2 - Bidirectional data plugin', function() {
     const options = {
-=======
-describe('NGSI-v2 - Bidirectional data plugin', function() {
-    var options = {
->>>>>>> 13f67ead
         url: 'http://localhost:' + iotAgentConfig.server.port + '/iot/devices',
         method: 'POST',
         json: utils.readExampleFile(
@@ -422,13 +417,8 @@
     });
 });
 
-<<<<<<< HEAD
-describe('Bidirectional data plugin and CB is defined using environment variables', function() {
+describe('NGSI-v2 - Bidirectional data plugin and CB is defined using environment variables', function() {
     const options = {
-=======
-describe('NGSI-v2 - Bidirectional data plugin and CB is defined using environment variables', function() {
-    var options = {
->>>>>>> 13f67ead
         url: 'http://localhost:' + iotAgentConfig.server.port + '/iot/devices',
         method: 'POST',
         json: utils.readExampleFile(
