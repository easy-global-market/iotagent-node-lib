--- conflicted
+++ resolved
@@ -60,12 +60,7 @@
 };
 let iotamMock;
 
-<<<<<<< HEAD
-describe('Startup tests', function() {
-=======
 describe('NGSI-v2 - Startup tests', function() {
-
->>>>>>> 13f67ead
     describe('When the IoT Agent is started with environment variables', function() {
         beforeEach(function() {
             process.env.IOTA_CB_HOST = 'cbhost';
