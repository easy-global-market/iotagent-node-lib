--- conflicted
+++ resolved
@@ -166,12 +166,8 @@
 let contextBrokerMock;
 let iotamMock;
 
-<<<<<<< HEAD
-describe('Device Service: utils', function() {
-=======
 /* jshint camelcase: false */
 describe('NGSI-v2 - Device Service: utils', function() {
->>>>>>> 13f67ead
     beforeEach(function(done) {
         nock.cleanAll();
         logger.setLevel('FATAL');
