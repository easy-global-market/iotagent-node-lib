--- conflicted
+++ resolved
@@ -64,12 +64,7 @@
     subservice: 'gardens'
 };
 
-<<<<<<< HEAD
-describe('Update attribute functionalities', function() {
-=======
 describe('NGSI-v2 - Update attribute functionalities', function() {
-
->>>>>>> 13f67ead
     beforeEach(function(done) {
         logger.setLevel('FATAL');
 
