--- conflicted
+++ resolved
@@ -1,11 +1,8 @@
-<<<<<<< HEAD
 Replace jshint with eslint
 Add prettier code formatting
 Add husky and lint-staged
-=======
 Add: include from in log context (#918)
 Fix: Update internal attributes in Group update (#917)
->>>>>>> 9f9e5db9
 Fix: Static attributes from service not applied if device has static attributes (#757)
 Move Docker secret support inside the Node Application - remove Entrypoint (#885)
 Fix: IOTA_EXPLICIT_ATTRS env var was not working