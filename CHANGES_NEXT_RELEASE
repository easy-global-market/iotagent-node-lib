<<<<<<< HEAD
Replace jshint with eslint
Add prettier code formatting
Add husky and lint-staged
=======
Fix: multientity when more than 2 attribute with same name and object_id  (#877)
>>>>>>> 39c86f90
Set Nodejs 10 as minimum version in packages.json (effectively removing Nodev8 from supported versions)
Add mongodb additional options (`ssl` and `extraArgs`) to be able to connect "MongoDB as a Cloud Service" (#859)
Add support for JEXL as expression language (#801, #687)
Fix: log always writing the same correlator id and transaction id (iota-json #426, iota-ul #326)
Add template to allow `metadata` to be set via the Device API  (#870)
Fix: correct jexl support for concatenation of float numbers and strings (#868)
Added feature: selectively ignore some of the measures (iotagent-json#416, iotagent-ul#372)<|MERGE_RESOLUTION|>--- conflicted
+++ resolved
@@ -1,10 +1,6 @@
-<<<<<<< HEAD
 Replace jshint with eslint
 Add prettier code formatting
 Add husky and lint-staged
-=======
-Fix: multientity when more than 2 attribute with same name and object_id  (#877)
->>>>>>> 39c86f90
 Set Nodejs 10 as minimum version in packages.json (effectively removing Nodev8 from supported versions)
 Add mongodb additional options (`ssl` and `extraArgs`) to be able to connect "MongoDB as a Cloud Service" (#859)
 Add support for JEXL as expression language (#801, #687)
