--- conflicted
+++ resolved
@@ -1,10 +1,7 @@
-<<<<<<< HEAD
 Replace jshint with eslint
 Add prettier code formatting
 Add husky and lint-staged
-=======
 Fix: log device group error detail when group not found
->>>>>>> 515bae33
 FIX: fix and use fillService to fix logs in provision
 Fix some ngsi service log levels
 Fix: Listing service groups returns only a single service group (#894)
