--- conflicted
+++ resolved
@@ -1,10 +1,6 @@
-<<<<<<< HEAD
-Refresh Documentation
-Add NGSIv2 metadata support to device provisioned attributes
-Fix: Error message when sending measures with unknown/undefined attribute
-Add Null check within executeWithSecurity() to avoid crash (#829)
-Add NGSIv2 metadata support to attributeAlias plugin.
-Add mongodb authentication: IOTA_MONGO_USER, IOTA_MONGO_PASSWORD and IOTA_MONGO_AUTH_SOURCE (#844)
+Set Nodejs 10 as minimum version in packages.json (effectively removing Nodev8 from supported versions)
+Add mongodb additional options (`ssl` and `extraArgs`) to be able to connect "MongoDB as a Cloud Service" (#859)
+Add support for JEXL as expression language (#801, #687)
 Add basic NGSI-LD support as experimental feature (#842)
     - Active measures
     - GeoJSON and DateTime, unitCode and observedAt NGSI-LD support
@@ -12,9 +8,4 @@
         -  The NGSI v2 `metadata.unitCode` attribute has been mapped onto the NGSI-LD `unitCode` property
     - Multi-measures
     - Lazy Attributes
-    - Commands
-=======
-Set Nodejs 10 as minimum version in packages.json (effectively removing Nodev8 from supported versions)
-Add mongodb additional options (`ssl` and `extraArgs`) to be able to connect "MongoDB as a Cloud Service" (#859)
-Add support for JEXL as expression language (#801, #687)
->>>>>>> d7aeef18
+    - Commands