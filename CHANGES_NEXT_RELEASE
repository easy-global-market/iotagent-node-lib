<<<<<<< HEAD
Replace jshint with eslint
Add prettier code formatting
Add husky and lint-staged
Add: enable use group commands in device and register it in iotagent-manager
Add: extends commands definition to add mqtt options (qos, retain)
Add: include findTypeSilently for groups to log some false errors as debug instead of alarm 
Add: include `description` field in group schema
Add: include from in log context (#918)
Fix: Update internal attributes in Group update (#917)
Fix: Static attributes from service not applied if device has static attributes (#757)
Move Docker secret support inside the Node Application - remove Entrypoint (#885)
Fix: IOTA_EXPLICIT_ATTRS env var was not working
Add lax validation mode using IOTA_RELAX_TEMPLATE_VALIDATION (#920)
=======
>>>>>>> 4d34a07f
<|MERGE_RESOLUTION|>--- conflicted
+++ resolved
@@ -1,16 +1,3 @@
-<<<<<<< HEAD
 Replace jshint with eslint
 Add prettier code formatting
 Add husky and lint-staged
-Add: enable use group commands in device and register it in iotagent-manager
-Add: extends commands definition to add mqtt options (qos, retain)
-Add: include findTypeSilently for groups to log some false errors as debug instead of alarm 
-Add: include `description` field in group schema
-Add: include from in log context (#918)
-Fix: Update internal attributes in Group update (#917)
-Fix: Static attributes from service not applied if device has static attributes (#757)
-Move Docker secret support inside the Node Application - remove Entrypoint (#885)
-Fix: IOTA_EXPLICIT_ATTRS env var was not working
-Add lax validation mode using IOTA_RELAX_TEMPLATE_VALIDATION (#920)
-=======
->>>>>>> 4d34a07f
