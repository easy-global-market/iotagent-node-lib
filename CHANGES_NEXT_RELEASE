--- conflicted
+++ resolved
@@ -20,12 +20,7 @@
 - Fix: timestampProcessPlugin supports processing an array of NGSI entities in NGSIv2 (#621)
 - Fix: undefined MONGO-ALARMS in logs due to a bad mongo query. (#630, #577)
 - Fix: multientity ngsiv1 duplicated attributes in entity (#627)
-<<<<<<< HEAD
-- Fix: match attributes by object_id using multientity plugin and alias (#629)
-- FIX: check foundGroup count in generateDuplicateHandle (#633)
-- fix: allow provision device entity with multientity attributes (#628)
-=======
 - Fix: match attributes by object_id using multientity plugin and alias in ngsiv2 (#629)
 - FIX: check foundGroup count in generateDuplicateHandle (#633)
-- Fix: multientity with multiple measures in ngsiv2 (#635)
->>>>>>> f8531c5f
+- Fix: allow provision device entity with multientity attributes (#628)
+- Fix: multientity with multiple measures in ngsiv2 (#635)