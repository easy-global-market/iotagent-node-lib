<<<<<<< HEAD
Add timestamp in device and group provision (#655)
=======
Fix: missing support for device=true in the delete service endpoint (see #596)
>>>>>>> 6a438160
Add protocol in device provision if not provided (#652)
Fix: timestamp is now included just in non empty (more than id and type) multienty entitites
Fix: object_id fields are not introduced in CB requests by alias plugin (#660)
Add: uses provisioned timezone to generate TimeInstant values (#672)
Using precise dependencies (~=) in packages.json<|MERGE_RESOLUTION|>--- conflicted
+++ resolved
@@ -1,8 +1,5 @@
-<<<<<<< HEAD
 Add timestamp in device and group provision (#655)
-=======
 Fix: missing support for device=true in the delete service endpoint (see #596)
->>>>>>> 6a438160
 Add protocol in device provision if not provided (#652)
 Fix: timestamp is now included just in non empty (more than id and type) multienty entitites
 Fix: object_id fields are not introduced in CB requests by alias plugin (#660)
