<<<<<<< HEAD
Add basic NGSI-LD support as experimental feature (#842)
    - Active measures
    - GeoJSON and DateTime, unitCode and observedAt NGSI-LD support
        -  The NGSI v2 `TimeInstant` element has been mapped onto the NGSI-LD `observedAt` property
        -  The NGSI v2 `metadata.unitCode` attribute has been mapped onto the NGSI-LD `unitCode` property
    - Multi-measures
    - Lazy Attributes
    - Commands
=======
Add: enable use group commands in device and register it in iotagent-manager
Add: extends commands definition to add mqtt options (qos, retain)
>>>>>>> 8b3f232d
Add: include findTypeSilently for groups to log some false errors as debug instead of alarm 
Add: include `description` field in group schema
Add: include from in log context (#918)
Fix: Update internal attributes in Group update (#917)
Fix: Static attributes from service not applied if device has static attributes (#757)
Move Docker secret support inside the Node Application - remove Entrypoint (#885)
Fix: IOTA_EXPLICIT_ATTRS env var was not working
Add lax validation mode using IOTA_RELAX_TEMPLATE_VALIDATION (#920)<|MERGE_RESOLUTION|>--- conflicted
+++ resolved
@@ -1,4 +1,3 @@
-<<<<<<< HEAD
 Add basic NGSI-LD support as experimental feature (#842)
     - Active measures
     - GeoJSON and DateTime, unitCode and observedAt NGSI-LD support
@@ -7,10 +6,8 @@
     - Multi-measures
     - Lazy Attributes
     - Commands
-=======
 Add: enable use group commands in device and register it in iotagent-manager
 Add: extends commands definition to add mqtt options (qos, retain)
->>>>>>> 8b3f232d
 Add: include findTypeSilently for groups to log some false errors as debug instead of alarm 
 Add: include `description` field in group schema
 Add: include from in log context (#918)
