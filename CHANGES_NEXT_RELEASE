<<<<<<< HEAD
Add Null check within executeWithSecurity() to avoid crash (#829)
=======
Fix: Error message when sending measures with unknown/undefined attribute
Add Null check within executeWithSecurity() to avoid crash 
>>>>>>> 25b690aa
<|MERGE_RESOLUTION|>--- conflicted
+++ resolved
@@ -1,6 +1,2 @@
-<<<<<<< HEAD
-Add Null check within executeWithSecurity() to avoid crash (#829)
-=======
-Fix: Error message when sending measures with unknown/undefined attribute
-Add Null check within executeWithSecurity() to avoid crash 
->>>>>>> 25b690aa
+Fix: Error message when sending measures with unknown/undefined attribute
+Add Null check within executeWithSecurity() to avoid crash (#829)