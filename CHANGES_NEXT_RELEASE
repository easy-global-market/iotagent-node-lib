--- conflicted
+++ resolved
@@ -1,8 +1,3 @@
-<<<<<<< HEAD
 Add NGSIv2 metadata support to device provisioned attributes
 Fix: Error message when sending measures with unknown/undefined attribute
-Add Null check within executeWithSecurity() to avoid crash 
-=======
-Fix: Error message when sending measures with unknown/undefined attribute
-Add Null check within executeWithSecurity() to avoid crash (#829)
->>>>>>> 6333df57
+Add Null check within executeWithSecurity() to avoid crash (#829)