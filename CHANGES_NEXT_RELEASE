--- conflicted
+++ resolved
@@ -1,10 +1,7 @@
-<<<<<<< HEAD
 Replace jshint with eslint
 Add prettier code formatting
 Add husky and lint-staged
-=======
 Add: enable use group commands in device and register it in iotagent-manager
->>>>>>> 8b3f232d
 Add: extends commands definition to add mqtt options (qos, retain)
 Add: include findTypeSilently for groups to log some false errors as debug instead of alarm 
 Add: include `description` field in group schema
