<<<<<<< HEAD
Fix: modified engine version >=6 in packages.json
Fix: update logops dependency from 1.0.8 to 2.1.0
=======
Add: new functions to set callbacks for removal of devices and groups (#735)
>>>>>>> 9ad11da1
<|MERGE_RESOLUTION|>--- conflicted
+++ resolved
@@ -1,6 +1,2 @@
-<<<<<<< HEAD
 Fix: modified engine version >=6 in packages.json
-Fix: update logops dependency from 1.0.8 to 2.1.0
-=======
-Add: new functions to set callbacks for removal of devices and groups (#735)
->>>>>>> 9ad11da1
+Fix: update logops dependency from 1.0.8 to 2.1.0