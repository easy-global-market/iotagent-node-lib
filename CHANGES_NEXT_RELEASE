<<<<<<< HEAD
Fix: incomplete HTTPS support for NGSIv1 subscriptions (#593)
Add protocol in device provision if not provided (#652)
Fix: timestamp is now included just in non empty (more than id and type) multienty entitites
Fix: object_id fields are not introduced in CB requests by alias plugin (#660)
Add: uses provisioned timezone to generate TimeInstant values (#672)
Using precise dependencies (~=) in packages.json
=======
Fix: modified engine version >=6 in packages.json
Fix: update logops dependency from 1.0.8 to 2.1.0
Fix: user provider timestamp correctly propagated to mapped entities when multientity pluging is used (#748)
Add: new functions to set callbacks for removal of devices and groups (#735)
Fix: add ?type parameter in CB request updates to avoid potential entity ambiguities (#733)
>>>>>>> 2e8f1f5e
<|MERGE_RESOLUTION|>--- conflicted
+++ resolved
@@ -1,14 +1,6 @@
-<<<<<<< HEAD
-Fix: incomplete HTTPS support for NGSIv1 subscriptions (#593)
-Add protocol in device provision if not provided (#652)
-Fix: timestamp is now included just in non empty (more than id and type) multienty entitites
-Fix: object_id fields are not introduced in CB requests by alias plugin (#660)
-Add: uses provisioned timezone to generate TimeInstant values (#672)
-Using precise dependencies (~=) in packages.json
-=======
 Fix: modified engine version >=6 in packages.json
 Fix: update logops dependency from 1.0.8 to 2.1.0
 Fix: user provider timestamp correctly propagated to mapped entities when multientity pluging is used (#748)
 Add: new functions to set callbacks for removal of devices and groups (#735)
 Fix: add ?type parameter in CB request updates to avoid potential entity ambiguities (#733)
->>>>>>> 2e8f1f5e
+Fix: incomplete HTTPS support for NGSIv1 subscriptions (#593)