--- conflicted
+++ resolved
@@ -1,5 +1,2 @@
-<<<<<<< HEAD
 Fix: Error message when sending measures with unknown/undefined attribute
-=======
-Add Null check within executeWithSecurity() to avoid crash 
->>>>>>> 1f0b7768
+Add Null check within executeWithSecurity() to avoid crash 